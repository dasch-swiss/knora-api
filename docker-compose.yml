--- conflicted
+++ resolved
@@ -20,13 +20,8 @@
     networks:
       - knora-net
     environment:
-<<<<<<< HEAD
     - GDB_HEAP_SIZE=2G
     - GDB_JAVA_OPTS=-Dgraphdb.license.file=/graphdb/GRAPHDB_SE.license -Dgraphdb.home=/opt/graphdb/home -Ddefault.min.distinct.threshold=104857600
-=======
-      - GDB_HEAP_SIZE=2G
-      - GDB_JAVA_OPTS=-Dgraphdb.license.file=/graphdb/GRAPHDB_SE.license -Dgraphdb.home=/opt/graphdb/home
->>>>>>> 19cb8663
     command: ["/graphdb/bin/graphdb"]
 
   sipi:
