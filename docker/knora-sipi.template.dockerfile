<<<<<<< HEAD
FROM daschswiss/sipi:v@SIPI_VERSION@
=======
FROM @SIPI_IMAGE@
>>>>>>> 1df53bed

COPY stage/scripts /sipi/scripts

LABEL MAINTAINER="400790+subotic@users.noreply.github.com"<|MERGE_RESOLUTION|>--- conflicted
+++ resolved
@@ -1,8 +1,4 @@
-<<<<<<< HEAD
-FROM daschswiss/sipi:v@SIPI_VERSION@
-=======
 FROM @SIPI_IMAGE@
->>>>>>> 1df53bed
 
 COPY stage/scripts /sipi/scripts
 
