/*
 * Copyright © 2015 Lukas Rosenthaler, Benjamin Geer, Ivan Subotic,
 * Tobias Schweizer, André Kilchenmann, and André Fatton.
 *
 * This file is part of Knora.
 *
 * Knora is free software: you can redistribute it and/or modify
 * it under the terms of the GNU Affero General Public License as published
 * by the Free Software Foundation, either version 3 of the License, or
 * (at your option) any later version.
 *
 * Knora is distributed in the hope that it will be useful,
 * but WITHOUT ANY WARRANTY; without even the implied warranty of
 * MERCHANTABILITY or FITNESS FOR A PARTICULAR PURPOSE.  See the
 * GNU Affero General Public License for more details.
 *
 * You should have received a copy of the GNU Affero General Public
 * License along with Knora.  If not, see <http://www.gnu.org/licenses/>.
 */

package org.knora.salsah.browser

import org.openqa.selenium.{By, WebElement}
import org.scalatest._
import org.scalatest.concurrent.Eventually._
<<<<<<< HEAD
import spray.client.pipelining._
import spray.http.MediaTypes._
import spray.http._
import akka.actor.ActorSystem
import akka.util.Timeout
import com.typesafe.config.ConfigFactory
import org.knora.salsah.{Settings, SettingsImpl}
import spray.http.{HttpRequest, HttpResponse}

import scala.concurrent.{Await, Future}
import scala.collection.JavaConversions._
import scala.concurrent.Future
=======

>>>>>>> 95809a9f
import scala.concurrent.duration._

/**
  * Tests the SALSAH web interface using Selenium.
  */
class SalsahSpec extends WordSpecLike with ShouldMatchers {
    /*

       We use the Selenium API directly instead of the ScalaTest wrapper, because the Selenium API is more
       powerful and more efficient.

       See https://selenium.googlecode.com/git/docs/api/java/index.html?org/openqa/selenium/WebDriver.html
       for more documentation.

     */

    val page = new SalsahPage

    // How long to wait for results obtained using the 'eventually' function
    implicit val patienceConfig = page.patienceConfig

<<<<<<< HEAD
    implicit val timeout = Timeout(180 seconds)

    implicit val system = ActorSystem()

    implicit val dispatcher = system.dispatcher

    val settings = new SettingsImpl(ConfigFactory.load())

    val page = new SalsahPage
=======

    def doZeitgloeckleinSearch = {

        val searchField: WebElement = page.getSimpleSearchField
        searchField.clear()
        searchField.sendKeys("Zeitglöcklein\n")

        val header = page.getSearchResultHeader

        assert(header.contains("Total of 3 hits"))

        val rows = page.getExtendedSearchResultRows

        val row1Text = page.getSearchResultRowText(rows(0))

        assert(row1Text.contains("Zeitglöcklein des Lebens und Leidens Christi"))

    }
>>>>>>> 95809a9f

    val rdfDataObjectsJsonList =
        """
            [
                {"path": "../knora-ontologies/knora-base.ttl", "name": "http://www.knora.org/ontology/knora-base"},
                {"path": "../knora-ontologies/knora-dc.ttl", "name": "http://www.knora.org/ontology/dc"},
                {"path": "../knora-ontologies/salsah-gui.ttl", "name": "http://www.knora.org/ontology/salsah-gui"},
                {"path": "_test_data/ontologies/incunabula-onto.ttl", "name": "http://www.knora.org/ontology/incunabula"},
                {"path": "_test_data/all_data/incunabula-data.ttl", "name": "http://www.knora.org/data/incunabula"},
                {"path": "_test_data/ontologies/images-demo-onto.ttl", "name": "http://www.knora.org/ontology/images"},
                {"path": "_test_data/demo_data/images-demo-data.ttl", "name": "http://www.knora.org/data/images"}
            ]
        """

    // In order to run these tests, start `webapi` using the option `allowResetTriplestoreContentOperationOverHTTP`


    "The SALSAH home page" should {
        "load test data" in {
            // define a pipeline function that gets turned into a generic [[HTTP Response]] (containing JSON)
            val pipeline: HttpRequest => Future[HttpResponse] = (
                addHeader("Accept", "application/json")
                    ~> sendReceive
                    ~> unmarshal[HttpResponse]
                )

            val loadRequest: HttpRequest = Post(s"${settings.baseKNORAUrl}/v1/store/ResetTriplestoreContent", HttpEntity(`application/json`, rdfDataObjectsJsonList))

            val loadRequestFuture: Future[HttpResponse] = for {
                postRequest <- Future(loadRequest)
                pipelineResult <- pipeline(postRequest)
            } yield pipelineResult

            val loadRequestResponse = Await.result(loadRequestFuture, Duration("180 seconds"))

            assert(loadRequestResponse.status == StatusCodes.OK)
        }



        "have the correct title" in {
            page.load()
            page.getPageTitle should be ("System for Annotation and Linkage of Sources in Arts and Humanities")

        }

        "log in as root" in {

            page.load

            page.doLogin("root", "test")

            eventually {
                // check if login has succeeded
                // search for element with id 'dologout'
                page.driver.findElement(By.id("dologout"))
            }
        }


        "do a simple search for 'Zeitglöcklein' and open a search result row representing a page" in {

            page.load()

            doZeitgloeckleinSearch

            val rows = page.getExtendedSearchResultRows

            // open the second row representing a page
            rows(1).click()

            val window = eventually {
                page.getWindow(1)
            }

            // drag and drop the window
            page.dragWindow(window, 90, 10)


        }

        "do a simple search for 'Zeitglöcklein' and open a search result row representing a book" in {

            page.load()

            doZeitgloeckleinSearch

            val rows = page.getExtendedSearchResultRows

            // open the first search result representing a book
            rows(0).click()

            val window = eventually {
                page.getWindow(1)
            }

            page.dragWindow(window, 90, 10)

            // click next page twice
            for (i <- 1 to 2) {
                eventually {
                    window.findElement(By.xpath("//div[@class='nextImage']")).click()
                }

            }

        }

        "do an extended search for restype book containing 'Zeitglöcklein in the title'" in {

            page.load()

            page.clickExtendedSearchButton

            page.selectExtendedSearchRestype("http://www.knora.org/ontology/incunabula#book")

            page.getExtendedSearchSelectionByName(1, "selprop").selectByValue("http://www.knora.org/ontology/incunabula#title")

            page.getExtendedSearchSelectionByName(1, "compop").selectByValue("LIKE")

            page.getValueField(1).sendKeys("Zeitglöcklein")

            page.submitExtendedSearch

            val rows = page.getExtendedSearchResultRows

            assert(rows.length == 2, "There should be two result rows")

        }

<<<<<<< HEAD
            /*val firstResult: String = eventually {
                page.getFirstSearchResult(resultDiv)
=======

        "do an extended search for restype region and open a region" in {

            page.load()

            page.clickExtendedSearchButton

            page.selectExtendedSearchRestype("http://www.knora.org/ontology/knora-base#Region")

            page.submitExtendedSearch

            val rows = page.getExtendedSearchResultRows

            rows(1).click()

            val window = eventually {
                page.getWindow(1)
>>>>>>> 95809a9f
            }

            // get metadata section
            val metadataSection: WebElement = page.getMetadataSection(window)


        }

        "do an extended search for restype page with seqnum 1 belonging to a book containing 'Narrenschiff' in its title" in {

            page.load

            page.clickExtendedSearchButton

            page.selectExtendedSearchRestype("http://www.knora.org/ontology/incunabula#page")

            page.getExtendedSearchSelectionByName(1, "selprop").selectByValue("http://www.knora.org/ontology/incunabula#seqnum")

            page.getExtendedSearchSelectionByName(1, "compop").selectByValue("EQ")

            page.getValueField(1).sendKeys("1")

            page.addPropertySetToExtendedSearch(2)

            page.getExtendedSearchSelectionByName(2, "selprop").selectByValue("http://www.knora.org/ontology/incunabula#partOf")

            page.getExtendedSearchSelectionByName(2, "compop").selectByValue("EQ")

            page.getValueField(2).sendKeys("Narrenschiff")

            page.chooseElementFromSearchbox(1)

            page.submitExtendedSearch

            val rows = page.getExtendedSearchResultRows

            assert(rows.length == 1, "There should be one result row")

        }

        "do an extended search for images:bild involving a hierarchical list selection for its title" in {

            page.load

            page.clickExtendedSearchButton

            page.selectExtendedSearchRestype("http://www.knora.org/ontology/images#bild")

            page.getExtendedSearchSelectionByName(1, "selprop").selectByValue("http://www.knora.org/ontology/images#titel")

            var selections = page.getHierarchicalListSelections(1)

            val firstSel = selections(0)

            firstSel.selectByValue("http://data.knora.org/lists/71a1543cce")

            // refresh the selection
            selections = page.getHierarchicalListSelections(1)

            val secondSel = selections(1)

            secondSel.selectByValue("http://data.knora.org/lists/d1fa87bbe3")

            page.submitExtendedSearch

            val rows = page.getExtendedSearchResultRows

            assert(rows.length == 5, "There should be five result rows")

        }

        "do an extended search for a book with the exact publication date Julian 1497-08-01" in {
            page.load

            page.clickExtendedSearchButton

            page.selectExtendedSearchRestype("http://www.knora.org/ontology/incunabula#book")

            page.getExtendedSearchSelectionByName(1, "selprop").selectByValue("http://www.knora.org/ontology/incunabula#pubdate")

            page.getExtendedSearchSelectionByName(1, "compop").selectByValue("EQ")

            val dateForm = page.getDateFormInExtendedSearchForm(1)

            val calsel = page.getCalSelection(dateForm)

            calsel.selectByValue("JULIAN")

            val monthsel = page.getMonthSelectionInExtendedSearchForm(dateForm)

            monthsel.selectByValue("8")

            val days = page.getDaysInExtendedSearchForm(dateForm = dateForm)

            days(0).click()

            val yearsel = page.getYearFieldInExtendedSearchForm(dateForm)

            yearsel.clear
            yearsel.sendKeys("1497")

            page.submitExtendedSearch

            val rows = page.getExtendedSearchResultRows

            assert(rows.length == 2, "There should be two result rows")


        }

        "do an extended search for a book with the period Julian 1495 as publication date" in {

            page.load

            page.clickExtendedSearchButton

            page.selectExtendedSearchRestype("http://www.knora.org/ontology/incunabula#book")

            page.getExtendedSearchSelectionByName(1, "selprop").selectByValue("http://www.knora.org/ontology/incunabula#pubdate")

            page.getExtendedSearchSelectionByName(1, "compop").selectByValue("EQ")

            val dateForm = page.getDateFormInExtendedSearchForm(1)

            page.makePeriod(dateForm)

            val calsel = page.getCalSelection(dateForm)

            calsel.selectByValue("JULIAN")

            //
            // start date
            //
            val monthsel1 = page.getMonthSelectionInExtendedSearchForm(dateForm, 1)

            // choose January
            monthsel1.selectByValue("1")

            val days1 = page.getDaysInExtendedSearchForm(dateForm, 1)

            // choose the first day of the month
            days1(0).click()

            val yearsel1 = page.getYearFieldInExtendedSearchForm(dateForm, 1)

            yearsel1.clear
            yearsel1.sendKeys("1495")


            //
            // end date
            //
            val monthsel2 = page.getMonthSelectionInExtendedSearchForm(dateForm, 2)

            monthsel2.selectByValue("12")

            val days2 = page.getDaysInExtendedSearchForm(dateForm, 2)

            // choose the last day of the month (31st)
            days2(30).click()

            val yearsel2 = page.getYearFieldInExtendedSearchForm(dateForm, 2)

            yearsel2.clear
            yearsel2.sendKeys("1495")

            page.submitExtendedSearch

            val rows = page.getExtendedSearchResultRows

            assert(rows.length == 3, "There should be three result rows")

        }

        "change the publication date of a book" in {

            page.load

            page.clickExtendedSearchButton

            page.selectExtendedSearchRestype("http://www.knora.org/ontology/incunabula#book")

            page.submitExtendedSearch

            val rows = page.getExtendedSearchResultRows

            // open page of a book
            rows.head.click()

            val window = eventually {
                page.getWindow(1)
            }

            // get metadata section
            val metadataSection: WebElement = page.getMetadataSection(window)

            // get a list of editing fields
            val editFields = page.getEditingFieldsFromMetadataSection(metadataSection)

            val pubdateField = editFields(11)

            page.clickEditButton(pubdateField)

            //
            // start date
            //
            val monthsel1 = page.getMonthSelection(pubdateField, 1)

            // choose February
            monthsel1.selectByValue("2")

            val days1 = page.getDays(pubdateField, 1)

            // choose the second day of the month
            days1(1).click()

            val yearsel1 = page.getYearField(pubdateField, 1)

            yearsel1.clear
            yearsel1.sendKeys("1495")

            page.clickSaveButton(pubdateField)


            // use eventually here because it requires several attempts to get the up to date value container
            eventually {
                // read the new value back
                val pubdateValueContainer = page.getValueContainer(pubdateField)

                val pubdateValue = pubdateValueContainer.getText

                val found = pubdateValue.contains("Sat 2. Feb 1495")

                if (!found) throw new Exception

            }



        }

        "edit the seqnum and the pagenumber of a page" in {

            page.load()

            doZeitgloeckleinSearch

            val rows = page.getExtendedSearchResultRows

            // open page of a book
            rows(1).click()

            val window = eventually {
                page.getWindow(1)
            }

<<<<<<< HEAD
            page.dragWindow(window, 90, 10)*/
=======
            // get metadata section
            val metadataSection: WebElement = page.getMetadataSection(window)

            // get a list of editing fields
            val editFields = page.getEditingFieldsFromMetadataSection(metadataSection)

            //
            // seqnum
            //

            // get the field representing the seqnum of the page
            val seqnumField = editFields(10)

            page.clickEditButton(seqnumField)

            page.clickOnSpinboxUp(seqnumField)

            page.clickSaveButton(seqnumField)

            // read the new value back
            val seqnumValueContainer = page.getValueContainer(seqnumField)

            val seqnumValue = seqnumValueContainer.getText

            assert(seqnumValue.contains("2"), s"seqnum should be 2, but is $seqnumValue")


            //
            // pagenum
            //

            // get the field representing the pagenum of the page
            val pagenumField = editFields(3)

            page.clickEditButton(pagenumField)

            // get the input field
            val input = page.getInputField(pagenumField)

            input.clear

            input.sendKeys("test")

            page.clickSaveButton(pagenumField)

            // read the new value back
            val pagenumValueContainer = page.getValueContainer(pagenumField)

            val pagenumValue = pagenumValueContainer.getText

            assert(pagenumValue.contains("test"), s"pagnum should be 'test', but is $pagenumValue")
>>>>>>> 95809a9f

        }

        "add a new creator to a book" in {

            page.load()

            doZeitgloeckleinSearch

            val rows = page.getExtendedSearchResultRows

            // open a book
            rows(0).click()

            val window = eventually {
                page.getWindow(1)
            }

            // get metadata section
            val metadataSection: WebElement = page.getMetadataSection(window)

            // get a list of editing fields
            val editFields = page.getEditingFieldsFromMetadataSection(metadataSection)

            // get the field representing the seqnum of the page
            val creatorField = editFields(1)

            page.clickAddButton(creatorField)

            // get the input field
            val input = page.getInputField(creatorField)

            input.clear

            input.sendKeys("Tobiasus")

            page.clickSaveButton(creatorField)

            // read the new value back
            // get the second container because there is already one existing value
            val creatorValueContainer = page.getValueContainer(creatorField, 2)

            val creatorValue = creatorValueContainer.getText

            assert(creatorValue.contains("Tobiasus"), s"$creatorValue")

        }

        "edit the description of a page" in {

            page.load()

            doZeitgloeckleinSearch

            val rows = page.getExtendedSearchResultRows

            // open a page
            rows(1).click()

            val window = eventually {
                page.getWindow(1)
            }

            // get metadata section
            val metadataSection: WebElement = page.getMetadataSection(window)

            // get a list of editing fields
            val editFields = page.getEditingFieldsFromMetadataSection(metadataSection)

            val descriptionField = editFields(7)

            page.clickEditButton(descriptionField)

            val ckeditor = eventually {
                page.findCkeditor(descriptionField)
            }

            ckeditor.sendKeys("my text")

            page.clickSaveButton(descriptionField)

            // read the new value back
            val seqnumValueContainer = page.getValueContainer(descriptionField)


            assert(descriptionField.getText.substring(0, 7) == "my text")
        }

        "change the partof property of a page" in {

            page.load()

            doZeitgloeckleinSearch

            val rows = page.getExtendedSearchResultRows

            // open a page
            rows(1).click()

            val window = eventually {
                page.getWindow(1)
            }

            // get metadata section
            val metadataSection: WebElement = page.getMetadataSection(window)

            // get a list of editing fields
            val editFields = page.getEditingFieldsFromMetadataSection(metadataSection)

            val partOfField = editFields(2)

            page.clickEditButton(partOfField)

            val input = page.getSearchBoxInputField(partOfField)

            input.sendKeys("Narrenschiff")

            page.chooseElementFromSearchbox(2)

            page.clickSaveButton(partOfField)

            // read the new value back
            val partOfValueContainer = page.getValueContainer(partOfField)

            val partOfValue = partOfValueContainer.getText

            assert(partOfValue.contains("Narrenschiff"), s"$partOfValue")

        }


        // Uncomment this if you want the browser to close after the test completes.

        /*"close the browser" in {
            page.quit()
        }*/

    }
}<|MERGE_RESOLUTION|>--- conflicted
+++ resolved
@@ -23,7 +23,6 @@
 import org.openqa.selenium.{By, WebElement}
 import org.scalatest._
 import org.scalatest.concurrent.Eventually._
-<<<<<<< HEAD
 import spray.client.pipelining._
 import spray.http.MediaTypes._
 import spray.http._
@@ -36,9 +35,6 @@
 import scala.concurrent.{Await, Future}
 import scala.collection.JavaConversions._
 import scala.concurrent.Future
-=======
-
->>>>>>> 95809a9f
 import scala.concurrent.duration._
 
 /**
@@ -60,7 +56,6 @@
     // How long to wait for results obtained using the 'eventually' function
     implicit val patienceConfig = page.patienceConfig
 
-<<<<<<< HEAD
     implicit val timeout = Timeout(180 seconds)
 
     implicit val system = ActorSystem()
@@ -68,28 +63,6 @@
     implicit val dispatcher = system.dispatcher
 
     val settings = new SettingsImpl(ConfigFactory.load())
-
-    val page = new SalsahPage
-=======
-
-    def doZeitgloeckleinSearch = {
-
-        val searchField: WebElement = page.getSimpleSearchField
-        searchField.clear()
-        searchField.sendKeys("Zeitglöcklein\n")
-
-        val header = page.getSearchResultHeader
-
-        assert(header.contains("Total of 3 hits"))
-
-        val rows = page.getExtendedSearchResultRows
-
-        val row1Text = page.getSearchResultRowText(rows(0))
-
-        assert(row1Text.contains("Zeitglöcklein des Lebens und Leidens Christi"))
-
-    }
->>>>>>> 95809a9f
 
     val rdfDataObjectsJsonList =
         """
@@ -107,6 +80,24 @@
     // In order to run these tests, start `webapi` using the option `allowResetTriplestoreContentOperationOverHTTP`
 
 
+    def doZeitgloeckleinSearch = {
+
+        val searchField: WebElement = page.getSimpleSearchField
+        searchField.clear()
+        searchField.sendKeys("Zeitglöcklein\n")
+
+        val header = page.getSearchResultHeader
+
+        assert(header.contains("Total of 3 hits"))
+
+        val rows = page.getExtendedSearchResultRows
+
+        val row1Text = page.getSearchResultRowText(rows(0))
+
+        assert(row1Text.contains("Zeitglöcklein des Lebens und Leidens Christi"))
+
+    }
+
     "The SALSAH home page" should {
         "load test data" in {
             // define a pipeline function that gets turned into a generic [[HTTP Response]] (containing JSON)
@@ -170,7 +161,7 @@
 
 
         }
-
+/*
         "do a simple search for 'Zeitglöcklein' and open a search result row representing a book" in {
 
             page.load()
@@ -220,10 +211,6 @@
 
         }
 
-<<<<<<< HEAD
-            /*val firstResult: String = eventually {
-                page.getFirstSearchResult(resultDiv)
-=======
 
         "do an extended search for restype region and open a region" in {
 
@@ -241,7 +228,6 @@
 
             val window = eventually {
                 page.getWindow(1)
->>>>>>> 95809a9f
             }
 
             // get metadata section
@@ -498,9 +484,6 @@
                 page.getWindow(1)
             }
 
-<<<<<<< HEAD
-            page.dragWindow(window, 90, 10)*/
-=======
             // get metadata section
             val metadataSection: WebElement = page.getMetadataSection(window)
 
@@ -552,7 +535,6 @@
             val pagenumValue = pagenumValueContainer.getText
 
             assert(pagenumValue.contains("test"), s"pagnum should be 'test', but is $pagenumValue")
->>>>>>> 95809a9f
 
         }
 
@@ -681,7 +663,7 @@
 
             assert(partOfValue.contains("Narrenschiff"), s"$partOfValue")
 
-        }
+        }*/
 
 
         // Uncomment this if you want the browser to close after the test completes.
