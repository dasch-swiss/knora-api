<<<<<<< HEAD
GRAPHDB_HEAP_SIZE := 5G

KNORA_API_IMAGE := bazel/docker/knora-api:knora-api
KNORA_GRAPHDB_SE_IMAGE := bazel/docker/knora-graphdb-se:knora-graphdb-se
KNORA_GRAPHDB_FREE_IMAGE := bazel/docker/knora-graphdb-free:knora-graphdb-free
KNORA_SIPI_IMAGE := bazel/docker/knora-sipi:knora-sipi
KNORA_UPGRADE_IMAGE := bazel/docker/knora-upgrade:knora-upgrade
KNORA_SALSAH1_IMAGE := bazel/docker/knora-salsah1:knora-salsah1
=======
SIPI_VERSION := 2.0.1

FUSEKI_HEAP_SIZE := 3G

REPO_PREFIX := daschswiss
KNORA_API_REPO := knora-api
KNORA_FUSEKI_REPO := knora-jena-fuseki
KNORA_SIPI_REPO := knora-sipi
KNORA_ASSETS_REPO := knora-assets
KNORA_UPGRADE_REPO := knora-upgrade
KNORA_SALSAH1_REPO := knora-salsah1
>>>>>>> e4fd02c9
KNORA_WEBAPI_DB_CONNECTIONS := 2
KNORA_DB_REPOSITORY_NAME := knora-test

<<<<<<< HEAD
=======
ifeq ($(BUILD_TAG),)
  BUILD_TAG := $(shell git describe --tag --dirty --abbrev=7)
endif
ifeq ($(BUILD_TAG),)
  BUILD_TAG := $(shell git rev-parse --verify HEAD)
endif

ifeq ($(KNORA_API_IMAGE),)
  KNORA_API_IMAGE := $(REPO_PREFIX)/$(KNORA_API_REPO):$(BUILD_TAG)
endif

ifeq ($(KNORA_FUSEKI_IMAGE),)
  KNORA_FUSEKI_IMAGE := $(REPO_PREFIX)/$(KNORA_FUSEKI_REPO):$(BUILD_TAG)
endif

ifeq ($(KNORA_SIPI_IMAGE),)
  KNORA_SIPI_IMAGE := $(REPO_PREFIX)/$(KNORA_SIPI_REPO):$(BUILD_TAG)
endif

ifeq ($(KNORA_ASSETS_IMAGE),)
  KNORA_ASSETS_IMAGE := $(REPO_PREFIX)/$(KNORA_ASSETS_REPO):$(BUILD_TAG)
endif

ifeq ($(KNORA_UPGRADE_IMAGE),)
  KNORA_UPGRADE_IMAGE := $(REPO_PREFIX)/$(KNORA_UPGRADE_REPO):$(BUILD_TAG)
endif

ifeq ($(KNORA_SALSAH1_IMAGE),)
  KNORA_SALSAH1_IMAGE := $(REPO_PREFIX)/$(KNORA_SALSAH1_REPO):$(BUILD_TAG)
endif

>>>>>>> e4fd02c9
ifeq ($(GIT_EMAIL),)
  GIT_EMAIL := $(shell git config user.email)
endif

ifeq ($(KNORA_DB_IMPORT),)
  KNORA_DB_IMPORT := unknown
endif

ifeq ($(KNORA_DB_HOME),)
  KNORA_DB_HOME := unknown
endif

UNAME := $(shell uname)
ifeq ($(UNAME),Darwin)
  DOCKERHOST :=  $(shell ifconfig en0 | grep inet | grep -v inet6 | cut -d ' ' -f2)
else
<<<<<<< HEAD
  KNORA_GDB_HEAP_SIZE := $(GDB_HEAP_SIZE)
endif

UNAME := $(shell uname)
ifeq ($(UNAME),Darwin)
  DOCKERHOST :=  $(shell ifconfig en0 | grep inet | grep -v inet6 | cut -d ' ' -f2)
else
=======
>>>>>>> e4fd02c9
  DOCKERHOST := $(shell ip -4 addr show docker0 | grep -Po 'inet \K[\d.]+')
endif<|MERGE_RESOLUTION|>--- conflicted
+++ resolved
@@ -1,13 +1,3 @@
-<<<<<<< HEAD
-GRAPHDB_HEAP_SIZE := 5G
-
-KNORA_API_IMAGE := bazel/docker/knora-api:knora-api
-KNORA_GRAPHDB_SE_IMAGE := bazel/docker/knora-graphdb-se:knora-graphdb-se
-KNORA_GRAPHDB_FREE_IMAGE := bazel/docker/knora-graphdb-free:knora-graphdb-free
-KNORA_SIPI_IMAGE := bazel/docker/knora-sipi:knora-sipi
-KNORA_UPGRADE_IMAGE := bazel/docker/knora-upgrade:knora-upgrade
-KNORA_SALSAH1_IMAGE := bazel/docker/knora-salsah1:knora-salsah1
-=======
 SIPI_VERSION := 2.0.1
 
 FUSEKI_HEAP_SIZE := 3G
@@ -19,12 +9,9 @@
 KNORA_ASSETS_REPO := knora-assets
 KNORA_UPGRADE_REPO := knora-upgrade
 KNORA_SALSAH1_REPO := knora-salsah1
->>>>>>> e4fd02c9
 KNORA_WEBAPI_DB_CONNECTIONS := 2
 KNORA_DB_REPOSITORY_NAME := knora-test
 
-<<<<<<< HEAD
-=======
 ifeq ($(BUILD_TAG),)
   BUILD_TAG := $(shell git describe --tag --dirty --abbrev=7)
 endif
@@ -56,7 +43,6 @@
   KNORA_SALSAH1_IMAGE := $(REPO_PREFIX)/$(KNORA_SALSAH1_REPO):$(BUILD_TAG)
 endif
 
->>>>>>> e4fd02c9
 ifeq ($(GIT_EMAIL),)
   GIT_EMAIL := $(shell git config user.email)
 endif
@@ -73,15 +59,5 @@
 ifeq ($(UNAME),Darwin)
   DOCKERHOST :=  $(shell ifconfig en0 | grep inet | grep -v inet6 | cut -d ' ' -f2)
 else
-<<<<<<< HEAD
-  KNORA_GDB_HEAP_SIZE := $(GDB_HEAP_SIZE)
-endif
-
-UNAME := $(shell uname)
-ifeq ($(UNAME),Darwin)
-  DOCKERHOST :=  $(shell ifconfig en0 | grep inet | grep -v inet6 | cut -d ' ' -f2)
-else
-=======
->>>>>>> e4fd02c9
   DOCKERHOST := $(shell ip -4 addr show docker0 | grep -Po 'inet \K[\d.]+')
 endif