akka {
    loggers = ["akka.event.slf4j.Slf4jLogger"]
    loglevel = "INFO"
    stdout-loglevel = "INFO"
    logging-filter = "akka.event.slf4j.Slf4jLoggingFilter"
    log-dead-letters = off
    log-dead-letters-during-shutdown = off

    actor {
        deployment {
            user/knoraHttpServiceManager/knoraHttpServiceRouter {
                router = round-robin-pool
                nr-of-instances = 100
            }

            user/storeManager/triplestoreManager/httpTriplestoreRouter {
                router = round-robin-pool
                nr-of-instances = 100
            }

            user/responderManager/resourcesRouter {
                router = round-robin-pool
                nr-of-instances = 50
            }

            user/responderManager/valuesRouter {
                router = round-robin-pool
                nr-of-instances = 20
            }

            user/responderManager/sipiRouter {
                router = round-robin-pool
                nr-of-instances = 50
            }

            user/responderManager/listsRouter {
                router = round-robin-pool
                nr-of-instances = 50
            }

            user/responderManager/usersRouter {
                router = round-robin-pool
                nr-of-instances = 50
            }

            user/responderManager/hierarchicalListsRouter {
                router = round-robin-pool
                nr-of-instances = 50
            }

            user/responderManager/searchRouter {
                router = round-robin-pool
                nr-of-instances = 50
            }

            user/responderManager/ontologyRouter {
                router = round-robin-pool
                nr-of-instances = 50
            }

            user/responderManager/projectsRouter {
                router = round-robin-pool
                nr-of-instances = 20
            }

            user/responderManager/ckanRouter {
                router = round-robin-pool
                nr-of-instances = 5
            }

            user/responderManager/storeRouter {
                router = round-robin-pool
                nr-of-instances = 1
            }
        }
    }
}

app {

    default-timeout = 60 // seconds

    dump-messages = false // If true, dump messages sent from and received by routes as Scala source code in the log.

    show-internal-errors = true // If true, clients will see error messages from internal errors. Useful for debugging. If false, those error messages will appear only in the log.

    skip-authentication = false // If true, the authentication process is skiped and the Lothar Schmidt user is returned by default.

    // Using the assets route. Works only for read access and only a few images.
    sipi {
        url = "http://localhost"
        port = 1024
        prefix = "knora"
        path-conversion-route = "convert_from_binaries"
        file-conversion-route = "convert_from_file"
        image-mime-types = ["image/tiff", "image/jpeg", "image/png", "image/jp2"]
        movie-mime-types = []
        sound-mime-types = []
    }

//    sipi {
//        url = "http://localhost"
//        path = ""
//        port = 1024
//        path-conversion-route = "convert_path"
//        file-conversion-route = "convert_file"
//        image-mime-types = ["image/tiff", "image/jpeg", "image/png", "image/jp2"]
//        movie-mime-types = []
//        sound-mime-types = []
//    }

    http {
        interface = "localhost"
        port = 3333
        base-salsah-url = "http://localhost:3335/"
        project-icons-basepath = "project-icons/"
    }

    caches = [
        {
            cache-name = "ontologyCache"
            max-elements-in-memory = 0
            overflow-to-disk = false
            eternal = true
            time-to-live-seconds = 0
            time-to-idle-seconds = 0
        },
        {
            cache-name = "authenticationCache"
            max-elements-in-memory = 0
            overflow-to-disk = false
            eternal = true
            time-to-live-seconds = 600
            time-to-idle-seconds = 0
        }

    ]

    tmp-datadir = "/tmp/webapi_tmp/" // dir must exists on disk!
    datadir = "/tmp/webapi/" // dir must exists on disk!

    max-results-per-search-result-page = 500

    gui {
        // The default size of resource type icons. TODO: put icon sizes in the triplestore instead.
        default-icon-size {
            dimX = 32
            dimY = 32
        }
    }

    triplestore {
        dbtype = "fuseki"
        // dbtype = "graphdb"
        // dbtype = "embedded-jena-tdb"
        // dbtype = "sesame"
        // dbtype = "embedded-jena-graphdb"
        // dbtype = "fake-triplestore"

        host = "localhost"

        graphdb {
            port = 8080
            repository-name = "knora-test"
            username = "admin"
            password = "root"
        }

        sesame {
            port = 8080
            repository-name = "knora-test"
        }

        fuseki {
            port = 3030
            repository-name = "knora-test"
            tomcat = false
            tomcat-context = ""
        }

        embedded-jena-tdb {
            persisted = true // "false" -> memory, "true" -> disk
            loadExistingData = false // "false" -> use data if exists, "false" -> create a fresh store
            storage-path = "_TMP" // ignored if "memory"
        }

        embedded-jena-graphdb {
            graphdb-persisted-storage = true
            graphdb-storage-path = "_TMP_GRAPHDB"
        }

        fake-jena-tdb {
            fake-persisted-storage = true
            fake-triplestore-data-dir = "src/main/resources/query-log"
        }

        reload-on-start = false // ignored if "memory" as it will always reload

        default-rdf-data = [
            {
                path = "../knora-ontologies/knora-base-permissions.ttl"
                name = "http://www.knora.org/ontology/knora-base"
            }
            {
                path = "../knora-ontologies/knora-base.ttl"
                name = "http://www.knora.org/ontology/knora-base"
            }
            {
                path = "../knora-ontologies/knora-base-admin.ttl"
                name = "http://www.knora.org/ontology/knora-base"
            }
            {
                path = "../knora-ontologies/knora-dc.ttl"
                name = "http://www.knora.org/ontology/dc"
            }
            {
                path = "../knora-ontologies/salsah-gui.ttl"
                name = "http://www.knora.org/ontology/salsah-gui"
            }
            {
                path = "_test_data/all_data/admin-data.ttl"
                name = "http://www.knora.org/data/admin"
            }
            {
                path = "_test_data/all_data/permissions-data.ttl"
                name = "http://www.knora.org/data/permissions"
            }
        ]

        rdf-data = [
            {
                path = "_test_data/ontologies/incunabula-onto.ttl"
                name = "http://www.knora.org/ontology/incunabula"
            }
            {
                path = "_test_data/demo_data/incunabula-demo-data.ttl"
                name = "http://www.knora.org/data/incunabula"
            }
            {
                path = "_test_data/ontologies/images-demo-onto.ttl"
                name = "http://www.knora.org/ontology/dokubib"
            }
            {
                path = "_test_data/demo_data/images-demo-data.ttl"
                name = "http://www.knora.org/data/dokubib"
            }
            {
                path = "_test_data/ontologies/anything-onto.ttl"
                name = "http://www.knora.org/ontology/anything"
            }
            {
                path = "_test_data/all_data/anything-data.ttl"
                name = "http://www.knora.org/data/anything"
            }
            {
                path = "_test_data/ontologies/beol-onto.ttl"
                name = "http://www.knora.org/ontology/beol"
            }
            {
                path = "_test_data/all_data/beol-data.ttl"
                name = "http://www.knora.org/data/beol"
            }

        ]

        ///////////////////////////////////////////////////////////////////////////////////////////////////////////////
        // Fake triplestore settings
        //
        // The application can generate a fake triplestore, consisting of SPARQL queries and responses saved in
        // text files (in fake-triplestore-query-dir). This is useful for:
        //
        // * measuring the response time of the application minus the response time of the triplestore.
        //
        // * debugging SPARQL queries, because you can open the generated queries in a text editor and copy and paste
        //   them into something like GraphDB Workbench to experiment with them.
        //
        // * benchmarking triplestores, because you can feed the whole fake triplestore file structure to RDFBench.
        //
        // To generate a fake triplestore, set fake-triplestore to "prepare", start the application, and run one or more
        // API operations. The fake triplestore will contain all the SPARQL queries and responses involved in those
        // operations.
        //
        // To have the application use the fake triplestore, set fake-triplestore to "use", and restart the application.
        // The entire contents of the fake triplestore will be loaded when the application starts, and all SPARQL queries
        // will simply be hashtable lookups in this in-memory data.
        //
        // To just use a real triplestore, set fake-triplestore to "off".
        fake-triplestore = "off"
        fake-triplestore-data-dir = "src/main/resources/query-log"
    }

    // Each project has a named graph for its ontology, and a named graph for its data.
    project-named-graphs =
        [
            {
                project = "http://data.knora.org/projects/knora-base"
                ontology = "http://www.knora.org/ontology/knora-base"
                data = "knora-base"
                visibleInGUI = true
                name = "Knora-Base"
            }
            {
                project = "http://data.knora.org/projects/77275339"
                ontology = "http://www.knora.org/ontology/incunabula"
                data = "http://www.knora.org/data/incunabula"
                visibleInGUI = true
                name = "Incunabula"
            }
            {
                project = "http://data.knora.org/projects/b83b99ca01"
                ontology = "http://www.knora.org/ontology/dokubib"
                data = "http://www.knora.org/data/dokubib"
                visibleInGUI = false
                name = "Dokubib"
            }
            {
                project = "http://data.knora.org/projects/yTerZGyxjZVqFMNNKXCDPF"
                ontology = "http://www.knora.org/ontology/beol"
                data = "http://www.knora.org/data/beol"
                visibleInGUI = true
                name = "Bernoulli-Euler Online"
            }
            {
                project = "http://data.knora.org/projects/images"
                ontology = "http://www.knora.org/ontology/images"
                data = "http://www.knora.org/data/images"
                visibleInGUI = true
                name = "Images Test Project"
            }
            {
                project = "http://data.knora.org/projects/anything"
                ontology = "http://www.knora.org/ontology/anything"
                data = "http://www.knora.org/data/anything"
                visibleInGUI = true
                name = "Anything Test Project"
            }
        ]

}

user {
    default-language: "en"
}

// Need to set these so that long running queries, like the resetting the triplestore
// can run through without a premature disconect by the client or server.
spray.can {
    server {
<<<<<<< HEAD
        idle-timeout = 301 s
        request-timeout = 300 s
    }
    client {
        # The max time period that a client connection will be waiting for a response
        # before triggering a request timeout. The timer for this logic is not started
        # until the connection is actually in a state to receive the response, which
        # may be quite some time after the request has been received from the
        # application!
        # There are two main reasons to delay the start of the request timeout timer:
        # 1. On the host-level API with pipelining disabled:
        #    If the request cannot be sent immediately because all connections are
        #    currently busy with earlier requests it has to be queued until a
        #    connection becomes available.
        # 2. With pipelining enabled:
        #    The request timeout timer starts only once the response for the
        #    preceding request on the connection has arrived.
        # Set to `infinite` to completely disable request timeouts.
        request-timeout = infinite

        # The time period within which the TCP connecting process must be completed.
        # Set to `infinite` to disable.
        connecting-timeout = infinite
=======
        idle-timeout = 200 s
        request-timeout = 180 s
        parsing {
            max-content-length = 110M
        }
>>>>>>> 7153fbaa
    }
}

//kamon.metric.tick-interval = 1 second
//
//kamon.modules {
//    kamon-statsd.auto-start = false
//    kamon-log-reporter.auto-start = false
//}
//
//kamon.metric.filters {
//    akka-actor {
//        includes = ["**"]
//        excludes = []
//    }
//    akka-router {
//        includes = ["**"]
//        excludes = []
//    }
//    akka-dispatcher {
//        includes = ["**"]
//        excludes = []
//    }
//    trace {
//        includes = ["**"]
//        excludes = []
//    }
//}
//
//kamon.akka.ask-pattern-timeout-warning = "lightweight"
//
//kamon.statsd {
//    # Hostname and port in which your StatsD is running. Remember that StatsD packets are sent using UDP and
//    # setting unreachable hosts and/or not open ports wont be warned by the Kamon, your data wont go anywhere.
//    hostname = "192.168.59.103"
//    port = 8125
//
//    # Interval between metrics data flushes to StatsD. It's value must be equal or greater than the
//    # kamon.metric.tick-interval setting.
//    flush-interval = 1 second
//
//    # Max packet size for UDP metrics data sent to StatsD.
//    max-packet-size = 1024 bytes
//
//    # Subscription patterns used to select which metrics will be pushed to StatsD. Note that first, metrics
//    # collection for your desired entities must be activated under the kamon.metrics.filters settings.
//    includes {
//        actor = ["*"]
//        trace = ["*"]
//        dispatcher = ["*"]
//    }
//
//    simple-metric-key-generator {
//        # Application prefix for all metrics pushed to StatsD. The default namespacing scheme for metrics follows
//        # this pattern:
//        #    application.host.entity.entity-name.metric-name
//        application = "knora-api"
//    }
//}
//kamon.newrelic {
//    app-name = "knora-api"
//    license-key = "f4794f4107b755c3c94c1d271ecc246f74469830"
//}<|MERGE_RESOLUTION|>--- conflicted
+++ resolved
@@ -346,9 +346,11 @@
 // can run through without a premature disconect by the client or server.
 spray.can {
     server {
-<<<<<<< HEAD
-        idle-timeout = 301 s
-        request-timeout = 300 s
+        idle-timeout = 200 s
+        request-timeout = 180 s
+        parsing {
+            max-content-length = 110M
+        }
     }
     client {
         # The max time period that a client connection will be waiting for a response
@@ -370,13 +372,6 @@
         # The time period within which the TCP connecting process must be completed.
         # Set to `infinite` to disable.
         connecting-timeout = infinite
-=======
-        idle-timeout = 200 s
-        request-timeout = 180 s
-        parsing {
-            max-content-length = 110M
-        }
->>>>>>> 7153fbaa
     }
 }
 
