--- conflicted
+++ resolved
@@ -84,19 +84,11 @@
     // Using the assets route. Works only for read access and only a few images.
     sipi {
         url = "http://localhost"
-<<<<<<< HEAD
         port = 1024
         prefix = "knora"
         path-conversion-route = "convert_path"
         file-conversion-route = "convert_file"
         image-mime-types = ["image/tiff", "image/jpeg", "image/png", "image/jp2"]
-=======
-        path = "/v1/assets"
-        port = 3333
-        path-conversion-route = ""
-        file-conversion-route = ""
-        image-mime-types = []
->>>>>>> 67db0cef
         movie-mime-types = []
         sound-mime-types = []
     }
