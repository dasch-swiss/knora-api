akka {
    loggers = ["akka.event.slf4j.Slf4jLogger"]
    loglevel = "INFO"
    stdout-loglevel = "INFO"
    logging-filter = "akka.event.slf4j.Slf4jLoggingFilter"
    log-dead-letters = off
    log-dead-letters-during-shutdown = off

    http {
        server {
            # The requested maximum length of the queue of incoming connections.
            # If the server is busy and the backlog is full the OS will start dropping
            # SYN-packets and connection attempts may fail. Note, that the backlog
            # size is usually only a maximum size hint for the OS and the OS can
            # restrict the number further based on global limits.
            backlog = 2048

            # The time after which an idle connection will be automatically closed.
            # Set to `infinite` to completely disable idle connection timeouts.
            idle-timeout = 380 s

            # Defines the default time period within which the application has to
            # produce an HttpResponse for any given HttpRequest it received.
            # The timeout begins to run when the *end* of the request has been
            # received, so even potentially long uploads can have a short timeout.
            # Set to `infinite` to completely disable request timeout checking.
            #
            # If this setting is not `infinite` the HTTP server layer attaches a
            # `Timeout-Access` header to the request, which enables programmatic
            # customization of the timeout period and timeout response for each
            # request individually.
            request-timeout = 360 s

            parsing {
                max-content-length = 110M
            }
        }

        client {
            # The time period within which the TCP connecting process must be completed.
            connecting-timeout = 10 s

            # The time after which an idle connection will be automatically closed.
            # Set to `infinite` to completely disable idle timeouts.
            idle-timeout = infinite

            parsing {
                max-chunk-size             = 2m
                max-response-reason-length = 1024
            }
        }

        host-connection-pool {
            # The maximum number of parallel connections that a connection pool to a
            # single host endpoint is allowed to establish. Must be greater than zero.
            max-connections = 1024

            # The minimum number of parallel connections that a pool should keep alive ("hot").
            # If the number of connections is falling below the given threshold, new ones are being spawned.
            # You can use this setting to build a hot pool of "always on" connections.
            # Default is 0, meaning there might be no active connection at given moment.
            # Keep in mind that `min-connections` should be smaller than `max-connections` or equal
            min-connections = 0

            # The maximum number of times failed requests are attempted again,
            # (if the request can be safely retried) before giving up and returning an error.
            # Set to zero to completely disable request retries.
            max-retries = 0

            # The maximum number of open requests accepted into the pool across all
            # materializations of any of its client flows.
            # Protects against (accidentally) overloading a single pool with too many client flow materializations.
            # Note that with N concurrent materializations the max number of open request in the pool
            # will never exceed N * max-connections * pipelining-limit.
            # Must be a power of 2 and > 0!
            max-open-requests = 2048

            # The maximum number of requests that are dispatched to the target host in
            # batch-mode across a single connection (HTTP pipelining).
            # A setting of 1 disables HTTP pipelining, since only one request per
            # connection can be "in flight" at any time.
            # Set to higher values to enable HTTP pipelining.
            # This value must be > 0.
            # (Note that, independently of this setting, pipelining will never be done
            # on a connection that still has a non-idempotent request in flight.
            #
            # Before increasing this value, make sure you understand the effects of head-of-line blocking.
            # Using a connection pool, a request may be issued on a connection where a previous
            # long-running request hasn't finished yet. The response to the pipelined requests may then be stuck
            # behind the response of the long-running previous requests on the server. This may introduce an
            # unwanted "coupling" of run time between otherwise unrelated requests.
            #
            # See http://tools.ietf.org/html/rfc7230#section-6.3.2 for more info.)
            pipelining-limit = 2

            # Modify to tweak client settings for host connection pools only.
            #
            # IMPORTANT:
            # Please note that this section mirrors `akka.http.client` however is used only for pool-based APIs,
            # such as `Http().superPool` or `Http().singleRequest`.
            client = {

                # The time period within which the TCP connecting process must be completed.
                connecting-timeout = 10s

                # The time after which an idle connection will be automatically closed.
                # Set to `infinite` to completely disable idle timeouts.
                idle-timeout = infinite
            }
        }
    }

    actor {
        deployment {
            user/storeManager/triplestoreManager/httpTriplestoreRouter {
                router = round-robin-pool
                nr-of-instances = 100
            }

            user/responderManager/resourcesRouter {
                router = round-robin-pool
                nr-of-instances = 50
            }

            user/responderManager/valuesRouter {
                router = round-robin-pool
                nr-of-instances = 20
            }

            user/responderManager/sipiRouter {
                router = round-robin-pool
                nr-of-instances = 50
            }

            user/responderManager/standoffRouter {
              router = round-robin-pool
              nr-of-instances = 50
            }

            user/responderManager/listsRouter {
                router = round-robin-pool
                nr-of-instances = 50
            }

            user/responderManager/usersRouter {
                router = round-robin-pool
                nr-of-instances = 50
            }

            user/responderManager/hierarchicalListsRouter {
                router = round-robin-pool
                nr-of-instances = 50
            }

            user/responderManager/searchRouter {
                router = round-robin-pool
                nr-of-instances = 50
            }

            user/responderManager/ontologyRouter {
                router = round-robin-pool
                nr-of-instances = 50
            }

            user/responderManager/projectsRouter {
                router = round-robin-pool
                nr-of-instances = 20
            }

            user/responderManager/ckanRouter {
                router = round-robin-pool
                nr-of-instances = 5
            }

            user/responderManager/storeRouter {
                router = round-robin-pool
                nr-of-instances = 1
            }

            user/responderManager/permissionsRouter {
                router = round-robin-pool
                nr-of-instances = 20
            }

            user/responderManager/groupsRouter {
                router = round-robin-pool
                nr-of-instances = 20
            }
        }
    }
}

app {

    default-timeout = 60 // seconds

    default-restore-timeout = 360 // seconds

    dump-messages = false // If true, dump messages sent from and received by routes as Scala source code in the log.

    show-internal-errors = true // If true, clients will see error messages from internal errors. Useful for debugging. If false, those error messages will appear only in the log.

    skip-authentication = false // If true, the authentication process is skiped and the Lothar Schmidt user is returned by default.

    // Using the assets route. Works only for read access and only a few images.
    sipi {
        url = "http://localhost"
        port = 1024
        prefix = "knora"
        file-server-path = "server"
        path-conversion-route = "convert_from_binaries"
        file-conversion-route = "convert_from_file"
        image-mime-types = ["image/tiff", "image/jpeg", "image/png", "image/jp2"]
        movie-mime-types = []
        sound-mime-types = []
    }

//    sipi {
//        url = "http://localhost"
//        path = ""
//        port = 1024
//        path-conversion-route = "convert_path"
//        file-conversion-route = "convert_file"
//        image-mime-types = ["image/tiff", "image/jpeg", "image/png", "image/jp2"]
//        movie-mime-types = []
//        sound-mime-types = []
//    }

    http {
        https {
            keystore = "https/localhost.jks"
            keystore-password = "test keystore password"
        }

        knora-api {
            host = "localhost"
            http-port = 3333
            https-port = 3334
            use-http = true
            use-https = false
        }

        salsah {
            base-url = "http://localhost:3335/"
            project-icons-basepath = "project-icons/"
        }
    }

    caches = [
        {
            cache-name = "ontologyCache"
            max-elements-in-memory = 0
            overflow-to-disk = false
            eternal = true
            time-to-live-seconds = 0
            time-to-idle-seconds = 0
        },
        {
            cache-name = "authenticationCache"
            max-elements-in-memory = 0
            overflow-to-disk = false
            eternal = true
            time-to-live-seconds = 600
            time-to-idle-seconds = 0
        },
        {
            cache-name = "mappingCache"
            max-elements-in-memory = 0
            overflow-to-disk = false
            eternal = true
            time-to-live-seconds = 600
            time-to-idle-seconds = 0
        }

    ]

    tmp-datadir = "/tmp/webapi_tmp/" // dir must exist on disk!
    datadir = "/tmp/webapi/" // dir must exist on disk!

    max-results-per-search-result-page = 500

    gui {
        // The default size of resource type icons. TODO: put icon sizes in the triplestore instead.
        default-icon-size {
            dimX = 32
            dimY = 32
        }
    }

    triplestore {
        dbtype = "fuseki"
        // dbtype = "graphdb"
        // dbtype = "embedded-jena-tdb"
        // dbtype = "sesame"
        // dbtype = "embedded-jena-graphdb"
        // dbtype = "fake-triplestore"

        host = "localhost"

        graphdb {
            port = 7200
            repository-name = "knora-test"
            username = "admin"
            password = "root"
        }

        sesame {
            port = 8080
            repository-name = "knora-test"
        }

        fuseki {
            port = 3030
            repository-name = "knora-test"
            tomcat = false
            tomcat-context = ""
        }

        embedded-jena-tdb {
            persisted = true // "false" -> memory, "true" -> disk
            loadExistingData = false // "false" -> use data if exists, "false" -> create a fresh store
            storage-path = "_TMP" // ignored if "memory"
        }

        embedded-jena-graphdb {
            graphdb-persisted-storage = true
            graphdb-storage-path = "_TMP_GRAPHDB"
        }

        fake-jena-tdb {
            fake-persisted-storage = true
            fake-triplestore-data-dir = "src/main/resources/query-log"
        }

        reload-on-start = false // ignored if "memory" as it will always reload

        default-rdf-data = [
            {
                path = "../knora-ontologies/knora-base.ttl"
                name = "http://www.knora.org/ontology/knora-base"
            }
            {
<<<<<<< HEAD
                path = "_test_data/ontologies/standoff-onto.ttl"
                name = "http://www.knora.org/ontology/standoff"
            }
            {
                path = "_test_data/all_data/standoff-data.ttl"
                name = "http://www.knora.org/data/standoff"
=======
                path = "../knora-ontologies/knora-admin.ttl"
                name = "http://www.knora.org/ontology/knora-base"
>>>>>>> 5eacd0c2
            }
            {
                path = "../knora-ontologies/knora-dc.ttl"
                name = "http://www.knora.org/ontology/dc"
            }
            {
                path = "../knora-ontologies/salsah-gui.ttl"
                name = "http://www.knora.org/ontology/salsah-gui"
            }
            {
                path = "_test_data/all_data/admin-data.ttl"
                name = "http://www.knora.org/data/admin"
            }
            {
                path = "_test_data/all_data/permissions-data.ttl"
                name = "http://www.knora.org/data/permissions"
            }
        ]

        rdf-data = [
            {
                path = "_test_data/ontologies/incunabula-onto.ttl"
                name = "http://www.knora.org/ontology/incunabula"
            }
            {
                path = "_test_data/demo_data/incunabula-demo-data.ttl"
                name = "http://www.knora.org/data/incunabula"
            }
            {
                path = "_test_data/ontologies/images-demo-onto.ttl"
                name = "http://www.knora.org/ontology/dokubib"
            }
            {
                path = "_test_data/demo_data/images-demo-data.ttl"
                name = "http://www.knora.org/data/dokubib"
            }
            {
                path = "_test_data/ontologies/anything-onto.ttl"
                name = "http://www.knora.org/ontology/anything"
            }
            {
                path = "_test_data/all_data/anything-data.ttl"
                name = "http://www.knora.org/data/anything"
            }
            {
                path = "_test_data/ontologies/beol-onto.ttl"
                name = "http://www.knora.org/ontology/beol"
            }
            {
                path = "_test_data/all_data/beol-data.ttl"
                name = "http://www.knora.org/data/beol"
            }
            {
                path = "_test_data/ontologies/biblio-onto.ttl"
                name = "http://www.knora.org/ontology/biblio"
            }
            {
                path = "_test_data/all_data/biblio-data.ttl"
                name = "http://www.knora.org/data/biblio"
            }

        ]

        ///////////////////////////////////////////////////////////////////////////////////////////////////////////////
        // Fake triplestore settings
        //
        // The application can generate a fake triplestore, consisting of SPARQL queries and responses saved in
        // text files (in fake-triplestore-query-dir). This is useful for:
        //
        // * measuring the response time of the application minus the response time of the triplestore.
        //
        // * debugging SPARQL queries, because you can open the generated queries in a text editor and copy and paste
        //   them into something like GraphDB Workbench to experiment with them.
        //
        // * benchmarking triplestores, because you can feed the whole fake triplestore file structure to RDFBench.
        //
        // To generate a fake triplestore, set fake-triplestore to "prepare", start the application, and run one or more
        // API operations. The fake triplestore will contain all the SPARQL queries and responses involved in those
        // operations.
        //
        // To have the application use the fake triplestore, set fake-triplestore to "use", and restart the application.
        // The entire contents of the fake triplestore will be loaded when the application starts, and all SPARQL queries
        // will simply be hashtable lookups in this in-memory data.
        //
        // To just use a real triplestore, set fake-triplestore to "off".
        fake-triplestore = "off"
        fake-triplestore-data-dir = "src/main/resources/query-log"
    }

}

user {
    default-language: "en"
}

//kamon.metric.tick-interval = 1 second
//
//kamon.modules {
//    kamon-statsd.auto-start = false
//    kamon-log-reporter.auto-start = false
//}
//
//kamon.metric.filters {
//    akka-actor {
//        includes = ["**"]
//        excludes = []
//    }
//    akka-router {
//        includes = ["**"]
//        excludes = []
//    }
//    akka-dispatcher {
//        includes = ["**"]
//        excludes = []
//    }
//    trace {
//        includes = ["**"]
//        excludes = []
//    }
//}
//
//kamon.akka.ask-pattern-timeout-warning = "lightweight"
//
//kamon.statsd {
//    # Hostname and port in which your StatsD is running. Remember that StatsD packets are sent using UDP and
//    # setting unreachable hosts and/or not open ports wont be warned by the Kamon, your data wont go anywhere.
//    hostname = "192.168.59.103"
//    port = 8125
//
//    # Interval between metrics data flushes to StatsD. It's value must be equal or greater than the
//    # kamon.metric.tick-interval setting.
//    flush-interval = 1 second
//
//    # Max packet size for UDP metrics data sent to StatsD.
//    max-packet-size = 1024 bytes
//
//    # Subscription patterns used to select which metrics will be pushed to StatsD. Note that first, metrics
//    # collection for your desired entities must be activated under the kamon.metrics.filters settings.
//    includes {
//        actor = ["*"]
//        trace = ["*"]
//        dispatcher = ["*"]
//    }
//
//    simple-metric-key-generator {
//        # Application prefix for all metrics pushed to StatsD. The default namespacing scheme for metrics follows
//        # this pattern:
//        #    application.host.entity.entity-name.metric-name
//        application = "knora-api"
//    }
//}
//kamon.newrelic {
//    app-name = "knora-api"
//    license-key = "f4794f4107b755c3c94c1d271ecc246f74469830"
//}<|MERGE_RESOLUTION|>--- conflicted
+++ resolved
@@ -340,17 +340,16 @@
                 name = "http://www.knora.org/ontology/knora-base"
             }
             {
-<<<<<<< HEAD
+                path = "../knora-ontologies/knora-admin.ttl"
+                name = "http://www.knora.org/ontology/knora-base"
+            }
+            {
                 path = "_test_data/ontologies/standoff-onto.ttl"
                 name = "http://www.knora.org/ontology/standoff"
             }
             {
                 path = "_test_data/all_data/standoff-data.ttl"
                 name = "http://www.knora.org/data/standoff"
-=======
-                path = "../knora-ontologies/knora-admin.ttl"
-                name = "http://www.knora.org/ontology/knora-base"
->>>>>>> 5eacd0c2
             }
             {
                 path = "../knora-ontologies/knora-dc.ttl"
