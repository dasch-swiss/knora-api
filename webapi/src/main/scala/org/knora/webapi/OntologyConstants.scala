--- conflicted
+++ resolved
@@ -295,29 +295,16 @@
         val IsInSystemAdminGroup: IRI = KnoraBasePrefixExpansion + "isInSystemAdminGroup"
 
         /* Project */
-<<<<<<< HEAD
-        val KnoraProject: IRI = KnoraBasePrefixExpansion           + "knoraProject"
-        val ProjectShortname: IRI = KnoraBasePrefixExpansion       + "projectShortname"
-        val ProjectShortcode: IRI = KnoraBasePrefixExpansion       + "projectShortcode"
-        val ProjectLongname: IRI = KnoraBasePrefixExpansion        + "projectLongname"
-        val ProjectDescription: IRI = KnoraBasePrefixExpansion     + "projectDescription"
-        val ProjectKeywords: IRI = KnoraBasePrefixExpansion        + "projectKeywords"
-        val ProjectLogo: IRI = KnoraBasePrefixExpansion            + "projectLogo"
-        val BelongsToInstitution: IRI = KnoraBasePrefixExpansion   + "belongsToInstitution"
-        val ProjectOntology: IRI = KnoraBasePrefixExpansion        + "projectOntology"
-        val HasSelfJoinEnabled: IRI = KnoraBasePrefixExpansion     + "hasSelfJoinEnabled"
-=======
         val KnoraProject: IRI = KnoraBasePrefixExpansion + "knoraProject"
         val ProjectShortname: IRI = KnoraBasePrefixExpansion + "projectShortname"
+        val ProjectShortcode: IRI = KnoraBasePrefixExpansion + "projectShortcode"
         val ProjectLongname: IRI = KnoraBasePrefixExpansion + "projectLongname"
         val ProjectDescription: IRI = KnoraBasePrefixExpansion + "projectDescription"
         val ProjectKeywords: IRI = KnoraBasePrefixExpansion + "projectKeywords"
         val ProjectLogo: IRI = KnoraBasePrefixExpansion + "projectLogo"
         val BelongsToInstitution: IRI = KnoraBasePrefixExpansion + "belongsToInstitution"
-        val ProjectOntologyGraph: IRI = KnoraBasePrefixExpansion + "projectOntologyGraph"
-        val ProjectDataGraph: IRI = KnoraBasePrefixExpansion + "projectDataGraph"
+        val ProjectOntology: IRI = KnoraBasePrefixExpansion + "projectOntology"
         val HasSelfJoinEnabled: IRI = KnoraBasePrefixExpansion + "hasSelfJoinEnabled"
->>>>>>> 312206ad
 
         /* Group */
         val UserGroup: IRI = KnoraBasePrefixExpansion + "UserGroup"
