/*
 * Copyright © 2015-2019 the contributors (see Contributors.md).
 *
 * This file is part of Knora.
 *
 * Knora is free software: you can redistribute it and/or modify
 * it under the terms of the GNU Affero General Public License as published
 * by the Free Software Foundation, either version 3 of the License, or
 * (at your option) any later version.
 *
 * Knora is distributed in the hope that it will be useful,
 * but WITHOUT ANY WARRANTY; without even the implied warranty of
 * MERCHANTABILITY or FITNESS FOR A PARTICULAR PURPOSE.  See the
 * GNU Affero General Public License for more details.
 *
 * You should have received a copy of the GNU Affero General Public
 * License along with Knora.  If not, see <http://www.gnu.org/licenses/>.
 */


package org.knora.webapi.routing.v1

import java.io._
import java.nio.charset.StandardCharsets
import java.nio.file.Paths
import java.time.Instant
import java.util.UUID

import akka.http.scaladsl.model.Multipart.BodyPart
import akka.http.scaladsl.model._
import akka.http.scaladsl.model.headers._
import akka.http.scaladsl.server.Directives._
import akka.http.scaladsl.server.Route
import akka.http.scaladsl.server.directives.FileInfo
import akka.http.scaladsl.util.FastFuture
import akka.pattern._
import akka.stream.ActorMaterializer
import akka.stream.scaladsl.FileIO
import javax.xml.XMLConstants
import javax.xml.transform.stream.StreamSource
import javax.xml.validation.{Schema, SchemaFactory, Validator}
import org.knora.webapi._
import org.knora.webapi.messages.admin.responder.usersmessages.UserADM
import org.knora.webapi.messages.store.sipimessages.{SipiConversionFileRequestV1, SipiConversionPathRequestV1}
import org.knora.webapi.messages.v1.responder.ontologymessages._
import org.knora.webapi.messages.v1.responder.resourcemessages.ResourceV1JsonProtocol._
import org.knora.webapi.messages.v1.responder.resourcemessages._
import org.knora.webapi.messages.v1.responder.valuemessages._
import org.knora.webapi.routing.{Authenticator, KnoraRoute, KnoraRouteData, RouteUtilV1}
import org.knora.webapi.util.IriConversions._
import org.knora.webapi.util.StringFormatter.XmlImportNamespaceInfoV1
import org.knora.webapi.util.standoff.StandoffTagUtilV2.TextWithStandoffTagsV2
import org.knora.webapi.util.{DateUtilV1, FileUtil, SmartIri}
import org.knora.webapi.viewhandlers.ResourceHtmlView
import org.w3c.dom.ls.{LSInput, LSResourceResolver}
import org.xml.sax.SAXException
import spray.json._

import scala.collection.immutable
import scala.concurrent.duration._
import scala.concurrent.{Future, Promise}
import scala.util.{Failure, Success, Try}
import scala.xml._

/**
  * Provides API routes that deal with resources.
  */
class ResourcesRouteV1(routeData: KnoraRouteData) extends KnoraRoute(routeData) with Authenticator {
    // A scala.xml.PrettyPrinter for formatting generated XML import schemas.
    private val xmlPrettyPrinter = new scala.xml.PrettyPrinter(width = 160, step = 4)

    /* needed for dealing with files in the request */
    implicit val materializer: ActorMaterializer = ActorMaterializer()

    def knoraApiPath: Route = {

        def makeResourceRequestMessage(resIri: String,
                                       resinfo: Boolean,
                                       requestType: String,
                                       userADM: UserADM): ResourcesResponderRequestV1 = {
            val validResIri = stringFormatter.validateAndEscapeIri(resIri, throw BadRequestException(s"Invalid resource IRI: $resIri"))

            requestType match {
                case "info" => ResourceInfoGetRequestV1(iri = validResIri, userProfile = userADM)
                case "rights" => ResourceRightsGetRequestV1(validResIri, userADM)
                case "context" => ResourceContextGetRequestV1(validResIri, userADM, resinfo)
                case "" => ResourceFullGetRequestV1(validResIri, userADM)
                case other => throw BadRequestException(s"Invalid request type: $other")
            }
        }

        def makeResourceSearchRequestMessage(searchString: String,
                                             resourceTypeIri: Option[IRI],
                                             numberOfProps: Int, limitOfResults: Int,
                                             userProfile: UserADM): ResourceSearchGetRequestV1 = {
            ResourceSearchGetRequestV1(searchString = searchString, resourceTypeIri = resourceTypeIri, numberOfProps = numberOfProps, limitOfResults = limitOfResults, userProfile = userProfile)
        }


        def valuesToCreate(properties: Map[IRI, Seq[CreateResourceValueV1]],
                           acceptStandoffLinksToClientIDs: Boolean,
                           userProfile: UserADM): Map[IRI, Future[Seq[CreateValueV1WithComment]]] = {
            properties.map {
                case (propIri: IRI, values: Seq[CreateResourceValueV1]) =>
                    (stringFormatter.validateAndEscapeIri(propIri, throw BadRequestException(s"Invalid property IRI $propIri")), values.map {
                        case (givenValue: CreateResourceValueV1) =>

                            givenValue.getValueClassIri match {
                                // create corresponding UpdateValueV1

                                case OntologyConstants.KnoraBase.TextValue =>
                                    val richtext: CreateRichtextV1 = givenValue.richtext_value.get

                                    // check if text has markup
                                    if (richtext.utf8str.nonEmpty && richtext.xml.isEmpty && richtext.mapping_id.isEmpty) {
                                        // simple text

                                        Future(CreateValueV1WithComment(TextValueSimpleV1(utf8str = stringFormatter.toSparqlEncodedString(richtext.utf8str.get, throw BadRequestException(s"Invalid text: '${richtext.utf8str.get}'")),
                                            language = richtext.language), givenValue.comment))

                                    } else if (richtext.xml.nonEmpty && richtext.mapping_id.nonEmpty) {
                                        // XML: text with markup

                                        val mappingIri = stringFormatter.validateAndEscapeIri(richtext.mapping_id.get, throw BadRequestException(s"mapping_id ${richtext.mapping_id.get} is invalid"))


                                        for {

                                            textWithStandoffTags: TextWithStandoffTagsV2 <- RouteUtilV1.convertXMLtoStandoffTagV1(
                                                xml = richtext.xml.get,
                                                mappingIri = mappingIri,
                                                acceptStandoffLinksToClientIDs = acceptStandoffLinksToClientIDs,
                                                userProfile = userProfile,
                                                settings = settings,
                                                responderManager = responderManager,
                                                log = log
                                            )

                                            // collect the resource references from the linking standoff nodes
                                            resourceReferences: Set[IRI] = stringFormatter.getResourceIrisFromStandoffTags(textWithStandoffTags.standoffTagV2)

                                        } yield CreateValueV1WithComment(TextValueWithStandoffV1(
                                            utf8str = stringFormatter.toSparqlEncodedString(textWithStandoffTags.text, throw InconsistentTriplestoreDataException("utf8str for TextValue contains invalid characters")),
                                            language = richtext.language,
                                            resource_reference = resourceReferences,
                                            standoff = textWithStandoffTags.standoffTagV2,
                                            mappingIri = textWithStandoffTags.mapping.mappingIri,
                                            mapping = textWithStandoffTags.mapping.mapping
                                        ), givenValue.comment)

                                    }
                                    else {
                                        throw BadRequestException("invalid parameters given for TextValueV1")
                                    }


                                case OntologyConstants.KnoraBase.LinkValue =>
                                    (givenValue.link_value, givenValue.link_to_client_id) match {
                                        case (Some(targetIri: IRI), None) =>
                                            // This is a link to an existing Knora IRI, so make sure the IRI is valid.
                                            val validatedTargetIri = stringFormatter.validateAndEscapeIri(targetIri, throw BadRequestException(s"Invalid Knora resource IRI: $targetIri"))
                                            Future(CreateValueV1WithComment(LinkUpdateV1(validatedTargetIri), givenValue.comment))

                                        case (None, Some(clientIDForTargetResource: String)) =>
                                            // This is a link to the client's ID for a resource that hasn't been created yet.
                                            Future(CreateValueV1WithComment(LinkToClientIDUpdateV1(clientIDForTargetResource), givenValue.comment))

                                        case (_, _) => throw AssertionException(s"Invalid link: $givenValue")
                                    }

                                case OntologyConstants.KnoraBase.IntValue =>
                                    Future(CreateValueV1WithComment(IntegerValueV1(givenValue.int_value.get), givenValue.comment))

                                case OntologyConstants.KnoraBase.DecimalValue =>
                                    Future(CreateValueV1WithComment(DecimalValueV1(givenValue.decimal_value.get), givenValue.comment))

                                case OntologyConstants.KnoraBase.BooleanValue =>
                                    Future(CreateValueV1WithComment(BooleanValueV1(givenValue.boolean_value.get), givenValue.comment))

                                case OntologyConstants.KnoraBase.UriValue =>
                                    val uriValue = stringFormatter.validateAndEscapeIri(givenValue.uri_value.get, throw BadRequestException(s"Invalid URI: ${givenValue.uri_value.get}"))
                                    Future(CreateValueV1WithComment(UriValueV1(uriValue), givenValue.comment))

                                case OntologyConstants.KnoraBase.DateValue =>
                                    val dateVal: JulianDayNumberValueV1 = DateUtilV1.createJDNValueV1FromDateString(givenValue.date_value.get)
                                    Future(CreateValueV1WithComment(dateVal, givenValue.comment))

                                case OntologyConstants.KnoraBase.ColorValue =>
                                    val colorValue = stringFormatter.validateColor(givenValue.color_value.get, throw BadRequestException(s"Invalid color value: ${givenValue.color_value.get}"))
                                    Future(CreateValueV1WithComment(ColorValueV1(colorValue), givenValue.comment))

                                case OntologyConstants.KnoraBase.GeomValue =>
                                    val geometryValue = stringFormatter.validateGeometryString(givenValue.geom_value.get, throw BadRequestException(s"Invalid geometry value: ${givenValue.geom_value.get}"))
                                    Future(CreateValueV1WithComment(GeomValueV1(geometryValue), givenValue.comment))

                                case OntologyConstants.KnoraBase.ListValue =>
                                    val listNodeIri = stringFormatter.validateAndEscapeIri(givenValue.hlist_value.get, throw BadRequestException(s"Invalid value IRI: ${givenValue.hlist_value.get}"))
                                    Future(CreateValueV1WithComment(HierarchicalListValueV1(listNodeIri), givenValue.comment))

                                case OntologyConstants.KnoraBase.IntervalValue =>
                                    val timeVals: Seq[BigDecimal] = givenValue.interval_value.get
                                    if (timeVals.length != 2) throw BadRequestException("parameters for interval_value invalid")
                                    Future(CreateValueV1WithComment(IntervalValueV1(timeVals.head, timeVals(1)), givenValue.comment))

                                case OntologyConstants.KnoraBase.GeonameValue =>
                                    Future(CreateValueV1WithComment(GeonameValueV1(givenValue.geoname_value.get), givenValue.comment))

                                case _ => throw BadRequestException(s"No value submitted")

                            }

                    })
            }.map {
                // transform Seq of Futures to a Future of a Seq
                case (propIri: IRI, values: Seq[Future[CreateValueV1WithComment]]) =>
                    (propIri, Future.sequence(values))
            }

        }


        def makeCreateResourceRequestMessage(apiRequest: CreateResourceApiRequestV1, multipartConversionRequest: Option[SipiConversionPathRequestV1] = None, userADM: UserADM): Future[ResourceCreateRequestV1] = {
            val projectIri = stringFormatter.validateAndEscapeIri(apiRequest.project_id, throw BadRequestException(s"Invalid project IRI: ${apiRequest.project_id}"))
            val resourceTypeIri = stringFormatter.validateAndEscapeIri(apiRequest.restype_id, throw BadRequestException(s"Invalid resource IRI: ${apiRequest.restype_id}"))
            val label = stringFormatter.toSparqlEncodedString(apiRequest.label, throw BadRequestException(s"Invalid label: '${apiRequest.label}'"))

            // for GUI-case:
            // file has already been stored by Sipi.
            // TODO: in the old SALSAH, the file params were sent as a property salsah:__location__ -> the GUI has to be adapated
            val paramConversionRequest: Option[SipiConversionFileRequestV1] = apiRequest.file match {
                case Some(createFile: CreateFileV1) => Some(SipiConversionFileRequestV1(
                    originalFilename = stringFormatter.toSparqlEncodedString(createFile.originalFilename, throw BadRequestException(s"The original filename is invalid: '${createFile.originalFilename}'")),
                    originalMimeType = stringFormatter.toSparqlEncodedString(createFile.originalMimeType, throw BadRequestException(s"The original MIME type is invalid: '${createFile.originalMimeType}'")),
                    filename = stringFormatter.toSparqlEncodedString(createFile.filename, throw BadRequestException(s"Invalid filename: '${createFile.filename}'")),
                    userProfile = userADM.asUserProfileV1
                ))
                case None => None
            }

            val valuesToBeCreatedWithFuture: Map[IRI, Future[Seq[CreateValueV1WithComment]]] = valuesToCreate(
                properties = apiRequest.properties,
                acceptStandoffLinksToClientIDs = false,
                userProfile = userADM
            )

            // since this function `makeCreateResourceRequestMessage` is called by the POST multipart route receiving the binaries (non GUI-case)
            // and by the other POST route, either multipartConversionRequest or paramConversionRequest is set if a file should be attached to the resource, but not both.
            if (multipartConversionRequest.nonEmpty && paramConversionRequest.nonEmpty) throw BadRequestException("Binaries sent and file params set to route. This is illegal.")

            for {
                // make the whole Map a Future
                valuesToBeCreated: Iterable[(IRI, Seq[CreateValueV1WithComment])] <- Future.traverse(valuesToBeCreatedWithFuture) {
                    case (propIri: IRI, valuesFuture: Future[Seq[CreateValueV1WithComment]]) =>
                        for {
                            values <- valuesFuture
                        } yield propIri -> values
                }
            } yield ResourceCreateRequestV1(
                resourceTypeIri = resourceTypeIri,
                label = label,
                projectIri = projectIri,
                values = valuesToBeCreated.toMap,
                file = if (multipartConversionRequest.nonEmpty) // either multipartConversionRequest or paramConversionRequest might be given, but never both
                    multipartConversionRequest // Non GUI-case
                else if (paramConversionRequest.nonEmpty)
                    paramConversionRequest // GUI-case
                else None, // no file given
                userProfile = userADM,
                apiRequestID = UUID.randomUUID
            )
        }

        def createOneResourceRequestFromXmlImport(resourceRequest: CreateResourceFromXmlImportRequestV1, userProfile: UserADM): Future[OneOfMultipleResourceCreateRequestV1] = {
            val values: Map[IRI, Future[Seq[CreateValueV1WithComment]]] = valuesToCreate(
                properties = resourceRequest.properties,
                acceptStandoffLinksToClientIDs = true,
                userProfile = userProfile
            )

            // make the whole Map a Future

            for {
                valuesToBeCreated: Iterable[(IRI, Seq[CreateValueV1WithComment])] <- Future.traverse(values) {
                    case (propIri: IRI, valuesFuture: Future[Seq[CreateValueV1WithComment]]) =>
                        for {
                            values <- valuesFuture
                        } yield propIri -> values
                }
            } yield OneOfMultipleResourceCreateRequestV1(
                resourceTypeIri = resourceRequest.restype_id,
                clientResourceID = resourceRequest.client_id,
                label = resourceRequest.label,
                values = valuesToBeCreated.toMap,
                file = resourceRequest.file.map {
                    fileToRead =>
                        SipiConversionPathRequestV1(
                            originalFilename = stringFormatter.toSparqlEncodedString(fileToRead.file.getName, throw BadRequestException(s"The filename is invalid: '${fileToRead.file.getName}'")),
                            originalMimeType = stringFormatter.toSparqlEncodedString(fileToRead.mimeType, throw BadRequestException(s"The MIME type is invalid: '${fileToRead.mimeType}'")),
                            source = fileToRead.file,
                            userProfile = userProfile.asUserProfileV1
                        )
                },
                creationDate = resourceRequest.creationDate
            )
        }

        def makeMultiResourcesRequestMessage(resourceRequest: Seq[CreateResourceFromXmlImportRequestV1], projectId: IRI, apiRequestID: UUID, userProfile: UserADM): Future[MultipleResourceCreateRequestV1] = {
            // Make sure there are no duplicate client resource IDs.

            val duplicateClientIDs: immutable.Iterable[String] = resourceRequest.map(_.client_id).groupBy(identity).collect { case (clientID, occurrences) if occurrences.size > 1 => clientID }

            if (duplicateClientIDs.nonEmpty) {
                throw BadRequestException(s"One or more client resource IDs were used for multiple resources: ${duplicateClientIDs.mkString(", ")}")
            }

            val resourcesToCreate: Seq[Future[OneOfMultipleResourceCreateRequestV1]] =
                resourceRequest.map(createResourceRequest => createOneResourceRequestFromXmlImport(createResourceRequest, userProfile))

            for {
                resToCreateCollection: Seq[OneOfMultipleResourceCreateRequestV1] <- Future.sequence(resourcesToCreate)
            } yield MultipleResourceCreateRequestV1(resToCreateCollection, projectId, userProfile, apiRequestID)
        }

        def makeGetPropertiesRequestMessage(resIri: IRI, userADM: UserADM) = {
            PropertiesGetRequestV1(resIri, userADM)
        }

        def makeResourceDeleteMessage(resIri: IRI, deleteComment: Option[String], userADM: UserADM) = {
            ResourceDeleteRequestV1(
                resourceIri = stringFormatter.validateAndEscapeIri(resIri, throw BadRequestException(s"Invalid resource IRI: $resIri")),
                deleteComment = deleteComment.map(comment => stringFormatter.toSparqlEncodedString(comment, throw BadRequestException(s"Invalid comment: '$comment'"))),
                userADM = userADM,
                apiRequestID = UUID.randomUUID
            )
        }

        /**
          * Given the IRI the main internal ontology to be used in an XML import, recursively gets instances of
          * [[NamedGraphEntityInfoV1]] for that ontology, for `knora-base`, and for any other ontologies containing
          * classes used in object class constraints in the main ontology.
          *
          * @param mainOntologyIri the IRI of the main ontology used in the XML import.
          * @param userProfile     the profile of the user making the request.
          * @return a map of internal ontology IRIs to [[NamedGraphEntityInfoV1]] objects.
          */
        def getNamedGraphInfos(mainOntologyIri: IRI, userProfile: UserADM): Future[Map[IRI, NamedGraphEntityInfoV1]] = {
            /**
              * Does the actual recursion for `getNamedGraphInfos`, loading only information about project-specific
              * ontologies (i.e. ontologies other than `knora-base`).
              *
              * @param initialOntologyIri  the IRI of the internal project-specific ontology to start with.
              * @param intermediateResults the intermediate results collected so far (a map of internal ontology IRIs to
              *                            [[NamedGraphEntityInfoV1]] objects). When this method is first called, this
              *                            collection must already contain a [[NamedGraphEntityInfoV1]] for
              *                            the `knora-base` ontology. This is an optimisation to avoid getting
              *                            information about `knora-base` repeatedly, since every project-specific
              *                            ontology depends on `knora-base`.
              * @param userProfile         the profile of the user making the request.
              * @return a map of internal ontology IRIs to [[NamedGraphEntityInfoV1]] objects.
              */
            def getNamedGraphInfosRec(initialOntologyIri: IRI, intermediateResults: Map[IRI, NamedGraphEntityInfoV1], userProfile: UserADM): Future[Map[IRI, NamedGraphEntityInfoV1]] = {
                assert(intermediateResults.contains(OntologyConstants.KnoraBase.KnoraBaseOntologyIri))

                for {
                    // Get a NamedGraphEntityInfoV1 listing the IRIs of the classes and properties defined in the initial ontology.
                    initialNamedGraphInfo: NamedGraphEntityInfoV1 <- (responderManager ? NamedGraphEntityInfoRequestV1(initialOntologyIri, userProfile)).mapTo[NamedGraphEntityInfoV1]

                    // Get details about those classes and properties.
                    entityInfoResponse: EntityInfoGetResponseV1 <- (responderManager ? EntityInfoGetRequestV1(
                        resourceClassIris = initialNamedGraphInfo.resourceClasses,
                        propertyIris = initialNamedGraphInfo.propertyIris,
                        userProfile = userProfile
                    )).mapTo[EntityInfoGetResponseV1]

                    // Look at the base classes of all the resource classes in the initial ontology. Make a set of
                    // the ontologies containing the definitions of those classes, not including including the initial ontology itself
                    // or any other ontologies we've already looked at.
                    ontologyIrisFromBaseClasses: Set[IRI] = entityInfoResponse.resourceClassInfoMap.foldLeft(Set.empty[IRI]) {
                        case (acc, (resourceClassIri, resourceClassInfo)) =>
                            val subClassOfOntologies: Set[IRI] = resourceClassInfo.subClassOf.map(_.toSmartIri).filter(_.isKnoraDefinitionIri).map(_.getOntologyFromEntity.toString)
                            acc ++ subClassOfOntologies
                    } -- intermediateResults.keySet - initialOntologyIri

                    // Look at the properties that have cardinalities in the resource classes in the initial ontology.
                    // Make a set of the ontologies containing the definitions of those properties, not including the initial ontology itself
                    // or any other ontologies we've already looked at.
                    ontologyIrisFromCardinalities: Set[IRI] = entityInfoResponse.resourceClassInfoMap.foldLeft(Set.empty[IRI]) {
                        case (acc, (resourceClassIri, resourceClassInfo)) =>
                            val resourceCardinalityOntologies: Set[IRI] = resourceClassInfo.knoraResourceCardinalities.map {
                                case (propertyIri, _) => propertyIri.toSmartIri.getOntologyFromEntity.toString
                            }.toSet

                            acc ++ resourceCardinalityOntologies
                    } -- intermediateResults.keySet - initialOntologyIri

                    // Look at the object class constraints of the properties in the initial ontology. Make a set of the ontologies containing those classes,
                    // not including the initial ontology itself or any other ontologies we've already looked at.
                    ontologyIrisFromObjectClassConstraints: Set[IRI] = entityInfoResponse.propertyInfoMap.map {
                        case (propertyIri, propertyInfo) =>
                            val propertyObjectClassConstraint = propertyInfo.getPredicateObject(OntologyConstants.KnoraBase.ObjectClassConstraint).getOrElse {
                                throw InconsistentTriplestoreDataException(s"Property $propertyIri has no knora-base:objectClassConstraint")
                            }

                            propertyObjectClassConstraint.toSmartIri.getOntologyFromEntity.toString
                    }.toSet -- intermediateResults.keySet - initialOntologyIri

                    // Make a set of all the ontologies referenced by the initial ontology.
                    referencedOntologies: Set[IRI] = ontologyIrisFromBaseClasses ++ ontologyIrisFromCardinalities ++ ontologyIrisFromObjectClassConstraints

                    // Recursively get NamedGraphEntityInfoV1 instances for each of those ontologies.
                    lastResults: Map[IRI, NamedGraphEntityInfoV1] <- referencedOntologies.foldLeft(FastFuture.successful(intermediateResults + (initialOntologyIri -> initialNamedGraphInfo))) {
                        case (accFuture, ontologyIri) =>
                            for {
                                acc: Map[IRI, NamedGraphEntityInfoV1] <- accFuture

                                // Has a previous recursion already dealt with this ontology?
                                nextResults: Map[IRI, NamedGraphEntityInfoV1] <- if (acc.contains(ontologyIri)) {
                                    // Yes, so there's no need to get it again.
                                    FastFuture.successful(acc)
                                } else {
                                    // No. Recursively get it and the ontologies it depends on.
                                    getNamedGraphInfosRec(
                                        initialOntologyIri = ontologyIri,
                                        intermediateResults = acc,
                                        userProfile = userProfile
                                    )
                                }
                            } yield acc ++ nextResults
                    }
                } yield lastResults
            }

            for {
                // Get a NamedGraphEntityInfoV1 for the knora-base ontology.
                knoraBaseGraphEntityInfo <- (responderManager ? NamedGraphEntityInfoRequestV1(OntologyConstants.KnoraBase.KnoraBaseOntologyIri, userProfile)).mapTo[NamedGraphEntityInfoV1]

                // Recursively get NamedGraphEntityInfoV1 instances for the main ontology to be used in the XML import,
                // as well as any other project-specific ontologies it depends on.
                graphInfos <- getNamedGraphInfosRec(
                    initialOntologyIri = mainOntologyIri,
                    intermediateResults = Map(OntologyConstants.KnoraBase.KnoraBaseOntologyIri -> knoraBaseGraphEntityInfo),
                    userProfile = userProfile
                )
            } yield graphInfos
        }

        /**
          * Given the IRI of an internal project-specific ontology, generates an [[XmlImportSchemaBundleV1]] for validating
          * XML imports for that ontology and any other ontologies it depends on.
          *
          * @param internalOntologyIri the IRI of the main internal project-specific ontology to be used in the XML import.
          * @param userProfile         the profile of the user making the request.
          * @return an [[XmlImportSchemaBundleV1]] for validating the import.
          */
        def generateSchemasFromOntologies(internalOntologyIri: IRI, userProfile: UserADM): Future[XmlImportSchemaBundleV1] = {
            /**
              * Called by the schema generation template to get the prefix label for an internal ontology
              * entity IRI. The schema generation template gets these IRIs from resource cardinalities
              * and property object class constraints, which we get from the ontology responder.
              *
              * @param internalEntityIri an internal ontology entity IRI.
              * @return the prefix label that Knora uses to refer to the ontology.
              */
            def getNamespacePrefixLabel(internalEntityIri: IRI): String = {
                val prefixLabel = internalEntityIri.toSmartIri.getLongPrefixLabel

                // If the schema generation template asks for the prefix label of something in knora-base, return
                // the prefix label of the Knora XML import v1 namespace instead.
                if (prefixLabel == OntologyConstants.KnoraBase.KnoraBaseOntologyLabel) {
                    OntologyConstants.KnoraXmlImportV1.KnoraXmlImportNamespacePrefixLabel
                } else {
                    prefixLabel
                }
            }

            /**
              * Called by the schema generation template to get the entity name (i.e. the local name part) of an
              * internal ontology entity IRI. The schema generation template gets these IRIs from resource cardinalities
              * and property object class constraints, which we get from the ontology responder.
              *
              * @param internalEntityIri an internal ontology entity IRI.
              * @return the local name of the entity.
              */
            def getEntityName(internalEntityIri: IRI): String = {
                internalEntityIri.toSmartIri.getEntityName
            }

            for {
                // Get a NamedGraphEntityInfoV1 for each ontology that we need to generate an XML schema for.
                namedGraphInfos: Map[IRI, NamedGraphEntityInfoV1] <- getNamedGraphInfos(mainOntologyIri = internalOntologyIri, userProfile = userProfile)

                // Get information about the resource classes and properties in each ontology.
                entityInfoResponseFutures: immutable.Iterable[Future[(IRI, EntityInfoGetResponseV1)]] = namedGraphInfos.map {
                    case (ontologyIri: IRI, namedGraphInfo: NamedGraphEntityInfoV1) =>
                        for {
                            entityInfoResponse: EntityInfoGetResponseV1 <- (responderManager ? EntityInfoGetRequestV1(
                                resourceClassIris = namedGraphInfo.resourceClasses,
                                propertyIris = namedGraphInfo.propertyIris,
                                userProfile = userProfile
                            )).mapTo[EntityInfoGetResponseV1]
                        } yield ontologyIri -> entityInfoResponse
                }

                // Sequence the futures of entity info responses.
                entityInfoResponses: immutable.Iterable[(IRI, EntityInfoGetResponseV1)] <- Future.sequence(entityInfoResponseFutures)

                // Make a Map of internal ontology IRIs to EntityInfoGetResponseV1 objects.
                entityInfoResponsesMap: Map[IRI, EntityInfoGetResponseV1] = entityInfoResponses.toMap

                // Collect all the property definitions in a single Map. Since any schema could use any property, we will
                // pass this Map to the schema generation template for every schema.
                propertyInfoMap: Map[IRI, PropertyInfoV1] = entityInfoResponsesMap.values.flatMap(_.propertyInfoMap).toMap

                // Make a map of internal ontology IRIs to XmlImportNamespaceInfoV1 objects describing the XML namespace
                // of each schema to be generated. Don't generate a schema for knora-base, because the built-in Knora
                // types are specified in the handwritten standard Knora XML import v1 schema.
                schemasToGenerate: Map[IRI, XmlImportNamespaceInfoV1] = (namedGraphInfos.keySet - OntologyConstants.KnoraBase.KnoraBaseOntologyIri).map {
                    ontologyIri => ontologyIri -> stringFormatter.internalOntologyIriToXmlNamespaceInfoV1(ontologyIri.toSmartIri)
                }.toMap

                // Make an XmlImportNamespaceInfoV1 for the standard Knora XML import v1 schema's namespace.
                knoraXmlImportSchemaNamespaceInfo: XmlImportNamespaceInfoV1 = XmlImportNamespaceInfoV1(
                    namespace = OntologyConstants.KnoraXmlImportV1.KnoraXmlImportNamespaceV1,
                    prefixLabel = OntologyConstants.KnoraXmlImportV1.KnoraXmlImportNamespacePrefixLabel
                )

                // Read the standard Knora XML import v1 schema from a file.
                knoraXmlImportSchemaXml: String = FileUtil.readTextResource(OntologyConstants.KnoraXmlImportV1.KnoraXmlImportNamespacePrefixLabel + ".xsd")

                // Construct an XmlImportSchemaV1 for the standard Knora XML import v1 schema.
                knoraXmlImportSchema: XmlImportSchemaV1 = XmlImportSchemaV1(
                    namespaceInfo = knoraXmlImportSchemaNamespaceInfo,
                    schemaXml = knoraXmlImportSchemaXml
                )

                // Generate a schema for each project-specific ontology.
                generatedSchemas: Map[IRI, XmlImportSchemaV1] = schemasToGenerate.map {
                    case (ontologyIri, namespaceInfo) =>
                        // Each schema imports all the other generated schemas, plus the standard Knora XML import v1 schema.
                        // Sort the imports to make schema generation deterministic.
                        val importedNamespaceInfos: Seq[XmlImportNamespaceInfoV1] = (schemasToGenerate - ontologyIri).values.toVector.sortBy {
                            importedNamespaceInfo => importedNamespaceInfo.prefixLabel
                        } :+ knoraXmlImportSchemaNamespaceInfo

                        // Generate the schema using a Twirl template.
                        val unformattedSchemaXml = xsd.v1.xml.xmlImport(
                            targetNamespaceInfo = namespaceInfo,
                            importedNamespaces = importedNamespaceInfos,
                            knoraXmlImportNamespacePrefixLabel = OntologyConstants.KnoraXmlImportV1.KnoraXmlImportNamespacePrefixLabel,
                            resourceClassInfoMap = entityInfoResponsesMap(ontologyIri).resourceClassInfoMap,
                            propertyInfoMap = propertyInfoMap,
                            getNamespacePrefixLabel = internalEntityIri => getNamespacePrefixLabel(internalEntityIri),
                            getEntityName = internalEntityIri => getEntityName(internalEntityIri)
                        ).toString().trim

                        // Parse the generated XML schema.
                        val parsedSchemaXml = try {
                            XML.loadString(unformattedSchemaXml)
                        } catch {
                            case parseEx: org.xml.sax.SAXParseException => throw AssertionException(s"Generated XML schema for namespace ${namespaceInfo.namespace} is not valid XML. Please report this as a bug.", parseEx, log)
                        }

                        // Format the generated XML schema nicely.
                        val formattedSchemaXml = xmlPrettyPrinter.format(parsedSchemaXml)

                        // Wrap it in an XmlImportSchemaV1 object along with its XML namespace information.
                        val schema = XmlImportSchemaV1(
                            namespaceInfo = namespaceInfo,
                            schemaXml = formattedSchemaXml
                        )

                        namespaceInfo.namespace -> schema
                }

                // The schema bundle to be returned contains the generated schemas plus the standard Knora XML import v1 schema.
                allSchemasForBundle: Map[IRI, XmlImportSchemaV1] = generatedSchemas + (OntologyConstants.KnoraXmlImportV1.KnoraXmlImportNamespaceV1 -> knoraXmlImportSchema)
            } yield XmlImportSchemaBundleV1(
                mainNamespace = schemasToGenerate(internalOntologyIri).namespace,
                schemas = allSchemasForBundle
            )
        }

        /**
          * Generates a byte array representing a Zip file containing XML schemas for validating XML import data.
          *
          * @param internalOntologyIri the IRI of the main internal ontology for which data will be imported.
          * @param userProfile         the profile of the user making the request.
          * @return a byte array representing a Zip file containing XML schemas.
          */
        def generateSchemaZipFile(internalOntologyIri: IRI, userProfile: UserADM): Future[Array[Byte]] = {
            for {
                // Generate a bundle of XML schemas.
                schemaBundle: XmlImportSchemaBundleV1 <- generateSchemasFromOntologies(
                    internalOntologyIri = internalOntologyIri,
                    userProfile = userProfile
                )

                // Generate the contents of the Zip file: a Map of file names to file contents (byte arrays).
                zipFileContents: Map[String, Array[Byte]] = schemaBundle.schemas.values.map {
                    schema: XmlImportSchemaV1 =>
                        val schemaFilename: String = schema.namespaceInfo.prefixLabel + ".xsd"
                        val schemaXmlBytes: Array[Byte] = schema.schemaXml.getBytes(StandardCharsets.UTF_8)
                        schemaFilename -> schemaXmlBytes
                }.toMap
            } yield FileUtil.createZipFileBytes(zipFileContents)
        }

        /**
          * Validates bulk import XML using project-specific XML schemas and the Knora XML import schema v1.
          *
          * @param xml              the XML to be validated.
          * @param defaultNamespace the default namespace of the submitted XML. This should be the Knora XML import
          *                         namespace corresponding to the main internal ontology used in the import.
          * @param userADM          the profile of the user making the request.
          * @return a `Future` containing `()` if successful, otherwise a failed future.
          */
        def validateImportXml(xml: String, defaultNamespace: IRI, userADM: UserADM): Future[Unit] = {
            // Convert the default namespace of the submitted XML to an internal ontology IRI. This should be the
            // IRI of the main ontology used in the import.

            val mainOntologyIri: SmartIri = stringFormatter.xmlImportNamespaceToInternalOntologyIriV1(
                defaultNamespace, throw BadRequestException(s"Invalid XML import namespace: $defaultNamespace")
            )

            val validationFuture: Future[Unit] = for {
                // Generate a bundle of XML schemas for validating the submitted XML.
                schemaBundle: XmlImportSchemaBundleV1 <- generateSchemasFromOntologies(mainOntologyIri.toString, userADM)

                // Make a javax.xml.validation.SchemaFactory for instantiating XML schemas.
                schemaFactory: SchemaFactory = SchemaFactory.newInstance(XMLConstants.W3C_XML_SCHEMA_NS_URI)

                // Tell the SchemaFactory to find additional schemas using our SchemaBundleResolver, which gets them
                // from the XmlImportSchemaBundleV1 we generated.
                _ = schemaFactory.setResourceResolver(new SchemaBundleResolver(schemaBundle))

                // Use the SchemaFactory to instantiate a javax.xml.validation.Schema representing the main schema in
                // the bundle.
                mainSchemaXml: String = schemaBundle.schemas(schemaBundle.mainNamespace).schemaXml
                schemaInstance: Schema = schemaFactory.newSchema(new StreamSource(new StringReader(mainSchemaXml)))

                // Validate the submitted XML using a validator based on the main schema.
                schemaValidator: Validator = schemaInstance.newValidator()
                _ = schemaValidator.validate(new StreamSource(new StringReader(xml)))
            } yield ()

            // If the XML fails schema validation, return a failed Future containing a BadRequestException.
            validationFuture.recover {
                case e@(_: IllegalArgumentException | _: SAXException) =>
                    throw BadRequestException(s"XML import did not pass XML schema validation: $e")
            }
        }

        /**
          * Converts parsed import XML into a sequence of [[CreateResourceFromXmlImportRequestV1]] for each resource
          * described in the XML.
          *
          * @param rootElement the root element of an XML document describing multiple resources to be created.
          * @return Seq[CreateResourceFromXmlImportRequestV1] a collection of resource creation requests.
          */
        def importXmlToCreateResourceRequests(rootElement: Elem): Seq[CreateResourceFromXmlImportRequestV1] = {
            rootElement.head.child
                .filter(node => node.label != "#PCDATA")
                .map(resourceNode => {
                    // Get the client's unique ID for the resource.
                    val clientIDForResource: String = (resourceNode \ "@id").toString

                    // Get the optional resource creation date.
                    val creationDate: Option[Instant] = resourceNode.attribute("creationDate").map(creationDateNode => stringFormatter.toInstant(creationDateNode.text, throw BadRequestException(s"Invalid resource creation date: ${creationDateNode.text}")))

                    // Convert the XML element's label and namespace to an internal resource class IRI.

                    val elementNamespace: String = resourceNode.getNamespace(resourceNode.prefix)

                    val restype_id = stringFormatter.xmlImportElementNameToInternalOntologyIriV1(
                        namespace = elementNamespace,
                        elementLabel = resourceNode.label,
                        errorFun = throw BadRequestException(s"Invalid XML namespace: $elementNamespace")
                    )

                    // Get the child elements of the resource element.
                    val childElements: Seq[Node] = resourceNode.child.filterNot(_.label == "#PCDATA")

                    // The label must be the first child element of the resource element.
                    val resourceLabel: String = childElements.headOption match {
                        case Some(firstChildElem) => firstChildElem.text
                        case None => throw BadRequestException(s"Resource '$clientIDForResource' contains no ${OntologyConstants.KnoraXmlImportV1.KnoraXmlImportNamespacePrefixLabel}:label element")
                    }

                    val childElementsAfterLabel = childElements.tail

                    // Get the resource's file metadata, if any. This represents a file that has already been stored by Sipi.
                    // If provided, it must be the second child element of the resource element.
                    val file: Option[ReadFileV1] = childElementsAfterLabel.headOption match {
                        case Some(secondChildElem) =>
                            if (secondChildElem.label == "file") {
                                val path = Paths.get(secondChildElem.attribute("path").get.text)

                                if (!path.isAbsolute) {
                                    throw BadRequestException(s"File path $path in resource '$clientIDForResource' is not absolute")
                                }

                                Some(ReadFileV1(
                                    file = path.toFile,
                                    mimeType = secondChildElem.attribute("mimetype").get.text
                                ))
                            } else {
                                None
                            }

                        case None => None
                    }

                    // Any remaining child elements of the resource element represent property values.
                    val propertyElements = if (file.isDefined) {
                        childElementsAfterLabel.tail
                    } else {
                        childElementsAfterLabel
                    }

                    // Traverse the property value elements. This produces a sequence in which the same property IRI
                    // can occur multiple times, once for each value.
                    val propertiesWithValues: Seq[(IRI, CreateResourceValueV1)] = propertyElements.map {
                        propertyNode =>
                            // Is this a property from another ontology (in the form prefixLabel__localName)?
                            val propertyIri = stringFormatter.toPropertyIriFromOtherOntologyInXmlImport(propertyNode.label) match {
                                case Some(iri) =>
                                    // Yes. Use the corresponding entity IRI for it.
                                    iri

                                case None =>
                                    // No. Convert the XML element's label and namespace to an internal property IRI.

                                    val propertyNodeNamespace = propertyNode.getNamespace(propertyNode.prefix)

                                    stringFormatter.xmlImportElementNameToInternalOntologyIriV1(
                                        namespace = propertyNodeNamespace,
                                        elementLabel = propertyNode.label,
                                        errorFun = throw BadRequestException(s"Invalid XML namespace: $propertyNodeNamespace"))
                            }

                            // If the property element has one child element with a knoraType attribute, it's a link
                            // property, otherwise it's an ordinary value property.

                            val valueNodes: Seq[Node] = propertyNode.child.filterNot(_.label == "#PCDATA")

                            if (valueNodes.size == 1 && valueNodes.head.attribute("knoraType").isDefined) {
                                propertyIri -> knoraDataTypeXml(valueNodes.head)
                            } else {
                                propertyIri -> knoraDataTypeXml(propertyNode)
                            }
                    }

                    // Group the values by property IRI.
                    val groupedPropertiesWithValues: Map[IRI, Seq[CreateResourceValueV1]] = propertiesWithValues.groupBy {
                        case (propertyIri: IRI, _) => propertyIri
                    }.map {
                        case (propertyIri: IRI, resultsForProperty: Seq[(IRI, CreateResourceValueV1)]) =>
                            propertyIri -> resultsForProperty.map {
                                case (_, propertyValue: CreateResourceValueV1) => propertyValue
                            }
                    }

                    CreateResourceFromXmlImportRequestV1(
                        restype_id = restype_id,
                        client_id = clientIDForResource,
                        label = resourceLabel,
                        properties = groupedPropertiesWithValues,
                        file = file,
                        creationDate = creationDate
                    )
                })
        }

        /**
          * Given an XML element representing a property value in an XML import, returns a [[CreateResourceValueV1]]
          * describing the value to be created.
          *
          * @param node the XML element.
          * @return a [[CreateResourceValueV1]] requesting the creation of the value described by the element.
          */
        def knoraDataTypeXml(node: Node): CreateResourceValueV1 = {
            val knoraType: Seq[Node] = node.attribute("knoraType").getOrElse(throw BadRequestException(s"Attribute 'knoraType' missing in element '${node.label}'"))
            val elementValue = node.text

            if (knoraType.nonEmpty) {
                val language = node.attribute("lang").map(s => s.head.toString)
                knoraType.toString match {
                    case "richtext_value" =>
                        val maybeMappingID: Option[Seq[Node]] = node.attributes.get("mapping_id")

                        maybeMappingID match {
                            case Some(mappingID) =>
                                val mappingIri: Option[IRI] = Some(stringFormatter.validateAndEscapeIri(mappingID.toString, throw BadRequestException(s"Invalid mapping ID in element '${node.label}: '$mappingID")))
                                val childElements = node.child.filterNot(_.label == "#PCDATA")

                                if (childElements.nonEmpty) {
                                    val embeddedXmlRootNode = childElements.head
                                    val embeddedXmlDoc = """<?xml version="1.0" encoding="UTF-8"?>""" + embeddedXmlRootNode.toString
                                    CreateResourceValueV1(richtext_value = Some(CreateRichtextV1(utf8str = None, language = language, xml = Some(embeddedXmlDoc), mapping_id = mappingIri)))
                                } else {
                                    throw BadRequestException(s"Element '${node.label}' provides a mapping_id, but its content is not XML")
                                }

                            case None =>
                                CreateResourceValueV1(richtext_value = Some(CreateRichtextV1(utf8str = Some(elementValue), language = language)))
                        }

                    case "link_value" =>
                        val linkType = node.attribute("linkType").get.headOption match {
                            case Some(linkTypeNode: Node) => linkTypeNode.text
                            case None => throw BadRequestException(s"Attribute 'linkType' missing in element '${node.label}'")
                        }

                        node.attribute("target").get.headOption match {
                            case Some(targetNode: Node) =>
                                val target = targetNode.text

                                linkType match {
                                    case "ref" => CreateResourceValueV1(link_to_client_id = Some(target))
                                    case "iri" => CreateResourceValueV1(link_value = Some(stringFormatter.validateAndEscapeIri(target, throw BadRequestException(s"Invalid IRI in element '${node.label}': '$target'"))))
                                    case other => throw BadRequestException(s"Unrecognised value '$other' in attribute 'linkType' of element '${node.label}'")
                                }

                            case None => throw BadRequestException(s"Attribute 'ref' missing in element '${node.label}'")
                        }

                    case "int_value" =>
                        CreateResourceValueV1(int_value = Some(stringFormatter.validateInt(elementValue, throw BadRequestException(s"Invalid integer value in element '${node.label}: '$elementValue'"))))

                    case "decimal_value" =>
                        CreateResourceValueV1(decimal_value = Some(stringFormatter.validateBigDecimal(elementValue, throw BadRequestException(s"Invalid decimal value in element '${node.label}: '$elementValue'"))))

                    case "boolean_value" =>
                        CreateResourceValueV1(boolean_value = Some(stringFormatter.validateBoolean(elementValue, throw BadRequestException(s"Invalid boolean value in element '${node.label}: '$elementValue'"))))

                    case "uri_value" =>
                        CreateResourceValueV1(uri_value = Some(stringFormatter.validateAndEscapeIri(elementValue, throw BadRequestException(s"Invalid URI value in element '${node.label}: '$elementValue'"))))

                    case "date_value" =>
                        CreateResourceValueV1(date_value = Some(stringFormatter.validateDate(elementValue, throw BadRequestException(s"Invalid date value in element '${node.label}: '$elementValue'"))))

                    case "color_value" =>
                        CreateResourceValueV1(color_value = Some(stringFormatter.validateColor(elementValue, throw BadRequestException(s"Invalid date value in element '${node.label}: '$elementValue'"))))

                    case "geom_value" =>
                        CreateResourceValueV1(geom_value = Some(stringFormatter.validateGeometryString(elementValue, throw BadRequestException(s"Invalid geometry value in element '${node.label}: '$elementValue'"))))

                    case "hlist_value" =>
                        CreateResourceValueV1(hlist_value = Some(stringFormatter.validateAndEscapeIri(elementValue, throw BadRequestException(s"Invalid hlist value in element '${node.label}: '$elementValue'"))))

                    case "interval_value" =>
                        Try(elementValue.split(",")) match {
                            case Success(timeVals) =>
                                if (timeVals.length != 2) throw BadRequestException(s"Invalid interval value in element '${node.label}: '$elementValue'")

                                val tVals: Seq[BigDecimal] = timeVals.map {
                                    timeVal =>
                                        stringFormatter.validateBigDecimal(timeVal, throw BadRequestException(s"Invalid decimal value in element '${node.label}: '$timeVal'"))
                                }

                                CreateResourceValueV1(interval_value = Some(tVals))

                            case Failure(_) =>
                                throw BadRequestException(s"Invalid interval value in element '${node.label}: '$elementValue'")
                        }

                    case "geoname_value" =>
                        CreateResourceValueV1(geoname_value = Some(elementValue))
                    case other => throw BadRequestException(s"Invalid 'knoraType' in element '${node.label}': '$other'")
                }
            } else {
                throw BadRequestException(s"Attribute 'knoraType' missing in element '${node.label}'")
            }
        }

        path("v1" / "resources") {
            get {
                // search for resources matching the given search string (searchstr) and return their Iris.
                requestContext =>


                    val requestMessage = for {
                        userProfile <- getUserADM(requestContext)
                        params = requestContext.request.uri.query().toMap
                        searchstr = params.getOrElse("searchstr", throw BadRequestException(s"required param searchstr is missing"))

                        // default -1 means: no restriction at all
                        restype = params.getOrElse("restype_id", "-1")

                        numprops = params.getOrElse("numprops", "1")
                        limit = params.getOrElse("limit", "11")

                        // input validation

                        searchString = stringFormatter.toSparqlEncodedString(searchstr, throw BadRequestException(s"Invalid search string: '$searchstr'"))

                        resourceTypeIri: Option[IRI] = restype match {
                            case ("-1") => None
                            case (restype: IRI) => Some(stringFormatter.validateAndEscapeIri(restype, throw BadRequestException(s"Invalid param restype: $restype")))
                        }

                        numberOfProps: Int = stringFormatter.validateInt(numprops, throw BadRequestException(s"Invalid param numprops: $numprops")) match {
                            case (number: Int) => if (number < 1) 1 else number // numberOfProps must not be smaller than 1
                        }

                        limitOfResults = stringFormatter.validateInt(limit, throw BadRequestException(s"Invalid param limit: $limit"))

                    } yield makeResourceSearchRequestMessage(
                        searchString = searchString,
                        resourceTypeIri = resourceTypeIri,
                        numberOfProps = numberOfProps,
                        limitOfResults = limitOfResults,
                        userProfile = userProfile
                    )

                    RouteUtilV1.runJsonRouteWithFuture(
                        requestMessageF = requestMessage,
                        requestContext = requestContext,
                        settings = settings,
                        responderManager = responderManager,
                        log = log
                    )
            } ~ post {
                // Create a new resource with he given type and possibly a file (GUI-case).
                // The binary file is already managed by Sipi.
                // For further details, please read the docs: Sipi -> Interaction Between Sipi and Knora.
                entity(as[CreateResourceApiRequestV1]) { apiRequest =>
                    requestContext =>
                        val requestMessageFuture = for {
                            userProfile <- getUserADM(requestContext)
                            request <- makeCreateResourceRequestMessage(apiRequest = apiRequest, userADM = userProfile)
                        } yield request

                        RouteUtilV1.runJsonRouteWithFuture(
                            requestMessageF = requestMessageFuture,
                            requestContext = requestContext,
                            settings = settings,
                            responderManager = responderManager,
                            log = log
                        )
                }
            } ~ post {
                // Create a new resource with the given type, properties, and binary data (file) (non GUI-case).
                // The binary data are contained in the request and have to be temporarily stored by Knora.
                // For further details, please read the docs: Sipi -> Interaction Between Sipi and Knora.
                entity(as[Multipart.FormData]) { formdata: Multipart.FormData =>
                    requestContext =>

                        log.debug("/v1/resources - POST - Multipart.FormData - Route")

                        type Name = String

                        val JSON_PART = "json"
                        val FILE_PART = "file"

                        val receivedFile = Promise[File]

                        log.debug(s"receivedFile is completed before: ${receivedFile.isCompleted}")

                        // collect all parts of the multipart as it arrives into a map
                        val allPartsFuture: Future[Map[Name, Any]] = formdata.parts.mapAsync[(Name, Any)](1) {
                            case b: BodyPart if b.name == JSON_PART => {
                                log.debug(s"inside allPartsFuture - processing $JSON_PART")
                                b.toStrict(2.seconds).map(strict => (b.name, strict.entity.data.utf8String.parseJson))
                            }
                            case b: BodyPart if b.name == FILE_PART => {
                                log.debug(s"inside allPartsFuture - processing $FILE_PART")
                                val filename = b.filename.getOrElse(throw BadRequestException(s"Filename is not given"))
                                val tmpFile = FileUtil.createTempFile(settings)
                                val written = b.entity.dataBytes.runWith(FileIO.toPath(tmpFile.toPath))
                                written.map { written =>
                                    //println(s"written result: ${written.wasSuccessful}, ${b.filename.get}, ${tmpFile.getAbsolutePath}")
                                    receivedFile.success(tmpFile)
                                    (b.name, FileInfo(b.name, b.filename.get, b.entity.contentType))
                                }
                            }
                            case b: BodyPart if b.name.isEmpty => throw BadRequestException("part of HTTP multipart request has no name")
                            case b: BodyPart => throw BadRequestException(s"multipart contains invalid name: ${b.name}")
                        }.runFold(Map.empty[Name, Any])((map, tuple) => map + tuple)

                        // this file will be deleted by Knora once it is not needed anymore
                        // TODO: add a script that cleans files in the tmp location that have a certain age
                        // TODO  (in case they were not deleted by Knora which should not happen -> this has also to be implemented for Sipi for the thumbnails)
                        // TODO: how to check if the user has sent multiple files?

                        val requestMessageFuture: Future[ResourceCreateRequestV1] = for {

                            userADM <- getUserADM(requestContext)
                            userProfile = userADM.asUserProfileV1

                            allParts <- allPartsFuture
                            // get the json params and turn them into a case class
                            apiRequest: CreateResourceApiRequestV1 = try {
                                allParts.getOrElse(JSON_PART, throw BadRequestException(s"MultiPart POST request was sent without required '$JSON_PART' part!")).asInstanceOf[JsValue].convertTo[CreateResourceApiRequestV1]
                            } catch {
                                case e: DeserializationException => throw BadRequestException("JSON params structure is invalid: " + e.toString)
                            }

                            // check if the API request contains file information: this is illegal for this route
                            _ = if (apiRequest.file.nonEmpty) throw BadRequestException("param 'file' is set for a post multipart request. This is not allowed.")

                            sourcePath <- receivedFile.future

                            // get the file info containing the original filename and content type.
                            fileInfo = allParts.getOrElse(FILE_PART, throw BadRequestException(s"MultiPart POST request was sent without required '$FILE_PART' part!")).asInstanceOf[FileInfo]
                            originalFilename = fileInfo.fileName
                            originalMimeType = fileInfo.contentType.toString


                            sipiConvertPathRequest = SipiConversionPathRequestV1(
                                originalFilename = stringFormatter.toSparqlEncodedString(originalFilename, throw BadRequestException(s"Original filename is invalid: '$originalFilename'")),
                                originalMimeType = stringFormatter.toSparqlEncodedString(originalMimeType, throw BadRequestException(s"Original MIME type is invalid: '$originalMimeType'")),
                                source = sourcePath,
                                userProfile = userProfile
                            )

                            requestMessage <- makeCreateResourceRequestMessage(
                                apiRequest = apiRequest,
                                multipartConversionRequest = Some(sipiConvertPathRequest),
                                userADM = userADM
                            )
                        } yield requestMessage

                        RouteUtilV1.runJsonRouteWithFuture(
                            requestMessageF = requestMessageFuture,
                            requestContext = requestContext,
                            settings = settings,
                            responderManager = responderManager,
                            log = log
                        )
                }
            }
        } ~ path("v1" / "resources" / Segment) { resIri =>
            get {
                parameters("reqtype".?, "resinfo".as[Boolean].?) { (reqtypeParam, resinfoParam) =>
                    requestContext =>

                        val requestMessage =
                            for {
                                userADM <- getUserADM(requestContext)
                                requestType = reqtypeParam.getOrElse("")
                                resinfo = resinfoParam.getOrElse(false)
                            } yield makeResourceRequestMessage(resIri = resIri, resinfo = resinfo, requestType = requestType, userADM = userADM)

                        RouteUtilV1.runJsonRouteWithFuture(
                            requestMessageF = requestMessage,
                            requestContext = requestContext,
                            settings = settings,
                            responderManager = responderManager,
                            log = log
                        )
                }
            } ~ delete {
                parameters("deleteComment".?) { deleteCommentParam =>
                    requestContext =>

                        val requestMessage = for {
                            userADM <- getUserADM(requestContext)
                        } yield makeResourceDeleteMessage(resIri = resIri, deleteComment = deleteCommentParam, userADM = userADM)

                        RouteUtilV1.runJsonRouteWithFuture(
                            requestMessageF = requestMessage,
                            requestContext = requestContext,
                            settings = settings,
                            responderManager = responderManager,
                            log = log
                        )
                }
            }
        } ~ path("v1" / "resources.html" / Segment) { iri =>
            get {
                requestContext =>

                    val params = requestContext.request.uri.query().toMap
                    val requestType = params.getOrElse("reqtype", "")

                    val requestMessage = requestType match {
                        case "properties" =>
                            for {
                                userADM <- getUserADM(requestContext)
                                resIri = stringFormatter.validateAndEscapeIri(iri, throw BadRequestException(s"Invalid param resource IRI: $iri"))
                            } yield ResourceFullGetRequestV1(resIri, userADM)
                        case other => throw BadRequestException(s"Invalid request type: $other")
                    }

                    RouteUtilV1.runHtmlRoute[ResourcesResponderRequestV1, ResourceFullResponseV1](
                        requestMessageF = requestMessage,
                        viewHandler = ResourceHtmlView.propertiesHtmlView,
                        requestContext = requestContext,
                        settings = settings,
                        responderManager = responderManager,
                        log = log
                    )
            }
        } ~ path("v1" / "properties" / Segment) { iri =>
            get {
                requestContext =>
                    val requestMessage = for {
                        userADM <- getUserADM(requestContext)
                        resIri = stringFormatter.validateAndEscapeIri(iri, throw BadRequestException(s"Invalid param resource IRI: $iri"))
                    } yield makeGetPropertiesRequestMessage(resIri, userADM)

                    RouteUtilV1.runJsonRouteWithFuture(
                        requestMessageF = requestMessage,
                        requestContext = requestContext,
                        settings = settings,
                        responderManager = responderManager,
                        log = log
                    )

            }
        } ~ path("v1" / "resources" / "label" / Segment) { iri =>
            put {
                entity(as[ChangeResourceLabelApiRequestV1]) { apiRequest =>
                    requestContext =>
                        val requestMessage = for {
                            userADM <- getUserADM(requestContext)
                            resIri = stringFormatter.validateAndEscapeIri(iri, throw BadRequestException(s"Invalid param resource IRI: $iri"))
                            label = stringFormatter.toSparqlEncodedString(apiRequest.label, throw BadRequestException(s"Invalid label: '${apiRequest.label}'"))
                        } yield ChangeResourceLabelRequestV1(
                            resourceIri = resIri,
                            label = label,
                            apiRequestID = UUID.randomUUID,
                            userADM = userADM
                        )

                        RouteUtilV1.runJsonRouteWithFuture(
                            requestMessageF = requestMessage,
                            requestContext = requestContext,
                            settings = settings,
                            responderManager = responderManager,
                            log = log
                        )
                }
            }
        } ~ path("v1" / "graphdata" / Segment) { iri =>
            get {
                parameters("depth".as[Int].?) { depth =>
                    requestContext =>
                        val requestMessage = for {
                            userADM <- getUserADM(requestContext)
                            resourceIri = stringFormatter.validateAndEscapeIri(iri, throw BadRequestException(s"Invalid param resource IRI: $iri"))
                        } yield GraphDataGetRequestV1(resourceIri, depth.getOrElse(4), userADM)

                        RouteUtilV1.runJsonRouteWithFuture(
                            requestMessageF = requestMessage,
                            requestContext = requestContext,
                            settings = settings,
                            responderManager = responderManager,
                            log = log
                        )
                }
            }

        } ~ path("v1" / "error" / Segment) { errorType =>
            get {
                requestContext =>
                    val msg = if (errorType == "unitMsg") {
                        UnexpectedMessageRequest()
                    } else if (errorType == "iseMsg") {
                        InternalServerExceptionMessageRequest()
                    } else {
                        InternalServerExceptionMessageRequest()
                    }

                    RouteUtilV1.runJsonRoute(
                        requestMessage = msg,
                        requestContext = requestContext,
                        settings = settings,
                        responderManager = responderManager,
                        log = log
                    )
            }
        } ~ path("v1" / "resources" / "xmlimport" / Segment) { projectId =>
            post {
                entity(as[String]) { xml =>
                    requestContext =>
                        val requestMessage = for {
                            userADM <- getUserADM(requestContext)

                            _ = if (userADM.isAnonymousUser) {
                                throw BadRequestException("You are not logged in, and only a system administrator or project administrator can perform a bulk import")
                            }

                            _ = if (!(userADM.permissions.isSystemAdmin || userADM.permissions.isProjectAdmin(projectId))) {
                                throw BadRequestException(s"You are logged in as ${userADM.email}, but only a system administrator or project administrator can perform a bulk import")
                            }

                            // Parse the submitted XML.
                            rootElement: Elem = XML.loadString(xml)

                            // Make sure that the root element is knoraXmlImport:resources.
                            _ = if (rootElement.namespace + rootElement.label != OntologyConstants.KnoraXmlImportV1.Resources) {
                                throw BadRequestException(s"Root XML element must be ${OntologyConstants.KnoraXmlImportV1.Resources}")
                            }

                            // Get the default namespace of the submitted XML. This should be the Knora XML import
                            // namespace corresponding to the main internal ontology used in the import.
                            defaultNamespace = rootElement.getNamespace(null)

                            // Validate the XML using XML schemas.
                            _ <- validateImportXml(
                                xml = xml,
                                defaultNamespace = defaultNamespace,
                                userADM = userADM
                            )

                            // Make a CreateResourceFromXmlImportRequestV1 for each resource to be created.
                            resourcesToCreate: Seq[CreateResourceFromXmlImportRequestV1] = importXmlToCreateResourceRequests(rootElement)

                            // Make a MultipleResourceCreateRequestV1 for the creation of all the resources.
                            apiRequestID: UUID = UUID.randomUUID
                            updateRequest: MultipleResourceCreateRequestV1 <- makeMultiResourcesRequestMessage(resourcesToCreate, projectId, apiRequestID, userADM)
                        } yield updateRequest

                        RouteUtilV1.runJsonRouteWithFuture(
                            requestMessageF = requestMessage,
                            requestContext = requestContext,
                            settings = settings,
                            responderManager = responderManager,
<<<<<<< HEAD
                            log = loggingAdapter
                        )(timeout = settings.triplestoreUpdateTimeout, executionContext = executionContext)
=======
                            log = log
                        )(timeout = 1.hour, executionContext = executionContext)
>>>>>>> 97aca08f
                }
            }
        } ~ path("v1" / "resources" / "xmlimportschemas" / Segment) { internalOntologyIri =>
            get {
                // Get the prefix label of the specified internal ontology.
                val internalOntologySmartIri: SmartIri = internalOntologyIri.toSmartIriWithErr(throw BadRequestException(s"Invalid internal project-specific ontology IRI: $internalOntologyIri"))

                if (!internalOntologySmartIri.isKnoraOntologyIri || internalOntologySmartIri.isKnoraBuiltInDefinitionIri) {
                    throw BadRequestException(s"Invalid internal project-specific ontology IRI: $internalOntologyIri")
                }

                val internalOntologyPrefixLabel: String = internalOntologySmartIri.getLongPrefixLabel

                // Respond with a Content-Disposition header specifying the filename of the generated Zip file.
                respondWithHeader(`Content-Disposition`(ContentDispositionTypes.attachment, Map("filename" -> (internalOntologyPrefixLabel + "-xml-schemas.zip")))) {
                    requestContext =>
                        val httpResponseFuture: Future[HttpResponse] = for {
                            userProfile <- getUserADM(requestContext)
                            schemaZipFileBytes: Array[Byte] <- generateSchemaZipFile(
                                internalOntologyIri = internalOntologyIri,
                                userProfile = userProfile
                            )
                        } yield HttpResponse(
                            status = StatusCodes.OK,
                            entity = HttpEntity(bytes = schemaZipFileBytes)
                        )

                        requestContext.complete(httpResponseFuture)
                }
            }
        }
    }

    /**
      * Represents an XML import schema corresponding to an ontology.
      *
      * @param namespaceInfo information about the schema's namespace.
      * @param schemaXml     the XML text of the schema.
      */
    case class XmlImportSchemaV1(namespaceInfo: XmlImportNamespaceInfoV1, schemaXml: String)

    /**
      * Represents a bundle of XML import schemas corresponding to ontologies.
      *
      * @param mainNamespace the XML namespace corresponding to the main ontology to be used in the XML import.
      * @param schemas       a map of XML namespaces to schemas.
      */
    case class XmlImportSchemaBundleV1(mainNamespace: IRI, schemas: Map[IRI, XmlImportSchemaV1])

    /**
      * An implementation of [[LSResourceResolver]] that resolves resources from a [[XmlImportSchemaBundleV1]].
      * This is used to allow the XML schema validator to load additional schemas during XML import data validation.
      *
      * @param schemaBundle an [[XmlImportSchemaBundleV1]].
      */
    class SchemaBundleResolver(schemaBundle: XmlImportSchemaBundleV1) extends LSResourceResolver {
        private val contents: Map[IRI, Array[Byte]] = schemaBundle.schemas.map {
            case (namespace, schema) => namespace -> schema.schemaXml.getBytes(StandardCharsets.UTF_8)
        }

        private class ByteArrayLSInput(content: Array[Byte]) extends LSInput {
            override def getSystemId: String = null

            override def setEncoding(encoding: String): Unit = ()

            override def getCertifiedText: Boolean = false

            override def setStringData(stringData: String): Unit = ()

            override def setPublicId(publicId: String): Unit = ()

            override def getByteStream: InputStream = new ByteArrayInputStream(content)

            override def getEncoding: String = null

            override def setCharacterStream(characterStream: Reader): Unit = ()

            override def setByteStream(byteStream: InputStream): Unit = ()

            override def getBaseURI: String = null

            override def setCertifiedText(certifiedText: Boolean): Unit = ()

            override def getStringData: String = null

            override def getCharacterStream: Reader = null

            override def getPublicId: String = null

            override def setBaseURI(baseURI: String): Unit = ()

            override def setSystemId(systemId: String): Unit = ()
        }

        override def resolveResource(`type`: String, namespaceURI: String, publicId: String, systemId: String, baseURI: String): LSInput = {
            new ByteArrayLSInput(contents(namespaceURI))
        }
    }

}<|MERGE_RESOLUTION|>--- conflicted
+++ resolved
@@ -1218,13 +1218,8 @@
                             requestContext = requestContext,
                             settings = settings,
                             responderManager = responderManager,
-<<<<<<< HEAD
-                            log = loggingAdapter
+                            log = log
                         )(timeout = settings.triplestoreUpdateTimeout, executionContext = executionContext)
-=======
-                            log = log
-                        )(timeout = 1.hour, executionContext = executionContext)
->>>>>>> 97aca08f
                 }
             }
         } ~ path("v1" / "resources" / "xmlimportschemas" / Segment) { internalOntologyIri =>
