--- conflicted
+++ resolved
@@ -79,15 +79,11 @@
                     val projectIri = stringFormatter.toOptionalIri(maybeProjectIri, throw BadRequestException(s"Invalid param project IRI: $maybeProjectIri"))
 
                     val requestMessage: Future[ListsGetRequestADM] = for {
-                        requestingUser <- getUserADM(
-                            requestContext = requestContext,
-                            featureFactoryConfig = featureFactoryConfig
-                        )
+                        requestingUser <- getUserADM(requestContext, featureFactoryConfig)
                     } yield ListsGetRequestADM(
-                        projectIri = projectIri,
-                        featureFactoryConfig = featureFactoryConfig,
-                        requestingUser = requestingUser
-                    )
+                                projectIri = projectIri,
+                                featureFactoryConfig = featureFactoryConfig,
+                                requestingUser = requestingUser)
 
                     RouteUtilADM.runJsonRoute(
                         requestMessageF = requestMessage,
@@ -117,14 +113,14 @@
             /* create a list item (root or child node) */
             entity(as[CreateNodeApiRequestADM]) { apiRequest =>
                 requestContext =>
-<<<<<<< HEAD
                     val requestMessage = for {
-                                requestingUser <- getUserADM(requestContext)
+                                requestingUser <- getUserADM(requestContext, featureFactoryConfig)
                                 // Is parent node IRI given in the payload?
                                 createRequest = if (apiRequest.parentNodeIri.isEmpty) {
                                     // No, create a new list with given information of its root node.
                                     ListCreateRequestADM(
                                         createRootNode = apiRequest,
+                                        featureFactoryConfig = featureFactoryConfig,
                                         requestingUser = requestingUser,
                                         apiRequestID = UUID.randomUUID()
                                     )
@@ -132,24 +128,12 @@
                                     // Yes, create a new child and attach it to the parent node.
                                     ListChildNodeCreateRequestADM(
                                         createChildNodeRequest = apiRequest,
+                                        featureFactoryConfig = featureFactoryConfig,
                                         requestingUser = requestingUser,
                                         apiRequestID = UUID.randomUUID()
                                     )
                                 }
                             } yield createRequest
-=======
-                    val requestMessage: Future[ListCreateRequestADM] = for {
-                        requestingUser <- getUserADM(
-                            requestContext = requestContext,
-                            featureFactoryConfig = featureFactoryConfig
-                        )
-                    } yield ListCreateRequestADM(
-                        createListRequest = apiRequest,
-                        featureFactoryConfig = featureFactoryConfig,
-                        requestingUser = requestingUser,
-                        apiRequestID = UUID.randomUUID()
-                    )
->>>>>>> 9170419f
 
                     RouteUtilADM.runJsonRoute(
                         requestMessageF = requestMessage,
@@ -179,8 +163,11 @@
                 val listIri = stringFormatter.validateAndEscapeIri(iri, throw BadRequestException(s"Invalid param list IRI: $iri"))
 
                 val requestMessage: Future[ListGetRequestADM] = for {
-                    requestingUser <- getUserADM(requestContext)
-                } yield ListGetRequestADM(listIri, requestingUser)
+                    requestingUser <- getUserADM(requestContext, featureFactoryConfig)
+                } yield ListGetRequestADM(
+                        iri = listIri,
+                        featureFactoryConfig = featureFactoryConfig,
+                        requestingUser = requestingUser)
 
                 RouteUtilADM.runJsonRoute(
                     requestMessageF = requestMessage,
@@ -214,23 +201,12 @@
                 requestContext =>
                     val listIri = stringFormatter.validateAndEscapeIri(iri, throw BadRequestException(s"Invalid param list IRI: $iri"))
 
-<<<<<<< HEAD
                     val requestMessage: Future[NodeInfoChangeRequestADM] = for {
-                        requestingUser <- getUserADM(requestContext)
+                        requestingUser <- getUserADM(requestContext, featureFactoryConfig)
                     } yield NodeInfoChangeRequestADM(
                         listIri = listIri,
                         changeNodeRequest = apiRequest,
-=======
-                    val requestMessage: Future[ListInfoChangeRequestADM] = for {
-                        requestingUser <- getUserADM(
-                            requestContext = requestContext,
-                            featureFactoryConfig = featureFactoryConfig
-                        )
-                    } yield ListInfoChangeRequestADM(
-                        listIri = listIri,
-                        changeListRequest = apiRequest,
-                        featureFactoryConfig = featureFactoryConfig,
->>>>>>> 9170419f
+                        featureFactoryConfig = featureFactoryConfig,
                         requestingUser = requestingUser,
                         apiRequestID = UUID.randomUUID()
                     )
@@ -270,8 +246,11 @@
                 val listIri = stringFormatter.validateAndEscapeIri(iri, throw BadRequestException(s"Invalid param list IRI: $iri"))
 
                 val requestMessage: Future[ListNodeInfoGetRequestADM] = for {
-                    requestingUser <- getUserADM(requestContext)
-                } yield ListNodeInfoGetRequestADM(listIri, requestingUser)
+                    requestingUser <- getUserADM(requestContext, featureFactoryConfig)
+                } yield ListNodeInfoGetRequestADM(
+                            iri = listIri,
+                            featureFactoryConfig = featureFactoryConfig,
+                            requestingUser = requestingUser)
 
                 RouteUtilADM.runJsonRoute(
                     requestMessageF = requestMessage,
@@ -304,23 +283,12 @@
                 requestContext =>
                     val nodeIri = stringFormatter.validateAndEscapeIri(iri, throw BadRequestException(s"Invalid param node IRI: $iri"))
 
-<<<<<<< HEAD
                     val requestMessage: Future[NodeNameChangeRequestADM] = for {
-                        requestingUser <- getUserADM(requestContext)
+                        requestingUser <- getUserADM(requestContext, featureFactoryConfig)
                     } yield NodeNameChangeRequestADM(
                         nodeIri = nodeIri,
                         changeNodeNameRequest = apiRequest,
-=======
-                    val requestMessage: Future[ListChildNodeCreateRequestADM] = for {
-                        requestingUser <- getUserADM(
-                            requestContext = requestContext,
-                            featureFactoryConfig = featureFactoryConfig
-                        )
-                    } yield ListChildNodeCreateRequestADM(
-                        parentNodeIri = parentNodeIri,
-                        createChildNodeRequest = apiRequest,
-                        featureFactoryConfig = featureFactoryConfig,
->>>>>>> 9170419f
+                        featureFactoryConfig = featureFactoryConfig,
                         requestingUser = requestingUser,
                         apiRequestID = UUID.randomUUID()
                     )
@@ -357,42 +325,15 @@
                 requestContext =>
                     val nodeIri = stringFormatter.validateAndEscapeIri(iri, throw BadRequestException(s"Invalid param node IRI: $iri"))
 
-<<<<<<< HEAD
                     val requestMessage: Future[NodeLabelsChangeRequestADM] = for {
-                        requestingUser <- getUserADM(requestContext)
+                        requestingUser <- getUserADM(requestContext, featureFactoryConfig)
                     } yield NodeLabelsChangeRequestADM(
                         nodeIri = nodeIri,
                         changeNodeLabelsRequest = apiRequest,
+                        featureFactoryConfig = featureFactoryConfig,
                         requestingUser = requestingUser,
                         apiRequestID = UUID.randomUUID()
                     )
-=======
-    /* delete list node which should also delete its children */
-    private def deleteListNode(featureFactoryConfig: FeatureFactoryConfig): Route = path(ListsBasePath / Segment) { iri =>
-        delete {
-            /* delete (deactivate) list */
-            throw NotImplementedException("Method not implemented.")
-            ???
-        }
-    }
-
-    private def getListInfo(featureFactoryConfig: FeatureFactoryConfig): Route = path(ListsBasePath / "infos" / Segment) { iri =>
-        get {
-            /* return information about a list (without children) */
-            requestContext =>
-                val listIri = stringFormatter.validateAndEscapeIri(iri, throw BadRequestException(s"Invalid param list IRI: $iri"))
-
-                val requestMessage: Future[ListInfoGetRequestADM] = for {
-                    requestingUser <- getUserADM(
-                        requestContext = requestContext,
-                        featureFactoryConfig = featureFactoryConfig
-                    )
-                } yield ListInfoGetRequestADM(
-                    iri = listIri,
-                    featureFactoryConfig = featureFactoryConfig,
-                    requestingUser = requestingUser
-                )
->>>>>>> 9170419f
 
                     RouteUtilADM.runJsonRoute(
                         requestMessageF = requestMessage,
@@ -426,33 +367,15 @@
                 requestContext =>
                     val nodeIri = stringFormatter.validateAndEscapeIri(iri, throw BadRequestException(s"Invalid param node IRI: $iri"))
 
-<<<<<<< HEAD
                     val requestMessage: Future[NodeCommentsChangeRequestADM] = for {
-                        requestingUser <- getUserADM(requestContext)
+                        requestingUser <- getUserADM(requestContext, featureFactoryConfig)
                     } yield NodeCommentsChangeRequestADM(
                         nodeIri = nodeIri,
                         changeNodeCommentsRequest = apiRequest,
+                        featureFactoryConfig = featureFactoryConfig,
                         requestingUser = requestingUser,
                         apiRequestID = UUID.randomUUID()
                     )
-=======
-    private def getListNodeInfo(featureFactoryConfig: FeatureFactoryConfig): Route = path(ListsBasePath / "nodes" / Segment) { iri =>
-        get {
-            /* return information about a single node (without children) */
-            requestContext =>
-                val listIri = stringFormatter.validateAndEscapeIri(iri, throw BadRequestException(s"Invalid param list IRI: $iri"))
-
-                val requestMessage: Future[ListNodeInfoGetRequestADM] = for {
-                    requestingUser <- getUserADM(
-                        requestContext = requestContext,
-                        featureFactoryConfig = featureFactoryConfig
-                    )
-                } yield ListNodeInfoGetRequestADM(
-                    iri = listIri,
-                    featureFactoryConfig = featureFactoryConfig,
-                    requestingUser = requestingUser
-                )
->>>>>>> 9170419f
 
                     RouteUtilADM.runJsonRoute(
                         requestMessageF = requestMessage,
