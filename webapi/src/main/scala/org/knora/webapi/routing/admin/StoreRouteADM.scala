/*
 * Copyright © 2015-2018 the contributors (see Contributors.md).
 *
 * This file is part of Knora.
 *
 * Knora is free software: you can redistribute it and/or modify
 * it under the terms of the GNU Affero General Public License as published
 * by the Free Software Foundation, either version 3 of the License, or
 * (at your option) any later version.
 *
 * Knora is distributed in the hope that it will be useful,
 * but WITHOUT ANY WARRANTY; without even the implied warranty of
 * MERCHANTABILITY or FITNESS FOR A PARTICULAR PURPOSE.  See the
 * GNU Affero General Public License for more details.
 *
 * You should have received a copy of the GNU Affero General Public
 * License along with Knora.  If not, see <http://www.gnu.org/licenses/>.
 */

package org.knora.webapi.routing.admin

import akka.actor.{ActorSelection, ActorSystem}
import akka.event.LoggingAdapter
import akka.http.scaladsl.server.Directives._
import akka.http.scaladsl.server.Route
import akka.util.Timeout
import io.swagger.annotations.Api
import javax.ws.rs.Path
import org.knora.webapi.SettingsImpl
import org.knora.webapi.messages.admin.responder.storesmessages.{ResetTriplestoreContentRequestADM, StoresADMJsonProtocol}
import org.knora.webapi.messages.store.triplestoremessages.RdfDataObject
import org.knora.webapi.responders.RESPONDER_MANAGER_ACTOR_PATH
import org.knora.webapi.routing.{Authenticator, RouteUtilADM}

import scala.concurrent.ExecutionContextExecutor
import scala.concurrent.duration._

/**
  * A route used to send requests which can directly affect the data stored inside the triplestore.
  */

@Api(value = "store", produces = "application/json")
@Path("/admin/store")
class StoreRouteADM(_system: ActorSystem, settings: SettingsImpl, log: LoggingAdapter) extends Authenticator with StoresADMJsonProtocol {

    implicit val system: ActorSystem = _system
    implicit val executionContext: ExecutionContextExecutor = system.dispatcher
    implicit val timeout: Timeout = Timeout(300.seconds)
<<<<<<< HEAD
    val responderManager: ActorSelection = system.actorSelection(RESPONDER_MANAGER_ACTOR_PATH)
=======
    val responderManager: ActorSelection = system.actorSelection("/user/responderManager")
>>>>>>> 647130b1

    def knoraApiPath = Route {
        path("admin" / "store") {
            get {
                requestContext =>

                    /** Maybe return some statistics about the store, e.g., what triplestore, number of triples in
                      * each named graph and in total, etc.
                      */
                    // TODO: Implement some simple return
                    requestContext.complete("Hello World")
            }
        } ~ path("admin" / "store" / "ResetTriplestoreContent") {
            post {
                /* ResetTriplestoreContent */
                entity(as[Seq[RdfDataObject]]) { apiRequest =>
                    requestContext =>
                        val requestMessage = for {
                            requestingUser <- getUserADM(requestContext)
                        } yield ResetTriplestoreContentRequestADM(apiRequest)

                        RouteUtilADM.runJsonRoute(
                            requestMessage,
                            requestContext,
                            settings,
                            responderManager,
                            log
                        )
                }
            }
        }
    }
}<|MERGE_RESOLUTION|>--- conflicted
+++ resolved
@@ -32,7 +32,7 @@
 import org.knora.webapi.responders.RESPONDER_MANAGER_ACTOR_PATH
 import org.knora.webapi.routing.{Authenticator, RouteUtilADM}
 
-import scala.concurrent.ExecutionContextExecutor
+import scala.concurrent.{ExecutionContextExecutor, Future}
 import scala.concurrent.duration._
 
 /**
@@ -46,11 +46,7 @@
     implicit val system: ActorSystem = _system
     implicit val executionContext: ExecutionContextExecutor = system.dispatcher
     implicit val timeout: Timeout = Timeout(300.seconds)
-<<<<<<< HEAD
     val responderManager: ActorSelection = system.actorSelection(RESPONDER_MANAGER_ACTOR_PATH)
-=======
-    val responderManager: ActorSelection = system.actorSelection("/user/responderManager")
->>>>>>> 647130b1
 
     def knoraApiPath = Route {
         path("admin" / "store") {
@@ -68,7 +64,7 @@
                 /* ResetTriplestoreContent */
                 entity(as[Seq[RdfDataObject]]) { apiRequest =>
                     requestContext =>
-                        val requestMessage = for {
+                        val requestMessage: Future[ResetTriplestoreContentRequestADM] = for {
                             requestingUser <- getUserADM(requestContext)
                         } yield ResetTriplestoreContentRequestADM(apiRequest)
 
