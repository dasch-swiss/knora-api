/*
 * Copyright © 2015-2018 the contributors (see Contributors.md).
 *
 * This file is part of Knora.
 *
 * Knora is free software: you can redistribute it and/or modify
 * it under the terms of the GNU Affero General Public License as published
 * by the Free Software Foundation, either version 3 of the License, or
 * (at your option) any later version.
 *
 * Knora is distributed in the hope that it will be useful,
 * but WITHOUT ANY WARRANTY; without even the implied warranty of
 * MERCHANTABILITY or FITNESS FOR A PARTICULAR PURPOSE.  See the
 * GNU Affero General Public License for more details.
 *
 * You should have received a copy of the GNU Affero General Public
 * License along with Knora.  If not, see <http://www.gnu.org/licenses/>.
 */

package org.knora.webapi.routing.v2

import akka.actor.ActorSystem
import akka.event.LoggingAdapter
import akka.http.scaladsl.server.Directives._
import akka.http.scaladsl.server.Route
import akka.util.Timeout
import org.knora.webapi.messages.v2.responder.resourcemessages.{ResourceTEIGetRequestV2, ResourcesGetRequestV2, ResourcesPreviewGetRequestV2}
<<<<<<< HEAD
import org.knora.webapi.responders.RESPONDER_MANAGER_ACTOR_PATH
=======
import org.knora.webapi.routing.v2.OntologiesRouteV2.getUserADM
>>>>>>> 647130b1
import org.knora.webapi.routing.{Authenticator, RouteUtilV2}
import org.knora.webapi.util.IriConversions._
import org.knora.webapi.util.{SmartIri, StringFormatter}
import org.knora.webapi.{BadRequestException, IRI, InternalSchema, SettingsImpl}

import scala.concurrent.ExecutionContextExecutor

/**
  * Provides a routing function for API v2 routes that deal with resources.
  */
object ResourcesRouteV2 extends Authenticator {
    private val Text_Property = "textProperty"
    private val Mapping_Iri = "mappingIri"
    private val GravsearchTemplate_Iri = "gravsearchTemplateIri"
    private val TEIHeader_XSLT_IRI = "teiHeaderXSLTIri"

    /**
      * Gets the Iri of the property that represents the text of the resource.
      *
      * @param params the GET parameters.
      * @return the internal resource class, if any.
      */
    private def getTextPropertyFromParams(params: Map[String, String]): SmartIri = {
        implicit val stringFormatter: StringFormatter = StringFormatter.getGeneralInstance
        val textProperty = params.get(Text_Property)

        textProperty match {
            case Some(textPropIriStr: String) =>
                val externalResourceClassIri = textPropIriStr.toSmartIriWithErr(throw BadRequestException(s"Invalid property IRI: $textPropIriStr"))

                if (!externalResourceClassIri.isKnoraApiV2EntityIri) {
                    throw BadRequestException(s"$textPropIriStr is not a valid knora-api property IRI")
                }

                externalResourceClassIri.toOntologySchema(InternalSchema)

            case None => throw BadRequestException(s"param $Text_Property not set")
        }
    }

    /**
      * Gets the Iri of the mapping to be used to convert standoff to XML.
      *
      * @param params the GET parameters.
      * @return the internal resource class, if any.
      */
    private def getMappingIriFromParams(params: Map[String, String]): Option[IRI] = {
        implicit val stringFormatter: StringFormatter = StringFormatter.getGeneralInstance
        val mappingIriStr = params.get(Mapping_Iri)

        mappingIriStr match {
            case Some(mapping: String) =>
                Some(stringFormatter.validateAndEscapeIri(mapping, throw BadRequestException(s"Invalid mapping IRI: '$mapping'")))

            case None => None
        }
    }

    /**
      * Gets the Iri of Gravsearch template to be used to query for the resource's metadata.
      *
      * @param params the GET parameters.
      * @return the internal resource class, if any.
      */
    private def getGravsearchTemplateIriFromParams(params: Map[String, String]): Option[IRI] = {
        implicit val stringFormatter: StringFormatter = StringFormatter.getGeneralInstance
        val gravsearchTemplateIriStr = params.get(GravsearchTemplate_Iri)

        gravsearchTemplateIriStr match {
            case Some(gravsearch: String) =>
                Some(stringFormatter.validateAndEscapeIri(gravsearch, throw BadRequestException(s"Invalid template IRI: '$gravsearch'")))

            case None => None
        }
    }

    /**
      * Gets the Iri of the XSL transformation to be used to convert the TEI header's metadata.
      *
      * @param params the GET parameters.
      * @return the internal resource class, if any.
      */
    private def getHeaderXSLTIriFromParams(params: Map[String, String]): Option[IRI] = {
        implicit val stringFormatter: StringFormatter = StringFormatter.getGeneralInstance
        val headerXSLTIriStr = params.get(TEIHeader_XSLT_IRI)

        headerXSLTIriStr match {
            case Some(xslt: String) =>
                Some(stringFormatter.validateAndEscapeIri(xslt, throw BadRequestException(s"Invalid XSLT IRI: '$xslt'")))

            case None => None
        }
    }


    def knoraApiPath(_system: ActorSystem, settings: SettingsImpl, log: LoggingAdapter): Route = {
        implicit val system: ActorSystem = _system
        implicit val executionContext: ExecutionContextExecutor = system.dispatcher
        implicit val timeout: Timeout = settings.defaultTimeout
        implicit val stringFormatter: StringFormatter = StringFormatter.getGeneralInstance
        val responderManager = system.actorSelection(RESPONDER_MANAGER_ACTOR_PATH)

        path("v2" / "resources" / Segments) { (resIris: Seq[String]) =>
            get {
                requestContext => {

                    if (resIris.size > settings.v2ResultsPerPage) throw BadRequestException(s"List of provided resource Iris exceeds limit of ${settings.v2ResultsPerPage}")

                    val resourceIris: Seq[IRI] = resIris.map {
                        resIri: String =>
                            stringFormatter.validateAndEscapeIri(resIri, throw BadRequestException(s"Invalid resource IRI: '$resIri'"))
                    }

                    val requestMessage = for {
                        requestingUser <- getUserADM(requestContext)
                    } yield ResourcesGetRequestV2(resourceIris = resourceIris, requestingUser = requestingUser)

                    RouteUtilV2.runRdfRouteWithFuture(
                        requestMessage,
                        requestContext,
                        settings,
                        responderManager,
                        log,
                        RouteUtilV2.getOntologySchema(requestContext)
                    )
                }
            }
        } ~ path("v2" / "resourcespreview" / Segments) { (resIris: Seq[String]) =>
            get {
                requestContext => {
                    if (resIris.size > settings.v2ResultsPerPage) throw BadRequestException(s"List of provided resource Iris exceeds limit of ${settings.v2ResultsPerPage}")

                    val resourceIris: Seq[IRI] = resIris.map {
                        resIri: String =>
                            stringFormatter.validateAndEscapeIri(resIri, throw BadRequestException(s"Invalid resource IRI: '$resIri'"))
                    }

                    val requestMessage = for {
                        requestingUser <- getUserADM(requestContext)
                    } yield ResourcesPreviewGetRequestV2(resourceIris = resourceIris, requestingUser = requestingUser)

                    RouteUtilV2.runRdfRouteWithFuture(
                        requestMessage,
                        requestContext,
                        settings,
                        responderManager,
                        log,
                        RouteUtilV2.getOntologySchema(requestContext)
                    )
                }
            }

        } ~ path("v2" / "tei" / Segment) { (resIri: String) =>
            get {
                requestContext => {

                    val resourceIri = stringFormatter.validateAndEscapeIri(resIri, throw BadRequestException(s"Invalid resource IRI: '$resIri'"))

                    val params: Map[String, String] = requestContext.request.uri.query().toMap

                    // the the property that represents the text
                    val textProperty: SmartIri = getTextPropertyFromParams(params)

                    val mappingIri: Option[IRI] = getMappingIriFromParams(params)

                    val gravsearchTemplateIri: Option[IRI] = getGravsearchTemplateIriFromParams(params)

                    val headerXSLTIri = getHeaderXSLTIriFromParams(params)

                    val requestMessage = for {
                        requestingUser <- getUserADM(requestContext)
                    } yield ResourceTEIGetRequestV2(
                        resourceIri = resourceIri,
                        textProperty = textProperty,
                        mappingIri = mappingIri,
                        gravsearchTemplateIri = gravsearchTemplateIri,
                        headerXSLTIri = headerXSLTIri,
                        requestingUser = requestingUser
                    )

                    RouteUtilV2.runTEIXMLRoute(
                        requestMessage,
                        requestContext,
                        settings,
                        responderManager,
                        log,
                        RouteUtilV2.getOntologySchema(requestContext)
                    )
                }
            }

        }

    }


}<|MERGE_RESOLUTION|>--- conflicted
+++ resolved
@@ -25,17 +25,13 @@
 import akka.http.scaladsl.server.Route
 import akka.util.Timeout
 import org.knora.webapi.messages.v2.responder.resourcemessages.{ResourceTEIGetRequestV2, ResourcesGetRequestV2, ResourcesPreviewGetRequestV2}
-<<<<<<< HEAD
 import org.knora.webapi.responders.RESPONDER_MANAGER_ACTOR_PATH
-=======
-import org.knora.webapi.routing.v2.OntologiesRouteV2.getUserADM
->>>>>>> 647130b1
 import org.knora.webapi.routing.{Authenticator, RouteUtilV2}
 import org.knora.webapi.util.IriConversions._
 import org.knora.webapi.util.{SmartIri, StringFormatter}
 import org.knora.webapi.{BadRequestException, IRI, InternalSchema, SettingsImpl}
 
-import scala.concurrent.ExecutionContextExecutor
+import scala.concurrent.{ExecutionContextExecutor, Future}
 
 /**
   * Provides a routing function for API v2 routes that deal with resources.
@@ -143,7 +139,7 @@
                             stringFormatter.validateAndEscapeIri(resIri, throw BadRequestException(s"Invalid resource IRI: '$resIri'"))
                     }
 
-                    val requestMessage = for {
+                    val requestMessage: Future[ResourcesGetRequestV2] = for {
                         requestingUser <- getUserADM(requestContext)
                     } yield ResourcesGetRequestV2(resourceIris = resourceIris, requestingUser = requestingUser)
 
@@ -167,7 +163,7 @@
                             stringFormatter.validateAndEscapeIri(resIri, throw BadRequestException(s"Invalid resource IRI: '$resIri'"))
                     }
 
-                    val requestMessage = for {
+                    val requestMessage: Future[ResourcesPreviewGetRequestV2] = for {
                         requestingUser <- getUserADM(requestContext)
                     } yield ResourcesPreviewGetRequestV2(resourceIris = resourceIris, requestingUser = requestingUser)
 
@@ -199,7 +195,7 @@
 
                     val headerXSLTIri = getHeaderXSLTIriFromParams(params)
 
-                    val requestMessage = for {
+                    val requestMessage: Future[ResourceTEIGetRequestV2] = for {
                         requestingUser <- getUserADM(requestContext)
                     } yield ResourceTEIGetRequestV2(
                         resourceIri = resourceIri,
