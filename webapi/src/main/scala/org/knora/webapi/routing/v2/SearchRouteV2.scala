/*
 * Copyright © 2015-2018 the contributors (see Contributors.md).
 *
 * This file is part of Knora.
 *
 * Knora is free software: you can redistribute it and/or modify
 * it under the terms of the GNU Affero General Public License as published
 * by the Free Software Foundation, either version 3 of the License, or
 * (at your option) any later version.
 *
 * Knora is distributed in the hope that it will be useful,
 * but WITHOUT ANY WARRANTY; without even the implied warranty of
 * MERCHANTABILITY or FITNESS FOR A PARTICULAR PURPOSE.  See the
 * GNU Affero General Public License for more details.
 *
 * You should have received a copy of the GNU Affero General Public
 * License along with Knora.  If not, see <http://www.gnu.org/licenses/>.
 */

package org.knora.webapi.routing.v2

import akka.actor.ActorSystem
import akka.event.LoggingAdapter
import akka.http.scaladsl.server.Directives._
import akka.http.scaladsl.server.Route
import akka.util.Timeout
import org.knora.webapi.messages.v2.responder.searchmessages._
import org.knora.webapi.routing.{Authenticator, RouteUtilV2}
import org.knora.webapi.util.IriConversions._
import org.knora.webapi.util.search.gravsearch.GravsearchParser
import org.knora.webapi.util.{SmartIri, StringFormatter}
import org.knora.webapi._
<<<<<<< HEAD
import org.knora.webapi.responders.RESPONDER_MANAGER_ACTOR_PATH
=======
import org.knora.webapi.routing.v2.ResourcesRouteV2.getUserADM
>>>>>>> 647130b1

import scala.concurrent.ExecutionContextExecutor

/**
  * Provides a function for API routes that deal with search.
  */
object SearchRouteV2 extends Authenticator {
    private val LIMIT_TO_PROJECT = "limitToProject"
    private val LIMIT_TO_RESOURCE_CLASS = "limitToResourceClass"
    private val OFFSET = "offset"
    private val LIMIT_TO_STANDOFF_CLASS = "limitToStandoffClass"

    /**
      * Gets the requested offset. Returns zero if no offset is indicated.
      *
      * @param params the GET parameters.
      * @return the offset to be used for paging.
      */
    private def getOffsetFromParams(params: Map[String, String]): Int = {
        implicit val stringFormatter: StringFormatter = StringFormatter.getGeneralInstance
        val offsetStr = params.get(OFFSET)

        offsetStr match {
            case Some(offset: String) =>

                val offsetInt: Int = stringFormatter.validateInt(offset, throw BadRequestException(s"offset is expected to be an Integer, but $offset given"))

                if (offsetInt < 0) throw BadRequestException(s"offset must be an Integer >= 0, but $offsetInt given.")

                offsetInt


            case None => 0
        }
    }

    /**
      * Gets the the project the search should be restricted to, if any.
      *
      * @param params the GET parameters.
      * @return the project Iri, if any.
      */
    private def getProjectFromParams(params: Map[String, String]): Option[IRI] = {
        implicit val stringFormatter: StringFormatter = StringFormatter.getGeneralInstance
        val limitToProjectIriStr = params.get(LIMIT_TO_PROJECT)

        val limitToProjectIri: Option[IRI] = limitToProjectIriStr match {

            case Some(projectIriStr: String) =>
                val projectIri = stringFormatter.validateAndEscapeIri(projectIriStr, throw BadRequestException(s"$projectIriStr is not a valid Iri"))

                Some(projectIri)

            case None => None

        }

        limitToProjectIri

    }

    /**
      * Gets the resource class the search should be restricted to, if any.
      *
      * @param params the GET parameters.
      * @return the internal resource class, if any.
      */
    private def getResourceClassFromParams(params: Map[String, String]): Option[SmartIri] = {
        implicit val stringFormatter: StringFormatter = StringFormatter.getGeneralInstance
        val limitToResourceClassIriStr = params.get(LIMIT_TO_RESOURCE_CLASS)

        limitToResourceClassIriStr match {
            case Some(resourceClassIriStr: String) =>
                val externalResourceClassIri = resourceClassIriStr.toSmartIriWithErr(throw BadRequestException(s"Invalid resource class IRI: $resourceClassIriStr"))

                if (!externalResourceClassIri.isKnoraApiV2EntityIri) {
                    throw BadRequestException(s"$resourceClassIriStr is not a valid knora-api resource class IRI")
                }

                Some(externalResourceClassIri.toOntologySchema(InternalSchema))

            case None => None
        }
    }

    /**
      * Gets the standoff class the search should be restricted to.
      *
      * @param params the GET parameters.
      * @return the internal standoff class, if any.
      */
    private def getStandoffClass(params: Map[String, String]): Option[SmartIri] = {
        implicit val stringFormatter: StringFormatter = StringFormatter.getGeneralInstance
        val limitToStandoffClassIriStr: Option[String] = params.get(LIMIT_TO_STANDOFF_CLASS)

        limitToStandoffClassIriStr match {
            case Some(standoffClassIriStr: String) =>
                val externalStandoffClassIri = standoffClassIriStr.toSmartIriWithErr(throw BadRequestException(s"Invalid standoff class IRI: $limitToStandoffClassIriStr"))

                if (!externalStandoffClassIri.getOntologySchema.contains(ApiV2WithValueObjects)) {
                    throw BadRequestException(s"$externalStandoffClassIri is not a valid standoff class IRI")
                }

                Some(externalStandoffClassIri.toOntologySchema(InternalSchema))

            case None => None
        }
    }

    def knoraApiPath(_system: ActorSystem, settings: SettingsImpl, log: LoggingAdapter): Route = {
        implicit val system: ActorSystem = _system
        implicit val executionContext: ExecutionContextExecutor = system.dispatcher
        implicit val timeout: Timeout = settings.defaultTimeout
        implicit val stringFormatter: StringFormatter = StringFormatter.getGeneralInstance
        val responderManager = system.actorSelection(RESPONDER_MANAGER_ACTOR_PATH)

        path("v2" / "search" / "count" / Segment) { searchval => // TODO: if a space is encoded as a "+", this is not converted back to a space
            get {
                requestContext =>

                    val searchString = stringFormatter.toSparqlEncodedString(searchval, throw BadRequestException(s"Invalid search string: '$searchval'"))

                    if (searchString.length < settings.searchValueMinLength) {
                        throw BadRequestException(s"A search value is expected to have at least length of ${settings.searchValueMinLength}, but '$searchString' given of length ${searchString.length}.")
                    }

                    val params: Map[String, String] = requestContext.request.uri.query().toMap

                    val limitToProject: Option[IRI] = getProjectFromParams(params)

                    val limitToResourceClass: Option[SmartIri] = getResourceClassFromParams(params)

                    val limitToStandoffClass: Option[SmartIri] = getStandoffClass(params)

                    val requestMessage = for {
                        requestingUser <- getUserADM(requestContext)
                    } yield FullTextSearchCountRequestV2(
                        searchValue = searchString,
                        limitToProject = limitToProject,
                        limitToResourceClass = limitToResourceClass,
                        limitToStandoffClass = limitToStandoffClass,
                        requestingUser = requestingUser
                    )

                    RouteUtilV2.runRdfRouteWithFuture(
                        requestMessage,
                        requestContext,
                        settings,
                        responderManager,
                        log,
                        RouteUtilV2.getOntologySchema(requestContext)
                    )
            }
        } ~ path("v2" / "search" / Segment) { searchval => // TODO: if a space is encoded as a "+", this is not converted back to a space
            get {
                requestContext => {

                    val searchString = stringFormatter.toSparqlEncodedString(searchval, throw BadRequestException(s"Invalid search string: '$searchval'"))

                    if (searchString.length < settings.searchValueMinLength) {
                        throw BadRequestException(s"A search value is expected to have at least length of ${settings.searchValueMinLength}, but '$searchString' given of length ${searchString.length}.")
                    }

                    val params: Map[String, String] = requestContext.request.uri.query().toMap

                    val offset = getOffsetFromParams(params)

                    val limitToProject: Option[IRI] = getProjectFromParams(params)

                    val limitToResourceClass: Option[SmartIri] = getResourceClassFromParams(params)

                    val limitToStandoffClass: Option[SmartIri] = getStandoffClass(params)

                    val requestMessage = for {
                        requestingUser <- getUserADM(requestContext)
                    } yield FulltextSearchRequestV2(
                        searchValue = searchString,
                        offset = offset,
                        limitToProject = limitToProject,
                        limitToResourceClass = limitToResourceClass,
                        limitToStandoffClass,
                        requestingUser = requestingUser
                    )

                    RouteUtilV2.runRdfRouteWithFuture(
                        requestMessage,
                        requestContext,
                        settings,
                        responderManager,
                        log,
                        RouteUtilV2.getOntologySchema(requestContext)
                    )
                }
            }
        } ~ path("v2" / "searchextended" / "count") {
            post {
                entity(as[String]) { gravsearchQuery =>
                    requestContext => {
                        val constructQuery = GravsearchParser.parseQuery(gravsearchQuery)
                        val requestMessage = for {
                            requestingUser <- getUserADM(requestContext)
                        } yield GravsearchCountRequestV2(constructQuery = constructQuery, requestingUser = requestingUser)

                        RouteUtilV2.runRdfRouteWithFuture(
                            requestMessage,
                            requestContext,
                            settings,
                            responderManager,
                            log,
                            RouteUtilV2.getOntologySchema(requestContext)
                        )
                    }
                }
            }
        } ~ path("v2" / "searchextended" / "count" / Segment) { gravsearchQuery => // Segment is a URL encoded string representing a Gravsearch query
            get {

                requestContext => {
                    val constructQuery = GravsearchParser.parseQuery(gravsearchQuery)
                    val requestMessage = for {
                        requestingUser <- getUserADM(requestContext)
                    } yield GravsearchCountRequestV2(constructQuery = constructQuery, requestingUser = requestingUser)

                    RouteUtilV2.runRdfRouteWithFuture(
                        requestMessage,
                        requestContext,
                        settings,
                        responderManager,
                        log,
                        RouteUtilV2.getOntologySchema(requestContext)
                    )
                }
            }
        } ~ path("v2" / "searchextended") {
            post {
                entity(as[String]) { gravsearchQuery =>
                    requestContext => {
                        val constructQuery = GravsearchParser.parseQuery(gravsearchQuery)
                        val requestMessage = for {
                            requestingUser <- getUserADM(requestContext)
                        } yield GravsearchRequestV2(constructQuery = constructQuery, requestingUser = requestingUser)

                        RouteUtilV2.runRdfRouteWithFuture(
                            requestMessage,
                            requestContext,
                            settings,
                            responderManager,
                            log,
                            RouteUtilV2.getOntologySchema(requestContext)
                        )
                    }
                }
            }
        } ~ path("v2" / "searchextended" / Segment) { sparql => // Segment is a URL encoded string representing a Gravsearch query
            get {

                requestContext => {
                    val constructQuery = GravsearchParser.parseQuery(sparql)
                    val requestMessage = for {
                        requestingUser <- getUserADM(requestContext)
                    } yield GravsearchRequestV2(constructQuery = constructQuery, requestingUser = requestingUser)

                    RouteUtilV2.runRdfRouteWithFuture(
                        requestMessage,
                        requestContext,
                        settings,
                        responderManager,
                        log,
                        RouteUtilV2.getOntologySchema(requestContext)
                    )
                }

            }


        } ~ path("v2" / "searchbylabel" / "count" / Segment) { searchval => // TODO: if a space is encoded as a "+", this is not converted back to a space
            get {
                requestContext => {

                    val searchString = stringFormatter.toSparqlEncodedString(searchval, throw BadRequestException(s"Invalid search string: '$searchval'"))

                    if (searchString.length < settings.searchValueMinLength) {
                        throw BadRequestException(s"A search value is expected to have at least length of ${settings.searchValueMinLength}, but '$searchString' given of length ${searchString.length}.")
                    }

                    val params: Map[String, String] = requestContext.request.uri.query().toMap

                    val limitToProject: Option[IRI] = getProjectFromParams(params)

                    val limitToResourceClass: Option[SmartIri] = getResourceClassFromParams(params)

                    val requestMessage = for {
                        requestingUser <- getUserADM(requestContext)
                    } yield SearchResourceByLabelCountRequestV2(
                        searchValue = searchString,
                        limitToProject = limitToProject,
                        limitToResourceClass = limitToResourceClass,
                        requestingUser = requestingUser
                    )

                    RouteUtilV2.runRdfRouteWithFuture(
                        requestMessage,
                        requestContext,
                        settings,
                        responderManager,
                        log,
                        RouteUtilV2.getOntologySchema(requestContext)
                    )
                }
            }
        } ~ path("v2" / "searchbylabel" / Segment) { searchval => // TODO: if a space is encoded as a "+", this is not converted back to a space
            get {
                requestContext => {

                    val searchString = stringFormatter.toSparqlEncodedString(searchval, throw BadRequestException(s"Invalid search string: '$searchval'"))

                    if (searchString.length < settings.searchValueMinLength) {
                        throw BadRequestException(s"A search value is expected to have at least length of ${settings.searchValueMinLength}, but '$searchString' given of length ${searchString.length}.")
                    }

                    val params: Map[String, String] = requestContext.request.uri.query().toMap

                    val offset = getOffsetFromParams(params)

                    val limitToProject: Option[IRI] = getProjectFromParams(params)

                    val limitToResourceClass: Option[SmartIri] = getResourceClassFromParams(params)

                    val requestMessage = for {
                        requestingUser <- getUserADM(requestContext)
                    } yield SearchResourceByLabelRequestV2(
                        searchValue = searchString,
                        offset = offset,
                        limitToProject = limitToProject,
                        limitToResourceClass = limitToResourceClass,
                        requestingUser = requestingUser
                    )

                    RouteUtilV2.runRdfRouteWithFuture(
                        requestMessage,
                        requestContext,
                        settings,
                        responderManager,
                        log,
                        RouteUtilV2.getOntologySchema(requestContext)
                    )
                }
            }

        }
    }


}<|MERGE_RESOLUTION|>--- conflicted
+++ resolved
@@ -24,19 +24,15 @@
 import akka.http.scaladsl.server.Directives._
 import akka.http.scaladsl.server.Route
 import akka.util.Timeout
+import org.knora.webapi._
 import org.knora.webapi.messages.v2.responder.searchmessages._
+import org.knora.webapi.responders.RESPONDER_MANAGER_ACTOR_PATH
 import org.knora.webapi.routing.{Authenticator, RouteUtilV2}
 import org.knora.webapi.util.IriConversions._
 import org.knora.webapi.util.search.gravsearch.GravsearchParser
 import org.knora.webapi.util.{SmartIri, StringFormatter}
-import org.knora.webapi._
-<<<<<<< HEAD
-import org.knora.webapi.responders.RESPONDER_MANAGER_ACTOR_PATH
-=======
-import org.knora.webapi.routing.v2.ResourcesRouteV2.getUserADM
->>>>>>> 647130b1
-
-import scala.concurrent.ExecutionContextExecutor
+
+import scala.concurrent.{ExecutionContextExecutor, Future}
 
 /**
   * Provides a function for API routes that deal with search.
@@ -169,7 +165,7 @@
 
                     val limitToStandoffClass: Option[SmartIri] = getStandoffClass(params)
 
-                    val requestMessage = for {
+                    val requestMessage: Future[FullTextSearchCountRequestV2] = for {
                         requestingUser <- getUserADM(requestContext)
                     } yield FullTextSearchCountRequestV2(
                         searchValue = searchString,
@@ -208,7 +204,7 @@
 
                     val limitToStandoffClass: Option[SmartIri] = getStandoffClass(params)
 
-                    val requestMessage = for {
+                    val requestMessage: Future[FulltextSearchRequestV2] = for {
                         requestingUser <- getUserADM(requestContext)
                     } yield FulltextSearchRequestV2(
                         searchValue = searchString,
@@ -234,7 +230,7 @@
                 entity(as[String]) { gravsearchQuery =>
                     requestContext => {
                         val constructQuery = GravsearchParser.parseQuery(gravsearchQuery)
-                        val requestMessage = for {
+                        val requestMessage: Future[GravsearchCountRequestV2] = for {
                             requestingUser <- getUserADM(requestContext)
                         } yield GravsearchCountRequestV2(constructQuery = constructQuery, requestingUser = requestingUser)
 
@@ -254,7 +250,8 @@
 
                 requestContext => {
                     val constructQuery = GravsearchParser.parseQuery(gravsearchQuery)
-                    val requestMessage = for {
+
+                    val requestMessage: Future[GravsearchCountRequestV2] = for {
                         requestingUser <- getUserADM(requestContext)
                     } yield GravsearchCountRequestV2(constructQuery = constructQuery, requestingUser = requestingUser)
 
@@ -273,7 +270,7 @@
                 entity(as[String]) { gravsearchQuery =>
                     requestContext => {
                         val constructQuery = GravsearchParser.parseQuery(gravsearchQuery)
-                        val requestMessage = for {
+                        val requestMessage: Future[GravsearchRequestV2] = for {
                             requestingUser <- getUserADM(requestContext)
                         } yield GravsearchRequestV2(constructQuery = constructQuery, requestingUser = requestingUser)
 
@@ -293,7 +290,7 @@
 
                 requestContext => {
                     val constructQuery = GravsearchParser.parseQuery(sparql)
-                    val requestMessage = for {
+                    val requestMessage: Future[GravsearchRequestV2] = for {
                         requestingUser <- getUserADM(requestContext)
                     } yield GravsearchRequestV2(constructQuery = constructQuery, requestingUser = requestingUser)
 
@@ -326,7 +323,7 @@
 
                     val limitToResourceClass: Option[SmartIri] = getResourceClassFromParams(params)
 
-                    val requestMessage = for {
+                    val requestMessage: Future[SearchResourceByLabelCountRequestV2] = for {
                         requestingUser <- getUserADM(requestContext)
                     } yield SearchResourceByLabelCountRequestV2(
                         searchValue = searchString,
@@ -363,7 +360,7 @@
 
                     val limitToResourceClass: Option[SmartIri] = getResourceClassFromParams(params)
 
-                    val requestMessage = for {
+                    val requestMessage: Future[SearchResourceByLabelRequestV2] = for {
                         requestingUser <- getUserADM(requestContext)
                     } yield SearchResourceByLabelRequestV2(
                         searchValue = searchString,
