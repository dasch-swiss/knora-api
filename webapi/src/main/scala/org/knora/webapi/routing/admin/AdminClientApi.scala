--- conflicted
+++ resolved
@@ -153,12 +153,6 @@
       * in those classes. Needed only for JSON, and only if two different properties should have the same name in
       * different classes. `JsonInstanceInspector` also needs to know about these.
       */
-<<<<<<< HEAD
-    override val propertyNames: Map[SmartIri, String] = Map(
-        OntologyConstants.KnoraAdminV2.ProjectWithIriObj -> "project",
-        OntologyConstants.KnoraAdminV2.ProjectDescription -> "description",
-        OntologyConstants.KnoraAdminV2.GroupDescription -> "description"
-=======
     override lazy val propertyNames: Map[SmartIri, Map[SmartIri, String]] = AdminClientApi.propertyNames
 }
 
@@ -167,7 +161,6 @@
         OntologyConstants.KnoraAdminV2.CreateGroupRequest -> Map(OntologyConstants.KnoraAdminV2.ProjectIri -> "project"),
         OntologyConstants.KnoraAdminV2.ProjectClass -> Map(OntologyConstants.KnoraAdminV2.ProjectDescription -> "description"),
         OntologyConstants.KnoraAdminV2.GroupClass -> Map(OntologyConstants.KnoraAdminV2.GroupDescription -> "description")
->>>>>>> b3d1638f
     ).map {
         case (classIri, propertyMap) =>
             classIri.toSmartIri -> propertyMap.map {
