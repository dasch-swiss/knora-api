/*
 * Copyright © 2015-2018 the contributors (see Contributors.md).
 *
 * This file is part of Knora.
 *
 * Knora is free software: you can redistribute it and/or modify
 * it under the terms of the GNU Affero General Public License as published
 * by the Free Software Foundation, either version 3 of the License, or
 * (at your option) any later version.
 *
 * Knora is distributed in the hope that it will be useful,
 * but WITHOUT ANY WARRANTY; without even the implied warranty of
 * MERCHANTABILITY or FITNESS FOR A PARTICULAR PURPOSE.  See the
 * GNU Affero General Public License for more details.
 *
 * You should have received a copy of the GNU Affero General Public
 * License along with Knora.  If not, see <http://www.gnu.org/licenses/>.
 */

package org.knora.webapi.routing.v2

import akka.actor.ActorSystem
import akka.event.LoggingAdapter
import akka.http.scaladsl.server.Directives.{get, path, _}
import akka.http.scaladsl.server.Route
import akka.util.Timeout
import org.knora.webapi.messages.v2.responder.listsmessages.{ListGetRequestV2, NodeGetRequestV2}
import org.knora.webapi.responders.RESPONDER_MANAGER_ACTOR_PATH
import org.knora.webapi.routing.{Authenticator, RouteUtilV2}
import org.knora.webapi.util.StringFormatter
import org.knora.webapi.{ApiV2WithValueObjects, BadRequestException, IRI, SettingsImpl}

import scala.concurrent.ExecutionContextExecutor

/**
  * Provides a function for API routes that deal with lists and nodes.
  */
object ListsRouteV2 extends Authenticator {

    def knoraApiPath(_system: ActorSystem, settings: SettingsImpl, log: LoggingAdapter): Route = {
        implicit val system: ActorSystem = _system
        implicit val executionContext: ExecutionContextExecutor = system.dispatcher
        implicit val timeout: Timeout = settings.defaultTimeout
        implicit val stringFormatter: StringFormatter = StringFormatter.getGeneralInstance
<<<<<<< HEAD
        val responderManager = system.actorSelection(RESPONDER_MANAGER_ACTOR_PATH)
=======
        implicit val materializer: ActorMaterializer = ActorMaterializer()
        val responderManager = system.actorSelection("/user/responderManager")
>>>>>>> 647130b1

        path("v2" / "lists" / Segment) { lIri: String =>
            get {

                /* return a list (a graph with all list nodes) */
                requestContext =>
                    val requestMessage = for {
                        requestingUser <- getUserADM(requestContext)
                        listIri: IRI = stringFormatter.validateAndEscapeIri(lIri, throw BadRequestException(s"Invalid list IRI: '$lIri'"))
                    } yield ListGetRequestV2(listIri, requestingUser)

                    RouteUtilV2.runRdfRouteWithFuture(
                        requestMessage,
                        requestContext,
                        settings,
                        responderManager,
                        log,
                        ApiV2WithValueObjects
                    )

            }
        } ~
        path("v2" / "node" / Segment) { nIri: String =>
            get {

                /* return a list (a graph with all list nodes) */
                requestContext =>
                    val requestMessage = for {
                        requestingUser <- getUserADM(requestContext)
                        nodeIri: IRI = stringFormatter.validateAndEscapeIri(nIri, throw BadRequestException(s"Invalid list IRI: '$nIri'"))
                    } yield NodeGetRequestV2(nodeIri, requestingUser)

                    RouteUtilV2.runRdfRouteWithFuture(
                        requestMessage,
                        requestContext,
                        settings,
                        responderManager,
                        log,
                        ApiV2WithValueObjects
                    )
            }
        }

    }
}<|MERGE_RESOLUTION|>--- conflicted
+++ resolved
@@ -30,7 +30,7 @@
 import org.knora.webapi.util.StringFormatter
 import org.knora.webapi.{ApiV2WithValueObjects, BadRequestException, IRI, SettingsImpl}
 
-import scala.concurrent.ExecutionContextExecutor
+import scala.concurrent.{ExecutionContextExecutor, Future}
 
 /**
   * Provides a function for API routes that deal with lists and nodes.
@@ -42,19 +42,14 @@
         implicit val executionContext: ExecutionContextExecutor = system.dispatcher
         implicit val timeout: Timeout = settings.defaultTimeout
         implicit val stringFormatter: StringFormatter = StringFormatter.getGeneralInstance
-<<<<<<< HEAD
         val responderManager = system.actorSelection(RESPONDER_MANAGER_ACTOR_PATH)
-=======
-        implicit val materializer: ActorMaterializer = ActorMaterializer()
-        val responderManager = system.actorSelection("/user/responderManager")
->>>>>>> 647130b1
 
         path("v2" / "lists" / Segment) { lIri: String =>
             get {
 
                 /* return a list (a graph with all list nodes) */
                 requestContext =>
-                    val requestMessage = for {
+                    val requestMessage: Future[ListGetRequestV2] = for {
                         requestingUser <- getUserADM(requestContext)
                         listIri: IRI = stringFormatter.validateAndEscapeIri(lIri, throw BadRequestException(s"Invalid list IRI: '$lIri'"))
                     } yield ListGetRequestV2(listIri, requestingUser)
@@ -75,7 +70,7 @@
 
                 /* return a list (a graph with all list nodes) */
                 requestContext =>
-                    val requestMessage = for {
+                    val requestMessage: Future[NodeGetRequestV2] = for {
                         requestingUser <- getUserADM(requestContext)
                         nodeIri: IRI = stringFormatter.validateAndEscapeIri(nIri, throw BadRequestException(s"Invalid list IRI: '$nIri'"))
                     } yield NodeGetRequestV2(nodeIri, requestingUser)
