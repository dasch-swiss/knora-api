--- conflicted
+++ resolved
@@ -451,7 +451,7 @@
         } yield userProfileV1
 
         // TODO: return the future here instead of using Await.
-        Await.result(userProfileV1Future, Duration(3, SECONDS))
+		Await.result(userProfileV1Future, Duration(3, SECONDS))
     }
 
     /**
@@ -488,19 +488,8 @@
                         _ = log.debug(s"getUserProfileByEmail - from triplestore: $userProfileV1")
                     } yield userProfileV1
 
-<<<<<<< HEAD
-=======
-                    userProfileV1Future.recover {
-                        case nfe: NotFoundException => {
-                            log.debug(s"getUserProfileByEmail - supplied email not found - throwing exception")
-                            // FIXME: This does not work as expected (#372).
-                            throw BadCredentialsException(s"$BAD_CRED_USER_NOT_FOUND: ${nfe.message}")
-                        }
-                    }
-
                     // TODO: return the future here instead of using Await.
->>>>>>> ffc8ccd8
-                    Await.result(userProfileV1Future, Duration(3, SECONDS))
+					Await.result(userProfileV1Future, Duration(3, SECONDS))
             }
         } else {
             throw BadCredentialsException(BAD_CRED_USERNAME_NOT_SUPPLIED)
