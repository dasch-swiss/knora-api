/*
 * Copyright © 2015-2018 the contributors (see Contributors.md).
 *
 * This file is part of Knora.
 *
 * Knora is free software: you can redistribute it and/or modify
 * it under the terms of the GNU Affero General Public License as published
 * by the Free Software Foundation, either version 3 of the License, or
 * (at your option) any later version.
 *
 * Knora is distributed in the hope that it will be useful,
 * but WITHOUT ANY WARRANTY; without even the implied warranty of
 * MERCHANTABILITY or FITNESS FOR A PARTICULAR PURPOSE.  See the
 * GNU Affero General Public License for more details.
 *
 * You should have received a copy of the GNU Affero General Public
 * License along with Knora.  If not, see <http://www.gnu.org/licenses/>.
 */

package org.knora.webapi.messages.v2.responder

import java.io.{StringReader, StringWriter}

import javax.xml.transform.stream.StreamSource
import org.knora.webapi._
import org.knora.webapi.messages.store.triplestoremessages.LiteralV2
import org.knora.webapi.messages.v2.responder.standoffmessages.MappingXMLtoStandoff
import org.knora.webapi.messages.v1.responder.valuemessages.{KnoraCalendarV1, KnoraPrecisionV1}
import org.knora.webapi.twirl.StandoffTagV2
import org.knora.webapi.util.IriConversions._
import org.knora.webapi.util.jsonld._
import org.knora.webapi.util.standoff.StandoffTagUtilV2
import org.knora.webapi.util.{DateUtilV2, SmartIri, StringFormatter}

/**
  * A trait for content classes that can convert themselves between internal and internal schemas.
  *
  * @tparam C the type of the content class that extends this trait.
  */
trait KnoraContentV2[C <: KnoraContentV2[C]] { this: C =>
    def toOntologySchema(targetSchema: OntologySchema): C
}

/**
  * The value of a Knora property in the context of some particular input or output operation.
  * Any implementation of `IOValueV2` is an API operation-specific wrapper of a `ValueContentV2`.
  */
sealed trait IOValueV2

/**
  * The value of a Knora property read back from the triplestore.
  *
  * @param valueIri     the IRI of the value.
  * @param valueContent the content of the value.
  */
case class ReadValueV2(valueIri: IRI, valueContent: ValueContentV2) extends IOValueV2

/**
  * The value of a Knora property sent to Knora to be created.
  *
  * @param resourceIri  the resource the new value should be attached to.
  * @param propertyIri  the property of the new value.
  * @param valueContent the content of the new value.
  */
case class CreateValueV2(resourceIri: IRI, propertyIri: IRI, valueContent: ValueContentV2) extends IOValueV2

/**
  * A new version of a value of a Knora property to be created.
  *
  * @param valueIri     the IRI of the value to be updated.
  * @param valueContent the content of the new version of the value.
  */
case class UpdateValueV2(valueIri: IRI, valueContent: ValueContentV2) extends IOValueV2

/**
  * The content of the value of a Knora property.
  */
sealed trait ValueContentV2 { // TODO: have this extend KnoraContentV2[ValueContentV2].

    /**
      * The IRI of the internal Knora value type (defined in the `knora-base` ontology) corresponding to the type of this `ValueContentV2`.
      */
    def internalValueTypeIri: IRI // TODO: Use a SmartIri.

    /**
      * The string representation of this `ValueContentV2`.
      */
    def valueHasString: String

    /**
      * A comment on this `ValueContentV2`, if any.
      */
    def comment: Option[String]

    /**
      * A representation of the `ValueContentV2` as a [[JsonLDValue]].
      *
      * @param targetSchema the API schema to be used.
      * @param settings     the configuration options.
      * @return a [[JsonLDValue]] that can be used to generate JSON-LD representing this value.
      */
    def toJsonLDValue(targetSchema: ApiV2Schema, settings: SettingsImpl): JsonLDValue

}

/**
  * Represents a Knora date value.
  *
  * @param valueHasString         the string of the date.
  * @param valueHasStartJDN       the start of the date as JDN.
  * @param valueHasEndJDN         the end of the date as JDN.
  * @param valueHasStartPrecision the precision of the start date.
  * @param valueHasEndPrecision   the precision of the end date.
  * @param valueHasCalendar       the calendar of the date.
  * @param comment                a comment on this `DateValueContentV2`, if any.
  */
case class DateValueContentV2(valueHasString: String,
                              valueHasStartJDN: Int,
                              valueHasEndJDN: Int,
                              valueHasStartPrecision: KnoraPrecisionV1.Value,
                              valueHasEndPrecision: KnoraPrecisionV1.Value,
                              valueHasCalendar: KnoraCalendarV1.Value,
                              comment: Option[String]) extends ValueContentV2 {

    def internalValueTypeIri: IRI = OntologyConstants.KnoraBase.DateValue

    def toJsonLDValue(targetSchema: ApiV2Schema, settings: SettingsImpl): JsonLDValue = {

        // TODO: check targetSchema and return JSON-LD accordingly.

        JsonLDObject(Map(
            OntologyConstants.KnoraApiV2WithValueObjects.ValueAsString -> JsonLDString(valueHasString),
            OntologyConstants.KnoraApiV2WithValueObjects.DateValueHasCalendar -> JsonLDString(valueHasCalendar.toString)
        ) ++ toKnoraApiDateValueAssertions)
    }

    /**
      * Create knora-api assertions.
      *
      * @return a Map of knora-api value properties to numbers (year, month, day) representing the date value.
      */
    def toKnoraApiDateValueAssertions: Map[IRI, JsonLDValue] = {

        val startDateConversion = DateUtilV2.convertJDNToDate(valueHasStartJDN, valueHasStartPrecision, valueHasCalendar)

        val startDateAssertions = startDateConversion.toStartDateAssertions.map {
            case (k: IRI, v: Int) => (k, JsonLDInt(v))

        } ++ startDateConversion.toStartEraAssertion.map {

            case (k: IRI, v: String) => (k, JsonLDString(v))
        }
        val endDateConversion = DateUtilV2.convertJDNToDate(valueHasEndJDN, valueHasEndPrecision, valueHasCalendar)

        val endDateAssertions = endDateConversion.toEndDateAssertions.map {
            case (k: IRI, v: Int) => (k, JsonLDInt(v))

        } ++ endDateConversion.toEndEraAssertion.map {

            case (k: IRI, v: String) => (k, JsonLDString(v))
        }

        startDateAssertions ++ endDateAssertions
    }

}

/**
  * Represents a Knora text value.
  *
  * @param valueHasString the string representation of the text (without markup).
  * @param valueHasLanguage the language of text, if any.
  * @param standoff       a [[StandoffAndMapping]], if any.
  * @param comment        a comment on this `TextValueContentV2`, if any.
  */
case class TextValueContentV2(valueHasString: String, valueHasLanguage: Option[String] = None, standoff: Option[StandoffAndMapping], comment: Option[String]) extends ValueContentV2 {

    def internalValueTypeIri: IRI = OntologyConstants.KnoraBase.TextValue

    def toJsonLDValue(targetSchema: ApiV2Schema, settings: SettingsImpl): JsonLDValue = {
        // TODO: check targetSchema and return JSON-LD accordingly.


<<<<<<< HEAD
        var objectMap: Map[IRI, JsonLDValue] = if (standoff.nonEmpty) {
            val xmlFromStandoff = StandoffTagUtilV1.convertStandoffTagV1ToXML(valueHasString , standoff.get.standoff, standoff.get.mapping)
=======
            val xmlFromStandoff = StandoffTagUtilV2.convertStandoffTagV2ToXML(valueHasString, standoff.get.standoff, standoff.get.mapping)
>>>>>>> eb289724

            // check if there is an XSL transformation
            if (standoff.get.XSLT.nonEmpty) {

                // apply the XSL transformation to xml
                val proc = new net.sf.saxon.s9api.Processor(false)
                val comp = proc.newXsltCompiler()

                val exp = comp.compile(new StreamSource(new StringReader(standoff.get.XSLT.get)))

                val source = try {
                    proc.newDocumentBuilder().build(new StreamSource(new StringReader(xmlFromStandoff)))
                } catch {
                    case e: Exception => throw StandoffConversionException(s"The provided XML could not be parsed: ${e.getMessage}")
                }

                val xmlTransformedStr: StringWriter = new StringWriter()
                val out = proc.newSerializer(xmlTransformedStr)

                val trans = exp.load()
                trans.setInitialContextNode(source)
                trans.setDestination(out)
                trans.transform()

                // the xml was converted to HTML
                Map(OntologyConstants.KnoraApiV2WithValueObjects.TextValueAsHtml -> JsonLDString(xmlTransformedStr.toString))

            } else {
                // xml is returned
                Map(
                    OntologyConstants.KnoraApiV2WithValueObjects.TextValueAsXml -> JsonLDString(xmlFromStandoff),
                    OntologyConstants.KnoraApiV2WithValueObjects.TextValueHasMapping -> JsonLDString(standoff.get.mappingIri)
                )
            }
        } else {
            // no markup given
            Map(OntologyConstants.KnoraApiV2WithValueObjects.ValueAsString -> JsonLDString(valueHasString))
        }
        valueHasLanguage match {
            case Some(lang) =>
                objectMap += (OntologyConstants.KnoraApiV2WithValueObjects.TextValueHasLanguage -> JsonLDString(lang))
            case None =>
                objectMap
        }
        JsonLDObject(objectMap)
    }

}

/**
  * Represents standoff and the corresponding mapping.
  * May include an XSL transformation.
  *
  * @param standoff   a sequence of [[StandoffTagV2]].
  * @param mappingIri the IRI of the mapping
  * @param mapping    a mapping between XML and standoff.
  * @param XSLT       an XSL transformation.
  */
case class StandoffAndMapping(standoff: Seq[StandoffTagV2], mappingIri: IRI, mapping: MappingXMLtoStandoff, XSLT: Option[String])

/**
  * Represents a Knora integer value.
  *
  * @param valueHasString  the string representation of the integer.
  * @param valueHasInteger the integer value.
  * @param comment         a comment on this `IntegerValueContentV2`, if any.
  */
case class IntegerValueContentV2(valueHasString: String, valueHasInteger: Int, comment: Option[String]) extends ValueContentV2 {

    def internalValueTypeIri: IRI = OntologyConstants.KnoraBase.IntValue

    def toJsonLDValue(targetSchema: ApiV2Schema, settings: SettingsImpl): JsonLDValue = {

        // TODO: check targetSchema and return JSON-LD accordingly.

        JsonLDObject(Map(OntologyConstants.KnoraApiV2WithValueObjects.IntValueAsInt -> JsonLDInt(valueHasInteger)))
    }

}

/**
  * Represents a Knora decimal value.
  *
  * @param valueHasString  the string representation of the decimal.
  * @param valueHasDecimal the decimal value.
  * @param comment         a comment on this `DecimalValueContentV2`, if any.
  */
case class DecimalValueContentV2(valueHasString: String, valueHasDecimal: BigDecimal, comment: Option[String]) extends ValueContentV2 {

    def internalValueTypeIri: IRI = OntologyConstants.KnoraBase.DecimalValue

    def toJsonLDValue(targetSchema: ApiV2Schema, settings: SettingsImpl): JsonLDValue = {

        // TODO: check targetSchema and return JSON-LD accordingly.

        JsonLDObject(Map(OntologyConstants.KnoraApiV2WithValueObjects.DecimalValueAsDecimal -> JsonLDString(valueHasDecimal.toString)))
    }

}

/**
  * Represents a Boolean value.
  *
  * @param valueHasString  the string representation of the Boolean.
  * @param valueHasBoolean the Boolean value.
  * @param comment         a comment on this `BooleanValueContentV2`, if any.
  */
case class BooleanValueContentV2(valueHasString: String, valueHasBoolean: Boolean, comment: Option[String]) extends ValueContentV2 {

    def internalValueTypeIri: IRI = OntologyConstants.KnoraBase.BooleanValue

    def toJsonLDValue(targetSchema: ApiV2Schema, settings: SettingsImpl): JsonLDValue = {
        // TODO: check targetSchema and return JSON-LD accordingly.

        JsonLDObject(Map(OntologyConstants.KnoraApiV2WithValueObjects.BooleanValueAsBoolean -> JsonLDBoolean(valueHasBoolean)))
    }
}

/**
  * Represents a Knora geometry value (a 2D-shape).
  *
  * @param valueHasString   a stringified JSON representing a 2D-geometrical shape.
  * @param valueHasGeometry a stringified JSON representing a 2D-geometrical shape.
  * @param comment          a comment on this `GeomValueContentV2`, if any.
  */
case class GeomValueContentV2(valueHasString: String, valueHasGeometry: String, comment: Option[String]) extends ValueContentV2 {

    def internalValueTypeIri: IRI = OntologyConstants.KnoraBase.GeomValue

    def toJsonLDValue(targetSchema: ApiV2Schema, settings: SettingsImpl): JsonLDValue = {
        // TODO: check targetSchema and return JSON-LD accordingly.

        JsonLDObject(Map(OntologyConstants.KnoraApiV2WithValueObjects.GeometryValueAsGeometry -> JsonLDString(valueHasGeometry)))
    }
}


/**
  * Represents a Knora time interval value.
  *
  * @param valueHasString        the string representation of the time interval.
  * @param valueHasIntervalStart the start of the time interval.
  * @param valueHasIntervalEnd   the end of the time interval.
  * @param comment               a comment on this `IntervalValueContentV2`, if any.
  */
case class IntervalValueContentV2(valueHasString: String, valueHasIntervalStart: BigDecimal, valueHasIntervalEnd: BigDecimal, comment: Option[String]) extends ValueContentV2 {

    def internalValueTypeIri: IRI = OntologyConstants.KnoraBase.IntervalValue

    def toJsonLDValue(targetSchema: ApiV2Schema, settings: SettingsImpl): JsonLDValue = {
        // TODO: check targetSchema and return JSON-LD accordingly.

        JsonLDObject(Map(
            OntologyConstants.KnoraApiV2WithValueObjects.IntervalValueHasStart -> JsonLDString(valueHasIntervalStart.toString),
            OntologyConstants.KnoraApiV2WithValueObjects.IntervalValueHasEnd -> JsonLDString(valueHasIntervalEnd.toString)
        ))
    }

}

/**
  * Represents a value pointing to a Knora hierarchical list node.
  *
  * @param valueHasString   the string representation of the hierarchical list node value.
  * @param valueHasListNode the IRI of the hierarchical list node pointed to.
  * @param listNodeLabel    the label of the hierarchical list node pointed to.
  * @param comment          a comment on this `HierarchicalListValueContentV2`, if any.
  */
case class HierarchicalListValueContentV2(valueHasString: String, valueHasListNode: IRI, listNodeLabel: String, comment: Option[String]) extends ValueContentV2 {

    def internalValueTypeIri: IRI = OntologyConstants.KnoraBase.ListValue

    def toJsonLDValue(targetSchema: ApiV2Schema, settings: SettingsImpl): JsonLDValue = {
        // TODO: check targetSchema and return JSON-LD accordingly.

        JsonLDObject(
            Map(
                OntologyConstants.KnoraApiV2WithValueObjects.ListValueAsListNode -> JsonLDString(valueHasListNode),
                OntologyConstants.KnoraApiV2WithValueObjects.ListValueAsListNodeLabel -> JsonLDString(listNodeLabel)
            )
        )
    }

}

/**
  * Represents a Knora color value.
  *
  * @param valueHasString the string representation of the color value.
  * @param valueHasColor  a hexadecimal string containing the RGB color value
  * @param comment        a comment on this `ColorValueContentV2`, if any.
  */
case class ColorValueContentV2(valueHasString: String, valueHasColor: String, comment: Option[String]) extends ValueContentV2 {

    def internalValueTypeIri: IRI = OntologyConstants.KnoraBase.ColorValue

    def toJsonLDValue(targetSchema: ApiV2Schema, settings: SettingsImpl): JsonLDValue = {
        // TODO: check targetSchema and return JSON-LD accordingly.

        JsonLDObject(Map(OntologyConstants.KnoraApiV2WithValueObjects.ColorValueAsColor -> JsonLDString(valueHasColor)))
    }

}

/**
  * Represents a Knora URI value.
  *
  * @param valueHasString the string representation of the URI value.
  * @param valueHasUri    the URI value.
  * @param comment        a comment on this `UriValueContentV2`, if any.
  */
case class UriValueContentV2(valueHasString: String, valueHasUri: String, comment: Option[String]) extends ValueContentV2 {

    def internalValueTypeIri: IRI = OntologyConstants.KnoraBase.UriValue

    def toJsonLDValue(targetSchema: ApiV2Schema, settings: SettingsImpl): JsonLDValue = {
        // TODO: check targetSchema and return JSON-LD accordingly.

        JsonLDObject(Map(OntologyConstants.KnoraApiV2WithValueObjects.UriValueAsUri -> JsonLDString(valueHasUri)))
    }
}

/**
  *
  * Represents a Knora geoname value.
  *
  * @param valueHasString      the string representation of the geoname value.
  * @param valueHasGeonameCode the geoname code.
  * @param comment             a comment on this `GeonameValueContentV2`, if any.
  */
case class GeonameValueContentV2(valueHasString: String, valueHasGeonameCode: String, comment: Option[String]) extends ValueContentV2 {

    def internalValueTypeIri: IRI = OntologyConstants.KnoraBase.GeonameValue

    def toJsonLDValue(targetSchema: ApiV2Schema, settings: SettingsImpl): JsonLDValue = {
        // TODO: check targetSchema and return JSON-LD accordingly.

        JsonLDObject(Map(OntologyConstants.KnoraApiV2WithValueObjects.GeonameValueAsGeonameCode -> JsonLDString(valueHasGeonameCode)))
    }
}

/**
  * An abstract trait representing any file value.
  *
  */
sealed trait FileValueContentV2 {
    val internalMimeType: String
    val internalFilename: String
    val originalFilename: String
    val originalMimeType: Option[String]

    /**
      * Creates the path to retrieve the file value on the web.
      *
      * @param settings the configuration options.
      * @return the path to the file as an absolute URL.
      */
    def toURL(settings: SettingsImpl): String
}

/**
  * Represents an image file. Please note that the file itself is managed by Sipi.
  *
  * @param valueHasString   the string representation of the image file value.
  * @param internalMimeType the mime type of the file corresponding to this image file value.
  * @param internalFilename the name of the file corresponding to this image file value.
  * @param originalFilename the original mime type of the image file before importing it.
  * @param originalMimeType the original name of the image file before importing it.
  * @param dimX             the with of the the image file corresponding to this file value in pixels.
  * @param dimY             the height of the the image file corresponding to this file value in pixels.
  * @param qualityLevel     the quality (resolution) of the the image file corresponding to this file value (scale 10-100)
  * @param isPreview        indicates if the file value represents a preview image (thumbnail).
  * @param comment          a comment on this `StillImageFileValueContentV2`, if any.
  */
case class StillImageFileValueContentV2(valueHasString: String,
                                        internalMimeType: String,
                                        internalFilename: String,
                                        originalFilename: String,
                                        originalMimeType: Option[String],
                                        dimX: Int,
                                        dimY: Int,
                                        qualityLevel: Int,
                                        isPreview: Boolean,
                                        comment: Option[String]) extends FileValueContentV2 with ValueContentV2 {

    def internalValueTypeIri: IRI = OntologyConstants.KnoraBase.StillImageFileValue

    /**
      * Creates the URL to retrieve the file.
      *
      * @return the path to file value as an absolute URL.
      */
    def toURL(settings: SettingsImpl): String = {
        s"${settings.externalSipiIIIFGetUrl}/$internalFilename/full/$dimX,$dimY/0/default.jpg"
    }

    def toJsonLDValue(targetSchema: ApiV2Schema, settings: SettingsImpl): JsonLDValue = {
        // TODO: check targetSchema and return JSON-LD accordingly.

        val imagePath: String = toURL(settings)

        JsonLDObject(Map(
            OntologyConstants.KnoraApiV2WithValueObjects.FileValueAsUrl -> JsonLDString(imagePath),
            OntologyConstants.KnoraApiV2WithValueObjects.FileValueIsPreview -> JsonLDBoolean(isPreview),
            OntologyConstants.KnoraApiV2WithValueObjects.StillImageFileValueHasDimX -> JsonLDInt(dimX),
            OntologyConstants.KnoraApiV2WithValueObjects.StillImageFileValueHasDimY -> JsonLDInt(dimY),
            OntologyConstants.KnoraApiV2WithValueObjects.FileValueHasFilename -> JsonLDString(internalFilename),
            OntologyConstants.KnoraApiV2WithValueObjects.StillImageFileValueHasIIIFBaseUrl -> JsonLDString(settings.externalSipiIIIFGetUrl)
        ))
    }

}

/**
  * Represents a text file value. Please note that the file itself is managed by Sipi.
  *
  * @param valueHasString   the string representation of the text file value.
  * @param internalMimeType the mime type of the file corresponding to this text file value.
  * @param internalFilename the name of the file corresponding to this text file value.
  * @param originalFilename the original mime type of the text file before importing it.
  * @param originalMimeType the original name of the text file before importing it.
  * @param comment          a comment on this `TextFileValueContentV2`, if any.
  */
case class TextFileValueContentV2(valueHasString: String, internalMimeType: String,
                                  internalFilename: String,
                                  originalFilename: String,
                                  originalMimeType: Option[String],
                                  comment: Option[String]) extends ValueContentV2 {

    def internalValueTypeIri: IRI = OntologyConstants.KnoraBase.TextFileValue

    /**
      * Creates the URL to retrieve the file.
      *
      * @return the path to file value as an absolute URL.
      */
    def toURL(settings: SettingsImpl): String = {
        s"${settings.externalSipiFileServerGetUrl}/$internalFilename"
    }

    def toJsonLDValue(targetSchema: ApiV2Schema, settings: SettingsImpl): JsonLDValue = {
        // TODO: check targetSchema and return JSON-LD accordingly.

        val imagePath: String = toURL(settings)

        JsonLDObject(Map(
            OntologyConstants.KnoraApiV2WithValueObjects.FileValueHasFilename -> JsonLDString(internalFilename),
            OntologyConstants.KnoraApiV2WithValueObjects.FileValueAsUrl -> JsonLDString(imagePath)
        ))
    }

}

/**
  * Represents a Knora link value.
  *
  * @param valueHasString the string representation of the referred resource.
  * @param subject        the Iri of the link's source resource.
  * @param predicate      the link's predicate.
  * @param target         the Iri of the link's target resource.
  * @param comment        a comment on the link.
  * @param incomingLink   indicates if it is an incoming link.
  * @param nestedResource information about the nested resource, if given.
  */
case class LinkValueContentV2(valueHasString: String, subject: IRI, predicate: IRI, target: IRI, comment: Option[String], incomingLink: Boolean, nestedResource: Option[ReadResourceV2]) extends ValueContentV2 {

    def internalValueTypeIri: IRI = OntologyConstants.KnoraBase.LinkValue

    def toJsonLDValue(targetSchema: ApiV2Schema, settings: SettingsImpl): JsonLDValue = {
        // TODO: check targetSchema and return JSON-LD accordingly.

        // check if the referred resource has to be included in the JSON response
        val objectMap: Map[IRI, JsonLDValue] = nestedResource match {
            case Some(targetResource: ReadResourceV2) =>
                // include the nested resource in the response
                val referredResourceAsJsonLDValue: JsonLDObject = ReadResourceUtil.createJsonLDObjectFromReadResourceV2(
                    resource = targetResource,
                    targetSchema = targetSchema,
                    settings = settings
                )

                // check whether the nested resource is the target or the source of the link
                if (!incomingLink) {
                    Map(OntologyConstants.KnoraApiV2WithValueObjects.LinkValueHasTarget -> referredResourceAsJsonLDValue)
                } else {
                    Map(OntologyConstants.KnoraApiV2WithValueObjects.LinkValueHasSource -> referredResourceAsJsonLDValue)
                }
            case None =>
                // check whether it is an outgoing or incoming link
                if (!incomingLink) {
                    Map(OntologyConstants.KnoraApiV2WithValueObjects.LinkValueHasTargetIri -> JsonLDString(target))
                } else {
                    Map(OntologyConstants.KnoraApiV2WithValueObjects.LinkValueHasSourceIri -> JsonLDString(subject))
                }
        }

        JsonLDObject(objectMap)
    }
}

/**
  * Represents a Knora resource.
  * Any implementation of `ResourceV2` is API operation specific.
  */
sealed trait ResourceV2 {
    def resourceClass: IRI

    def label: String

    /**
      * A map of property IRIs to [[IOValueV2]] objects.
      */
    def values: Map[IRI, Seq[IOValueV2]]

    def resourceInfos: Map[IRI, LiteralV2]

}

/**
  * Represents a Knora resource when being read back from the triplestore.
  *
  * @param resourceIri   the IRI of the resource.
  * @param label         the resource's label.
  * @param resourceClass the class the resource belongs to.
  * @param values        the resource's values.
  * @param resourceInfos additional information attached to the resource.
  */
case class ReadResourceV2(resourceIri: IRI, label: String, resourceClass: IRI, values: Map[IRI, Seq[ReadValueV2]], resourceInfos: Map[IRI, LiteralV2]) extends ResourceV2

/**
  * Represents a Knora resource that is about to be created.
  *
  * @param label         the resource's label.
  * @param resourceClass the class the resource belongs to.
  * @param values        the resource's values.
  * @param resourceInfos additional information attached to the resource (literals).
  */
case class CreateResource(label: String, resourceClass: IRI, values: Map[IRI, Seq[CreateValueV2]], resourceInfos: Map[IRI, LiteralV2]) extends ResourceV2

/**
  *
  * A trait for Knora API V2 response messages. Any response can be converted into JSON or XML.
  *
  */
trait KnoraResponseV2 {

    /**
      * vonverts the response to a data structure that can be used to generate JSON-LD.
      *
      * @param targetSchema the Knora API schema to be used in the JSON-LD document.
      * @return a [[JsonLDDocument]] representing the response.
      */
    def toJsonLDDocument(targetSchema: ApiV2Schema, settings: SettingsImpl): JsonLDDocument
}

/**
  * Provides a message indicating that the result of an operation was successful.
  *
  * @param message the message to be returned.
  */
case class SuccessResponseV2(message: String) extends KnoraResponseV2 {
    def toJsonLDDocument(targetSchema: ApiV2Schema, settings: SettingsImpl): JsonLDDocument = {
        val (ontologyPrefixExpansion, resultProp) = targetSchema match {
            case ApiV2Simple => (OntologyConstants.KnoraApiV2Simple.KnoraApiV2PrefixExpansion, OntologyConstants.KnoraApiV2Simple.Result)
            case ApiV2WithValueObjects => (OntologyConstants.KnoraApiV2WithValueObjects.KnoraApiV2PrefixExpansion, OntologyConstants.KnoraApiV2WithValueObjects.Result)
        }

        JsonLDDocument(
            body = JsonLDObject(
                Map(resultProp -> JsonLDString(message))
            ),
            context = JsonLDObject(
                Map(OntologyConstants.KnoraApi.KnoraApiOntologyLabel -> JsonLDString(ontologyPrefixExpansion))
            )
        )
    }
}

object ReadResourceUtil {
    /**
      * Creates a JSON-LD object from a [[ReadResourceV2]].
      * This function is also used to provide nested structures (resources refer to other resources).
      *
      * @param resource the resource to be turned into JSON-LD.
      * @return a JSON-LD object.
      */
    def createJsonLDObjectFromReadResourceV2(resource: ReadResourceV2, targetSchema: ApiV2Schema, settings: SettingsImpl): JsonLDObject = {
        // TODO: check targetSchema and return JSON-LD accordingly.

        implicit val stringFormatter: StringFormatter = StringFormatter.getGeneralInstance

        val values: Map[IRI, JsonLDArray] = resource.values.map {
            case (propIri: IRI, readValues: Seq[ReadValueV2]) =>
                val jsonLDValues: Seq[JsonLDObject] = readValues.map {
                    (readValue: ReadValueV2) =>
                        val valAsMap: Map[IRI, JsonLDValue] = readValue.valueContent.toJsonLDValue(targetSchema, settings) match {
                            case jsonLDObject: JsonLDObject => jsonLDObject.value
                            case other => throw AssertionException(s"ValueContentV2.toJsonLDValue should have returned a JsonLDObject, but it returned $other")
                        }

                        JsonLDObject(
                            Map(
                                "@id" -> JsonLDString(readValue.valueIri),
                                "@type" -> JsonLDString(readValue.valueContent.internalValueTypeIri.toSmartIri.toOntologySchema(ApiV2WithValueObjects).toString)
                            ) ++ valAsMap
                        )
                }

                (propIri.toSmartIri.toOntologySchema(ApiV2WithValueObjects).toString, JsonLDArray(jsonLDValues))

        }

        JsonLDObject(Map(
            "@type" -> JsonLDString(resource.resourceClass.toSmartIri.toOntologySchema(ApiV2WithValueObjects).toString),
            "http://schema.org/name" -> JsonLDString(resource.label),
            "@id" -> JsonLDString(resource.resourceIri)
        ) ++ values)
    }
}

/**
  * Represents a sequence of resources read back from Knora.
  *
  * @param numberOfResources the amount of resources returned.
  * @param resources         a sequence of resources.
  */
case class ReadResourcesSequenceV2(numberOfResources: Int, resources: Seq[ReadResourceV2]) extends KnoraResponseV2 {

    def toJsonLDDocument(targetSchema: ApiV2Schema, settings: SettingsImpl): JsonLDDocument = {
        // TODO: check targetSchema and return JSON-LD accordingly.

        implicit val stringFormatter = StringFormatter.getGeneralInstance

        // Make JSON-LD prefixes for the project-specific ontologies used in the response.

        val knoraApiV2WithValueObjectsOntologySmartIri = OntologyConstants.KnoraBase.KnoraBaseOntologyIri.toSmartIri

        val internalProjectSpecificOntologiesUsed: Set[SmartIri] = resources.flatMap {
            resource =>
                val resourceClass = resource.resourceClass
                val properties = resource.values.keySet
                val resourceOntology = resourceClass.toSmartIri.getOntologyFromEntity

                val propertyOntologies = properties.map {
                    property => property.toSmartIri.getOntologyFromEntity
                }

                propertyOntologies + resourceOntology
        }.toSet - knoraApiV2WithValueObjectsOntologySmartIri

        val projectSpecificOntologyPrefixes: Map[String, JsonLDString] = internalProjectSpecificOntologiesUsed.map {
            internalOntologySmartIri =>
                val prefix = internalOntologySmartIri.getPrefixLabel
                val externalOntologyIri = internalOntologySmartIri.toOntologySchema(ApiV2WithValueObjects).toString
                (prefix, JsonLDString(externalOntologyIri + "#"))
        }.toMap

        // TODO: check targetSchema and return JSON-LD accordingly.

        val context = JsonLDObject(Map(
            "schema" -> JsonLDString("http://schema.org/"),
            OntologyConstants.KnoraApi.KnoraApiOntologyLabel -> JsonLDString(OntologyConstants.KnoraApiV2WithValueObjects.KnoraApiV2PrefixExpansion),
            "rdf" -> JsonLDString("http://www.w3.org/1999/02/22-rdf-syntax-ns#"),
            "rdfs" -> JsonLDString("http://www.w3.org/2000/01/rdf-schema#")
        ) ++ projectSpecificOntologyPrefixes)

        val resourcesJsonObjects: Seq[JsonLDObject] = resources.map {
            (resource: ReadResourceV2) =>
                ReadResourceUtil.createJsonLDObjectFromReadResourceV2(
                    resource = resource,
                    targetSchema = targetSchema,
                    settings = settings
                )
        }


        val body = JsonLDObject(Map(
            "@type" -> JsonLDString("http://schema.org/ItemList"),
            "http://schema.org/numberOfItems" -> JsonLDInt(numberOfResources),
            "http://schema.org/itemListElement" -> JsonLDArray(resourcesJsonObjects)
        ))

        JsonLDDocument(body = body, context = context)
    }
}

<|MERGE_RESOLUTION|>--- conflicted
+++ resolved
@@ -24,8 +24,8 @@
 import javax.xml.transform.stream.StreamSource
 import org.knora.webapi._
 import org.knora.webapi.messages.store.triplestoremessages.LiteralV2
+import org.knora.webapi.messages.v1.responder.valuemessages.{KnoraCalendarV1, KnoraPrecisionV1}
 import org.knora.webapi.messages.v2.responder.standoffmessages.MappingXMLtoStandoff
-import org.knora.webapi.messages.v1.responder.valuemessages.{KnoraCalendarV1, KnoraPrecisionV1}
 import org.knora.webapi.twirl.StandoffTagV2
 import org.knora.webapi.util.IriConversions._
 import org.knora.webapi.util.jsonld._
@@ -37,7 +37,8 @@
   *
   * @tparam C the type of the content class that extends this trait.
   */
-trait KnoraContentV2[C <: KnoraContentV2[C]] { this: C =>
+trait KnoraContentV2[C <: KnoraContentV2[C]] {
+    this: C =>
     def toOntologySchema(targetSchema: OntologySchema): C
 }
 
@@ -168,10 +169,10 @@
 /**
   * Represents a Knora text value.
   *
-  * @param valueHasString the string representation of the text (without markup).
+  * @param valueHasString   the string representation of the text (without markup).
   * @param valueHasLanguage the language of text, if any.
-  * @param standoff       a [[StandoffAndMapping]], if any.
-  * @param comment        a comment on this `TextValueContentV2`, if any.
+  * @param standoff         a [[StandoffAndMapping]], if any.
+  * @param comment          a comment on this `TextValueContentV2`, if any.
   */
 case class TextValueContentV2(valueHasString: String, valueHasLanguage: Option[String] = None, standoff: Option[StandoffAndMapping], comment: Option[String]) extends ValueContentV2 {
 
@@ -180,13 +181,8 @@
     def toJsonLDValue(targetSchema: ApiV2Schema, settings: SettingsImpl): JsonLDValue = {
         // TODO: check targetSchema and return JSON-LD accordingly.
 
-
-<<<<<<< HEAD
-        var objectMap: Map[IRI, JsonLDValue] = if (standoff.nonEmpty) {
-            val xmlFromStandoff = StandoffTagUtilV1.convertStandoffTagV1ToXML(valueHasString , standoff.get.standoff, standoff.get.mapping)
-=======
+        val objectMap: Map[IRI, JsonLDValue] = if (standoff.nonEmpty) {
             val xmlFromStandoff = StandoffTagUtilV2.convertStandoffTagV2ToXML(valueHasString, standoff.get.standoff, standoff.get.mapping)
->>>>>>> eb289724
 
             // check if there is an XSL transformation
             if (standoff.get.XSLT.nonEmpty) {
@@ -225,13 +221,15 @@
             // no markup given
             Map(OntologyConstants.KnoraApiV2WithValueObjects.ValueAsString -> JsonLDString(valueHasString))
         }
-        valueHasLanguage match {
+
+        val objectMapWithLanguage: Map[IRI, JsonLDValue] = valueHasLanguage match {
             case Some(lang) =>
-                objectMap += (OntologyConstants.KnoraApiV2WithValueObjects.TextValueHasLanguage -> JsonLDString(lang))
+                objectMap + (OntologyConstants.KnoraApiV2WithValueObjects.TextValueHasLanguage -> JsonLDString(lang))
             case None =>
                 objectMap
         }
-        JsonLDObject(objectMap)
+
+        JsonLDObject(objectMapWithLanguage)
     }
 
 }
