/*
 * Copyright © 2015-2019 the contributors (see Contributors.md).
 *
 * This file is part of Knora.
 *
 * Knora is free software: you can redistribute it and/or modify
 * it under the terms of the GNU Affero General Public License as published
 * by the Free Software Foundation, either version 3 of the License, or
 * (at your option) any later version.
 *
 * Knora is distributed in the hope that it will be useful,
 * but WITHOUT ANY WARRANTY; without even the implied warranty of
 * MERCHANTABILITY or FITNESS FOR A PARTICULAR PURPOSE.  See the
 * GNU Affero General Public License for more details.
 *
 * You should have received a copy of the GNU Affero General Public
 * License along with Knora.  If not, see <http://www.gnu.org/licenses/>.
 */

package org.knora.webapi.messages.admin.responder.listsmessages


import java.util.UUID

import akka.http.scaladsl.marshallers.sprayjson.SprayJsonSupport
import org.knora.webapi._
import org.knora.webapi.messages.admin.responder.usersmessages._
import org.knora.webapi.messages.admin.responder.{KnoraRequestADM, KnoraResponseADM}
import org.knora.webapi.messages.store.triplestoremessages.{StringLiteralSequenceV2, StringLiteralV2, TriplestoreJsonProtocol}
import org.knora.webapi.responders.admin.ListsResponderADM._
import org.knora.webapi.util.StringFormatter
import spray.json.{DefaultJsonProtocol, JsArray, JsObject, JsValue, JsonFormat, RootJsonFormat, _}

//////////////////////////////////////////////////////////////////////////////////////////////////////////////////
// API requests


/**
  * Represents an API request payload that asks the Knora API server to create a new list. At least one
  * label needs to be supplied.
  *
  * @param projectIri the IRI of the project the list belongs to.
  * @param labels     the list's labels.
  * @param comments   the list's comments.
  */
case class CreateListApiRequestADM(projectIri: IRI,
                                   name: Option[String],
                                   labels: Seq[StringLiteralV2],
                                   comments: Seq[StringLiteralV2]) extends ListADMJsonProtocol {

    private val stringFormatter = StringFormatter.getInstanceForConstantOntologies

    if (projectIri.isEmpty) {
        // println(this)
        throw BadRequestException(PROJECT_IRI_MISSING_ERROR)
    }

    if (!stringFormatter.isKnoraProjectIriStr(projectIri)) {
        // println(this)
        throw BadRequestException(PROJECT_IRI_INVALID_ERROR)
    }

    if (labels.isEmpty) {
        // println(this)
        throw BadRequestException(LABEL_MISSING_ERROR)
    }

    def toJsValue: JsValue = createListApiRequestADMFormat.write(this)
}

/**
  * Represents an API request payload that asks the Knora API server to create
  * a new child list node which will be attached to the list node identified by
  * the supplied listNodeIri, where the list node to which a child list node
  * is added can be either a root list node or a child list node. At least one
  * label needs to be supplied. If other child nodes exist, the newly created
  * list node will be appended to the end.
  *
  * @param parentNodeIri the IRI of the parent node.
  * @param labels the labels.
  * @param comments the comments.
  */
case class CreateChildNodeApiRequestADM(parentNodeIri: IRI,
                                        projectIri: IRI,
                                        name: Option[String],
                                        labels: Seq[StringLiteralV2],
                                        comments: Seq[StringLiteralV2]) extends ListADMJsonProtocol {

    private val stringFormatter = StringFormatter.getInstanceForConstantOntologies

    if (parentNodeIri.isEmpty) {
        // println(this)
        throw BadRequestException(LIST_NODE_IRI_MISSING_ERROR)
    }

    if (!stringFormatter.isKnoraListIriStr(parentNodeIri)) {
        // println(this)
        throw BadRequestException(LIST_NODE_IRI_INVALID_ERROR)
    }

    if (projectIri.isEmpty) {
        // println(this)
        throw BadRequestException(PROJECT_IRI_MISSING_ERROR)
    }

    if (!stringFormatter.isKnoraProjectIriStr(projectIri)) {
        // println(this)
        throw BadRequestException(PROJECT_IRI_INVALID_ERROR)
    }

    if (labels.isEmpty) {
        // println(this)
        throw BadRequestException(LABEL_MISSING_ERROR)
    }

    def toJsValue: JsValue = createListNodeApiRequestADMFormat.write(this)
}

/**
  * Represents an API request payload that asks the Knora API server to update
  * an existing list's basic information.
  *
  * @param listIri    the IRI of the list to change.
  * @param projectIri the IRI of the project the list belongs to.
  * @param name       the name.
  * @param labels     the labels.
  * @param comments   the comments.
  */
case class ChangeListInfoApiRequestADM(listIri: IRI,
                                       projectIri: IRI,
                                       name: Option[String] = None,
                                       labels: Option[Seq[StringLiteralV2]] = None,
                                       comments: Option[Seq[StringLiteralV2]] = None) extends ListADMJsonProtocol {

    private val stringFormatter = StringFormatter.getInstanceForConstantOntologies

    if (listIri.isEmpty) {
        throw BadRequestException(LIST_IRI_MISSING_ERROR)
    }

    if (!stringFormatter.isKnoraListIriStr(listIri)) {
        throw BadRequestException(LIST_IRI_INVALID_ERROR)
    }

    if (projectIri.isEmpty) {
        throw BadRequestException(PROJECT_IRI_MISSING_ERROR)
    }

    if (!stringFormatter.isKnoraProjectIriStr(projectIri)) {
        throw BadRequestException(PROJECT_IRI_INVALID_ERROR)
    }

    def toJsValue: JsValue = changeListInfoApiRequestADMFormat.write(this)
}

/**
  * Represents a payload that asks the Knora API server to update
  * an existing list's basic information.
  *
  * @param listIri    the IRI of the list to change.
  * @param projectIri the IRI of the project the list belongs to.
  * @param name       the name.
  * @param labels     the labels.
  * @param comments   the comments.
  */
case class ChangeListInfoPayloadADM(listIri: IRI,
                                    projectIri: IRI,
                                    name: Option[Option[String]] = None,
                                    labels: Option[Seq[StringLiteralV2]] = None,
                                    comments: Option[Seq[StringLiteralV2]]= None) extends ListADMJsonProtocol {

    private val stringFormatter = StringFormatter.getInstanceForConstantOntologies

    if (listIri.isEmpty) {
        throw BadRequestException(LIST_IRI_MISSING_ERROR)
    }

    if (!stringFormatter.isKnoraListIriStr(listIri)) {
        throw BadRequestException(LIST_IRI_INVALID_ERROR)
    }

    if (projectIri.isEmpty) {
        throw BadRequestException(PROJECT_IRI_MISSING_ERROR)
    }

    if (!stringFormatter.isKnoraProjectIriStr(projectIri)) {
        throw BadRequestException(PROJECT_IRI_INVALID_ERROR)
    }

    if (labels.isDefined && labels.get.isEmpty) {
        throw BadRequestException("Lists need at least one label.")
    }

    def toJsValue: JsValue = changeListInfoPayloadADMFormat.write(this)
}

/**
  * Represents an API request payload that asks the Knora API server to update
  * an existing list nodes's basic information.
  *
  * @param nodeIri    the IRI of the list node to change.
  * @param projectIri the IRI of the project the list belongs to.
  * @param name       the name.
  * @param labels     the labels.
  * @param comments   the comments.
  */
case class ChangeListNodeInfoApiRequestADM(nodeIri: IRI,
                                           projectIri: IRI,
                                           name: Option[String] = None,
                                           labels: Option[Seq[StringLiteralV2]] = None,
                                           comments: Option[Seq[StringLiteralV2]] = None) extends ListADMJsonProtocol {

    private val stringFormatter = StringFormatter.getInstanceForConstantOntologies

    if (nodeIri.isEmpty) {
        throw BadRequestException(LIST_NODE_IRI_MISSING_ERROR)
    }

    if (!stringFormatter.isKnoraListIriStr(nodeIri)) {
        throw BadRequestException(LIST_NODE_IRI_INVALID_ERROR)
    }

    if (projectIri.isEmpty) {
        throw BadRequestException(PROJECT_IRI_MISSING_ERROR)
    }

    if (!stringFormatter.isKnoraProjectIriStr(projectIri)) {
        throw BadRequestException(PROJECT_IRI_INVALID_ERROR)
    }

    def toJsValue: JsValue = changeListNodeInfoApiRequestADMFormat.write(this)
}

/**
  * Represents a payload that asks the Knora API server to update
  * an existing list nodes's basic information.
  *
  * @param nodeIri    the IRI of the list node to change.
  * @param projectIri the IRI of the project the list belongs to.
  * @param name       the name.
  * @param labels     the labels.
  * @param comments   the comments.
  */
case class ChangeListNodeInfoPayloadADM(nodeIri: IRI,
                                        projectIri: IRI,
                                        name: Option[Option[String]] = None,
                                        labels: Option[Seq[StringLiteralV2]] = None,
                                        comments: Option[Seq[StringLiteralV2]] = None) extends ListADMJsonProtocol {

    private val stringFormatter = StringFormatter.getInstanceForConstantOntologies

    if (nodeIri.isEmpty) {
        throw BadRequestException(LIST_NODE_IRI_MISSING_ERROR)
    }

    if (!stringFormatter.isKnoraListIriStr(nodeIri)) {
        throw BadRequestException(LIST_NODE_IRI_INVALID_ERROR)
    }

    if (projectIri.isEmpty) {
        throw BadRequestException(PROJECT_IRI_MISSING_ERROR)
    }

    if (!stringFormatter.isKnoraProjectIriStr(projectIri)) {
        throw BadRequestException(PROJECT_IRI_INVALID_ERROR)
    }

    if (labels.isDefined && labels.get.isEmpty) {
        throw BadRequestException("Listnodes need at least one label.")
    }

    def toJsValue: JsValue = changeListNodeInfoPayloadADMFormat.write(this)
}

//////////////////////////////////////////////////////////////////////////////////////////////////////////////////
// Messages

/**
  * An abstract trait for messages that can be sent to `HierarchicalListsResponderV2`.
  */
sealed trait ListsResponderRequestADM extends KnoraRequestADM


/**
  * Requests a list of all lists or the lists inside a project. A successful response will be a [[ListsGetResponseADM]]
  *
  * @param projectIri     the IRI of the project.
  * @param requestingUser the user making the request.
  */
case class ListsGetRequestADM(projectIri: Option[IRI] = None,
                              requestingUser: UserADM) extends ListsResponderRequestADM

/**
  * Requests a list. A successful response will be a [[ListGetResponseADM]]
  *
  * @param iri            the IRI of the list.
  * @param requestingUser the user making the request.
  */
case class ListGetRequestADM(iri: IRI,
                             requestingUser: UserADM) extends ListsResponderRequestADM


/**
  * Request basic information about a list. A successful response will be a [[ListInfoGetResponseADM]]
  *
  * @param iri            the IRI of the list node.
  * @param requestingUser the user making the request.
  */
case class ListInfoGetRequestADM(iri: IRI,
                                 requestingUser: UserADM) extends ListsResponderRequestADM

/**
  * Request basic information about a list node. A successful response will be a [[ListNodeInfoGetResponseADM]]
  *
  * @param iri            the IRI of the list node.
  * @param requestingUser the user making the request.
  */
case class ListNodeInfoGetRequestADM(iri: IRI,
                                     requestingUser: UserADM) extends ListsResponderRequestADM


/**
  * Requests the path from the root node of a list to a particular node. A successful response will be
  * a [[NodePathGetResponseADM]].
  *
  * @param iri            the IRI of the node.
  * @param requestingUser the user making the request.
  */
case class NodePathGetRequestADM(iri: IRI,
                                 requestingUser: UserADM) extends ListsResponderRequestADM


/**
  * Requests the creation of a new list.
  *
  * @param createListRequest the [[CreateListApiRequestADM]] information used for creating the new list.
  * @param requestingUser    the user creating the new list.
  * @param apiRequestID      the ID of the API request.
  */
case class ListCreateRequestADM(createListRequest: CreateListApiRequestADM,
                                requestingUser: UserADM,
                                apiRequestID: UUID) extends ListsResponderRequestADM

/**
  * Request updating basic information of an existing list.
  *
  * @param listIri           the IRI of the list to be updated.
  * @param changeListRequest the data which needs to be update.
  * @param requestingUser    the user initiating the request.
  * @param apiRequestID      the ID of the API request.
  */
case class ListInfoChangeRequestADM(listIri: IRI,
                                    changeListRequest: ChangeListInfoPayloadADM,
                                    requestingUser: UserADM,
                                    apiRequestID: UUID) extends ListsResponderRequestADM

/**
  * Request updating basic information of an existing node.
  *
  * @param nodeIri           the IRI of the node to be updated.
  * @param changeNodeRequest the data which needs to be update.
  * @param requestingUser    the user initiating the request.
  * @param apiRequestID      the ID of the API request.
  */
case class ListNodeInfoChangeRequestADM(nodeIri: IRI,
                                        changeNodeRequest: ChangeListNodeInfoPayloadADM,
                                        requestingUser: UserADM,
                                        apiRequestID: UUID) extends ListsResponderRequestADM

/**
  * Request the creation of a new list (child) node.
  *
  * @param parentNodeIri          the IRI of the list node to which we want to attach the newly created node.
  * @param createChildNodeRequest the new node information.
  * @param requestingUser         the user making the request.
  * @param apiRequestID           the ID of the API request.
  */
case class ListChildNodeCreateRequestADM(parentNodeIri: IRI,
                                         createChildNodeRequest: CreateChildNodeApiRequestADM,
                                         requestingUser: UserADM,
                                         apiRequestID: UUID) extends ListsResponderRequestADM

//////////////////////////////////////////////////////////////////////////////////////////////////////////////////
// Responses

/**
  * Represents a sequence of list info nodes.
  *
  * @param lists a [[ListRootNodeInfoADM]] sequence.
  */
case class ListsGetResponseADM(lists: Seq[ListNodeInfoADM]) extends KnoraResponseADM with ListADMJsonProtocol {
    def toJsValue = listsGetResponseADMFormat.write(this)
}

/**
  * Provides completes information about the list. The basic information (rood node) and all the child nodes.
  *
  * @param list the complete list.
  */
case class ListGetResponseADM(list: ListADM) extends KnoraResponseADM with ListADMJsonProtocol {

    def toJsValue = listGetResponseADMFormat.write(this)
}


/**
  * Provides basic information about a list (root) node (without it's children).
  *
  * @param listinfo the basic information about a list.
  */
case class ListInfoGetResponseADM(listinfo: ListRootNodeInfoADM) extends KnoraResponseADM with ListADMJsonProtocol {

    def toJsValue: JsValue = listInfoGetResponseADMFormat.write(this)
}


/**
  * Provides basic information about a list (child) node (without it's children).
  *
  * @param nodeinfo the basic information about a list node.
  */
case class ListNodeInfoGetResponseADM(nodeinfo: ListNodeInfoADM) extends KnoraResponseADM with ListADMJsonProtocol {

    def toJsValue: JsValue = listNodeInfoGetResponseADMFormat.write(this)
}


/**
  * Responds to a [[NodePathGetRequestADM]] by providing the path to a particular hierarchical list node.
  *
<<<<<<< HEAD
  * @param nodeList a list of the nodes composing the path from the list's root node up to and including the specified node.
=======
  * @param elements a list of the nodes composing the path from the list's root node up to and including the specified node.
>>>>>>> d6bbaaf4
  */
case class NodePathGetResponseADM(nodeList: Seq[NodePathElementADM]) extends KnoraResponseADM with ListADMJsonProtocol {

    def toJsValue = nodePathGetResponseADMFormat.write(this)
}

//////////////////////////////////////////////////////////////////////////////////////////////////////////////////
// Components of messages


case class ListADM(listinfo: ListRootNodeInfoADM, children: Seq[ListChildNodeADM]) {
    /**
      * Sorts the whole hierarchy.
      *
      * @return a sorted [[List]].
      */
    def sorted: ListADM = {
        ListADM(
            listinfo = listinfo,
            children = children.sortBy(_.position) map (_.sorted)
        )
    }
}

/**
  * Represents basic information about a list node, the information which is found in the list's root or child node.
  *
  * @param id          the IRI of the list.
  * @param name        the name of the list node.
  * @param labels      the labels of the node in all available languages.
  * @param comments    the comments attached to the node in all available languages.
  */
abstract class ListNodeInfoADM(id: IRI, name: Option[String], labels: StringLiteralSequenceV2, comments: StringLiteralSequenceV2) {

    /**
      * Sorts the whole hierarchy.
      *
      * @return a sorted [[ListNodeInfoADM]].
      */
    def sorted: ListNodeInfoADM

    /**
      * Gets the label in the user's preferred language.
      *
      * @param userLang     the user's preferred language.
      * @param fallbackLang language to use if label is not available in user's preferred language.
      * @return the label in the preferred language.
      */
    def getLabelInPreferredLanguage(userLang: String, fallbackLang: String): Option[String]

    /**
      * Gets the comment in the user's preferred language.
      *
      * @param userLang     the user's preferred language.
      * @param fallbackLang language to use if comment is not available in user's preferred language.
      * @return the comment in the preferred language.
      */
    def getCommentInPreferredLanguage(userLang: String, fallbackLang: String): Option[String]

}

case class ListRootNodeInfoADM(id: IRI, projectIri: IRI, name: Option[String], labels: StringLiteralSequenceV2, comments: StringLiteralSequenceV2) extends ListNodeInfoADM(id, name, labels, comments) {

    /**
      * Sorts the whole hierarchy.
      *
      * @return a sorted [[ListRootNodeInfoADM]].
      */
    def sorted: ListRootNodeInfoADM = {
        ListRootNodeInfoADM(
            id = id,
            projectIri = projectIri,
            name = name,
            labels = labels.sortByStringValue,
            comments = comments.sortByStringValue
        )
    }

    /**
      * Gets the label in the user's preferred language.
      *
      * @param userLang     the user's preferred language.
      * @param fallbackLang language to use if label is not available in user's preferred language.
      * @return the label in the preferred language.
      */
    def getLabelInPreferredLanguage(userLang: String, fallbackLang: String): Option[String] = {
        labels.getPreferredLanguage(userLang, fallbackLang)
    }

    /**
      * Gets the comment in the user's preferred language.
      *
      * @param userLang     the user's preferred language.
      * @param fallbackLang language to use if comment is not available in user's preferred language.
      * @return the comment in the preferred language.
      */
    def getCommentInPreferredLanguage(userLang: String, fallbackLang: String): Option[String] = {
        comments.getPreferredLanguage(userLang, fallbackLang)
    }

}


/**
  *
  * @param id          the IRI of the list.
  * @param name        the name of the list node.
  * @param labels      the labels of the node in all available languages.
  * @param comments    the comments attached to the node in all available languages.
  * @param position    the position of the node among its siblings (optional).
  * @param hasRootNode the Iri of the root node, if this is not the root node.
  */
case class ListChildNodeInfoADM(id: IRI, name: Option[String], labels: StringLiteralSequenceV2, comments: StringLiteralSequenceV2, position: Int, hasRootNode: IRI) extends ListNodeInfoADM(id, name, labels, comments) {

    /**
      * Sorts the whole hierarchy.
      *
      * @return a sorted [[ListChildNodeInfoADM]].
      */
    def sorted: ListChildNodeInfoADM = {
        ListChildNodeInfoADM(
            id = id,
            name = name,
            labels = labels.sortByStringValue,
            comments = comments.sortByStringValue,
            position = position,
            hasRootNode = hasRootNode
        )
    }

    /**
      * Gets the label in the user's preferred language.
      *
      * @param userLang     the user's preferred language.
      * @param fallbackLang language to use if label is not available in user's preferred language.
      * @return the label in the preferred language.
      */
    def getLabelInPreferredLanguage(userLang: String, fallbackLang: String): Option[String] = {
        labels.getPreferredLanguage(userLang, fallbackLang)
    }

    /**
      * Gets the comment in the user's preferred language.
      *
      * @param userLang     the user's preferred language.
      * @param fallbackLang language to use if comment is not available in user's preferred language.
      * @return the comment in the preferred language.
      */
    def getCommentInPreferredLanguage(userLang: String, fallbackLang: String): Option[String] = {
        comments.getPreferredLanguage(userLang, fallbackLang)
    }
}

/**
  * Represents a hierarchical list node.
  *
  * @param id       the IRI of the list node.
  * @param name     the name of the list node.
  * @param labels   the label(s) of the list node.
  * @param comments the comment(s) attached to the list in a specific language (if language tags are used) .
  * @param children the list node's child nodes.
  */
abstract class ListNodeADM(id: IRI, name: Option[String], labels: StringLiteralSequenceV2, comments: StringLiteralSequenceV2, children: Seq[ListChildNodeADM]) {

    /**
      * Sorts the whole hierarchy.
      *
      * @return a sorted [[ListNodeADM]].
      */
    def sorted: ListNodeADM

    /**
      * Gets the label in the user's preferred language.
      *
      * @param userLang     the user's preferred language.
      * @param fallbackLang language to use if label is not available in user's preferred language.
      * @return the label in the preferred language.
      */
    def getLabelInPreferredLanguage(userLang: String, fallbackLang: String): Option[String]

    /**
      * Gets the comment in the user's preferred language.
      *
      * @param userLang     the user's preferred language.
      * @param fallbackLang language to use if comment is not available in user's preferred language.
      * @return the comment in the preferred language.
      */
    def getCommentInPreferredLanguage(userLang: String, fallbackLang: String): Option[String]
}

/**
  * Represents a hierarchical list root node.
  *
  * @param id         the IRI of the list node.
  * @param projectIri the IRI of the project the list belongs to.
  * @param name       the name of the list node.
  * @param labels     the label(s) of the list node.
  * @param comments   the comment(s) attached to the list in a specific language (if language tags are used) .
  * @param children   the list node's child nodes.
  */
case class  ListRootNodeADM(id: IRI, projectIri: IRI, name: Option[String], labels: StringLiteralSequenceV2, comments: StringLiteralSequenceV2, children: Seq[ListChildNodeADM]) extends ListNodeADM(id, name, labels, comments, children) {

    /**
      * Sorts the whole hierarchy.
      *
      * @return a sorted [[ListNodeADM]].
      */
    def sorted: ListRootNodeADM = {
        ListRootNodeADM(
            id = id,
            projectIri = projectIri,
            name = name,
            labels = labels.sortByStringValue,
            comments = comments.sortByStringValue,
            children = children.sortBy(_.position) map (_.sorted)
        )
    }

    /**
      * Gets the label in the user's preferred language.
      *
      * @param userLang     the user's preferred language.
      * @param fallbackLang language to use if label is not available in user's preferred language.
      * @return the label in the preferred language.
      */
    def getLabelInPreferredLanguage(userLang: String, fallbackLang: String): Option[String] = {
        labels.getPreferredLanguage(userLang, fallbackLang)
    }

    /**
      * Gets the comment in the user's preferred language.
      *
      * @param userLang     the user's preferred language.
      * @param fallbackLang language to use if comment is not available in user's preferred language.
      * @return the comment in the preferred language.
      */
    def getCommentInPreferredLanguage(userLang: String, fallbackLang: String): Option[String] = {
        comments.getPreferredLanguage(userLang, fallbackLang)
    }
}

/**
  * Represents a hierarchical list child node.
  *
  * @param id          the IRI of the list node.
  * @param name        the name of the list node.
  * @param labels      the label(s) of the list node.
  * @param comments    the comment(s) attached to the list in a specific language (if language tags are used) .
  * @param children    the list node's child nodes.
  * @param position    the position of the node among its siblings.
  * @param hasRootNode the root node of the list.
  */
case class ListChildNodeADM(id: IRI, name: Option[String], labels: StringLiteralSequenceV2, comments: StringLiteralSequenceV2, position: Int, hasRootNode: IRI, children: Seq[ListChildNodeADM]) extends ListNodeADM(id, name, labels, comments, children) {


    /**
      * Sorts the whole hierarchy.
      *
      * @return a sorted [[ListNodeADM]].
      */
    def sorted: ListChildNodeADM = {
        ListChildNodeADM(
            id = id,
            name = name,
            labels = labels.sortByStringValue,
            comments = comments.sortByStringValue,
            position = position,
            hasRootNode = hasRootNode,
            children = children.sortBy(_.position) map (_.sorted)
        )
    }

    /**
      * Gets the label in the user's preferred language.
      *
      * @param userLang     the user's preferred language.
      * @param fallbackLang language to use if label is not available in user's preferred language.
      * @return the label in the preferred language.
      */
    def getLabelInPreferredLanguage(userLang: String, fallbackLang: String): Option[String] = {
        labels.getPreferredLanguage(userLang, fallbackLang)
    }

    /**
      * Gets the comment in the user's preferred language.
      *
      * @param userLang     the user's preferred language.
      * @param fallbackLang language to use if comment is not available in user's preferred language.
      * @return the comment in the preferred language.
      */
    def getCommentInPreferredLanguage(userLang: String, fallbackLang: String): Option[String] = {
        comments.getPreferredLanguage(userLang, fallbackLang)
    }
}

/**
  * Represents an element of a node path.
  *
  * @param id       the IRI of the node path element.
  * @param name     the optional name of the node path element.
  * @param labels   the label(s) of the node path element.
  * @param comments the comment(s) of the node path element.
  */
case class NodePathElementADM(id: IRI, name: Option[String], labels: StringLiteralSequenceV2, comments: StringLiteralSequenceV2)

//////////////////////////////////////////////////////////////////////////////////////////////////////////////////
// JSON formatting

/**
  * A spray-json protocol for generating Knora API V2 JSON providing data about lists.
  */
trait ListADMJsonProtocol extends SprayJsonSupport with DefaultJsonProtocol with TriplestoreJsonProtocol {

    implicit object ListRootNodeInfoFormat extends JsonFormat[ListRootNodeInfoADM] {

        def write(node:ListRootNodeInfoADM): JsValue = {
            ListNodeInfoFormat.write(node)
        }

        def read(value: JsValue): ListRootNodeInfoADM = {
            ListNodeInfoFormat.read(value).asInstanceOf[ListRootNodeInfoADM]
        }

    }

    implicit object ListChildNodeInfoFormat extends JsonFormat[ListChildNodeInfoADM] {

        def write(node:ListChildNodeInfoADM): JsValue = {
            ListNodeInfoFormat.write(node)
        }

        def read(value: JsValue): ListChildNodeInfoADM = {
            ListNodeInfoFormat.read(value).asInstanceOf[ListChildNodeInfoADM]
        }

    }

    implicit object ListNodeInfoFormat extends JsonFormat[ListNodeInfoADM] {
        /**
          * Converts a [[ListNodeInfoADM]] to a [[JsValue]].
          *
          * @param nodeInfo a [[ListNodeInfoADM]].
          * @return a [[JsValue]].
          */
        def write(nodeInfo: ListNodeInfoADM): JsValue = {


            nodeInfo match {
                case root: ListRootNodeInfoADM => {

                    if (root.name.nonEmpty) {
                        JsObject(
                            "id" -> root.id.toJson,
                            "projectIri" -> root.projectIri.toJson,
                            "name" -> root.name.toJson,
                            "labels" -> JsArray(root.labels.stringLiterals.map(_.toJson)),
                            "comments" -> JsArray(root.comments.stringLiterals.map(_.toJson)),
                            "isRootNode" -> true.toJson
                        )
                    } else {
                        JsObject(
                            "id" -> root.id.toJson,
                            "projectIri" -> root.projectIri.toJson,
                            "labels" -> JsArray(root.labels.stringLiterals.map(_.toJson)),
                            "comments" -> JsArray(root.comments.stringLiterals.map(_.toJson)),
                            "isRootNode" -> true.toJson
                        )
                    }


                }
                case child: ListChildNodeInfoADM => {

                    if (child.name.nonEmpty) {
                        JsObject(
                            "id" -> child.id.toJson,
                            "name" -> child.name.toJson,
                            "labels" -> JsArray(child.labels.stringLiterals.map(_.toJson)),
                            "comments" -> JsArray(child.comments.stringLiterals.map(_.toJson)),
                            "position" -> child.position.toJson,
                            "hasRootNode" -> child.hasRootNode.toJson
                        )
                    } else {
                        JsObject(
                            "id" -> child.id.toJson,
                            "labels" -> JsArray(child.labels.stringLiterals.map(_.toJson)),
                            "comments" -> JsArray(child.comments.stringLiterals.map(_.toJson)),
                            "position" -> child.position.toJson,
                            "hasRootNode" -> child.hasRootNode.toJson
                        )
                    }
                }
            }
        }

        /**
          * Converts a [[JsValue]] to a [[ListNodeInfoADM]].
          *
          * @param value a [[JsValue]].
          * @return a [[ListNodeInfoADM]].
          */
        def read(value: JsValue): ListNodeInfoADM = {

            val fields = value.asJsObject.fields

            val id = fields.getOrElse("id", throw DeserializationException("The expected field 'id' is missing.")).convertTo[String]
            val name = fields.get("name").map(_.convertTo[String])
            val labels = fields.get("labels") match {
                case Some(JsArray(values)) => values.map(_.convertTo[StringLiteralV2])
                case None => Seq.empty[StringLiteralV2]
                case _ => throw DeserializationException("The expected field 'labels' is in the wrong format.")
            }

            val comments = fields.get("comments") match {
                case Some(JsArray(values)) => values.map(_.convertTo[StringLiteralV2])
                case None => Seq.empty[StringLiteralV2]
                case _ => throw DeserializationException("The expected field 'comments' is in the wrong format.")
            }

            val maybePosition: Option[Int] = fields.get("position").map(_.convertTo[Int])

            val maybeHasRootNode: Option[IRI] = fields.get("hasRootNode").map(_.convertTo[String])

            val maybeIsRootNode: Option[Boolean] = fields.get("isRootNode").map(_.convertTo[Boolean])

            val isRootNode = maybeIsRootNode match {
                case Some(boolValue) => boolValue
                case None => false
            }

            val maybeProjectIri: Option[IRI] = fields.get("projectIri").map(_.convertTo[IRI])

            if (isRootNode) {
                ListRootNodeInfoADM(
                    id = id,
                    projectIri = maybeProjectIri.getOrElse(throw DeserializationException("The project IRI is not defined.")),
                    name = name,
                    labels = StringLiteralSequenceV2(labels.toVector),
                    comments = StringLiteralSequenceV2(comments.toVector)
                )
            } else {
                ListChildNodeInfoADM(
                    id = id,
                    name = name,
                    labels = StringLiteralSequenceV2(labels.toVector),
                    comments = StringLiteralSequenceV2(comments.toVector),
                    position = maybePosition.getOrElse(throw DeserializationException("The position is not defined.")),
                    hasRootNode = maybeHasRootNode.getOrElse(throw DeserializationException("The root node is not defined."))
                )
            }
        }
    }


    implicit object ListRootNodeFormat extends JsonFormat[ListRootNodeADM] {

        def write(node:ListRootNodeADM): JsValue = {
            ListNodeFormat.write(node)
        }

        def read(value: JsValue): ListRootNodeADM = {
            ListNodeFormat.read(value).asInstanceOf[ListRootNodeADM]
        }

    }

    implicit object ListChildNodeFormat extends JsonFormat[ListChildNodeADM] {

        def write(node:ListChildNodeADM): JsValue = {
            ListNodeFormat.write(node)
        }

        def read(value: JsValue): ListChildNodeADM = {
            ListNodeFormat.read(value).asInstanceOf[ListChildNodeADM]
        }

    }

    implicit object ListNodeFormat extends JsonFormat[ListNodeADM] {
        /**
          * Converts a [[ListNodeADM]] to a [[JsValue]].
          *
          * @param node a [[ListNodeADM]].
          * @return a [[JsValue]].
          */
        def write(node: ListNodeADM): JsValue = {

            node match {
                case root: ListRootNodeADM => {
                    JsObject(
                        "id" -> root.id.toJson,
                        "projectIri" -> root.projectIri.toJson,
                        "name" -> root.name.toJson,
                        "labels" -> JsArray(root.labels.stringLiterals.map(_.toJson)),
                        "comments" -> JsArray(root.comments.stringLiterals.map(_.toJson)),
                        "isRootNode" -> true.toJson,
                        "children" -> JsArray(root.children.map(write).toVector)
                    )
                }
                case child: ListChildNodeADM => {
                    JsObject(
                        "id" -> child.id.toJson,
                        "name" -> child.name.toJson,
                        "labels" -> JsArray(child.labels.stringLiterals.map(_.toJson)),
                        "comments" -> JsArray(child.comments.stringLiterals.map(_.toJson)),
                        "position" -> child.position.toJson,
                        "hasRootNode" -> child.hasRootNode.toJson,
                        "children" -> JsArray(child.children.map(write).toVector)
                    )
                }
            }
        }

        /**
          * Converts a [[JsValue]] to a [[ListNodeADM]].
          *
          * @param value a [[JsValue]].
          * @return a [[ListNodeADM]].
          */
        def read(value: JsValue): ListNodeADM = {

            val fields = value.asJsObject.fields

            val id = fields.getOrElse("id", throw DeserializationException("The expected field 'id' is missing.")).convertTo[String]
            val name = fields.get("name").map(_.convertTo[String])
            val labels = fields.get("labels") match {
                case Some(JsArray(values)) => values.map(_.convertTo[StringLiteralV2])
                case None => Seq.empty[StringLiteralV2]
                case _ => throw DeserializationException("The expected field 'labels' is in the wrong format.")
            }

            val comments = fields.get("comments") match {
                case Some(JsArray(values)) => values.map(_.convertTo[StringLiteralV2])
                case None => Seq.empty[StringLiteralV2]
                case _ => throw DeserializationException("The expected field 'comments' is in the wrong format.")
            }

            val children: Seq[ListChildNodeADM] = fields.get("children") match {
                case Some(JsArray(values)) => values.map(read).map(_.asInstanceOf[ListChildNodeADM])
                case None => Seq.empty[ListChildNodeADM]
                case _ => throw DeserializationException("The expected field 'children' is in the wrong format.")
            }

            val maybePosition: Option[Int] = fields.get("position").map(_.convertTo[Int])

            val maybeHasRootNode: Option[IRI] = fields.get("hasRootNode").map(_.convertTo[String])

            val maybeIsRootNode: Option[Boolean] = fields.get("isRootNode").map(_.convertTo[Boolean])

            val isRootNode = maybeIsRootNode match {
                case Some(boolValue) => boolValue
                case None => false
            }

            val maybeProjectIri: Option[IRI] = fields.get("projectIri").map(_.convertTo[IRI])

            if (isRootNode) {
                ListRootNodeADM(
                    id = id,
                    projectIri = maybeProjectIri.getOrElse(throw DeserializationException("The project IRI is not defined.")),
                    name = name,
                    labels = StringLiteralSequenceV2(labels.toVector),
                    comments = StringLiteralSequenceV2(comments.toVector),
                    children = children
                )
            } else {
                ListChildNodeADM(
                    id = id,
                    name = name,
                    labels = StringLiteralSequenceV2(labels.toVector),
                    comments = StringLiteralSequenceV2(comments.toVector),
                    position = maybePosition.getOrElse(throw DeserializationException("The position is not defined.")),
                    hasRootNode = maybeHasRootNode.getOrElse(throw DeserializationException("The root node is not defined.")),
                    children = children
                )
            }
        }
    }


    implicit object NodePathElementFormat extends JsonFormat[NodePathElementADM] {
        /**
          * Converts a [[NodePathElementADM]] to a [[JsValue]].
          *
          * @param element a [[NodePathElementADM]].
          * @return a [[JsValue]].
          */
        def write(nodeInfo: NodePathElementADM): JsValue = {

            JsObject(
                "id" -> nodeInfo.id.toJson,
                "name" -> nodeInfo.name.toJson,
                "labels" -> JsArray(nodeInfo.labels.stringLiterals.map(_.toJson)),
                "comments" -> JsArray(nodeInfo.comments.stringLiterals.map(_.toJson))
            )
        }

        /**
          * Converts a [[JsValue]] to a [[ListNodeInfoADM]].
          *
          * @param value a [[JsValue]].
          * @return a [[ListNodeInfoADM]].
          */
        def read(value: JsValue): NodePathElementADM = {

            val fields = value.asJsObject.fields

            val id = fields.getOrElse("id", throw DeserializationException("The expected field 'id' is missing.")).convertTo[String]
            val name = fields.get("name").map(_.convertTo[String])
            val labels = fields.get("labels") match {
                case Some(JsArray(values)) => values.map(_.convertTo[StringLiteralV2])
                case None => Seq.empty[StringLiteralV2]
                case _ => throw DeserializationException("The expected field 'labels' is in the wrong format.")
            }

            val comments = fields.get("comments") match {
                case Some(JsArray(values)) => values.map(_.convertTo[StringLiteralV2])
                case None => Seq.empty[StringLiteralV2]
                case _ => throw DeserializationException("The expected field 'comments' is in the wrong format.")
            }

            NodePathElementADM(
                id = id,
                name = name,
                labels = StringLiteralSequenceV2(labels.toVector),
                comments = StringLiteralSequenceV2(comments.toVector)
            )

        }
    }

    implicit object ListFormat extends JsonFormat[ListADM] {
        /**
          * Converts a [[ListADM]] to a [[JsValue]].
          *
          * @param list a [[ListADM]].
          * @return a [[JsValue]].
          */
        def write(list: ListADM): JsValue = {
            JsObject(
                "listinfo" -> list.listinfo.toJson,
                "children" -> JsArray(list.children.map(_.toJson).toVector)
            )
        }

        /**
          * Converts a [[JsValue]] to a [[List]].
          *
          * @param value a [[JsValue]].
          * @return a [[List]].
          */
        def read(value: JsValue): ListADM = {

            val fields = value.asJsObject.fields

            val listinfo: ListRootNodeInfoADM = fields.getOrElse("listinfo", throw DeserializationException("The expected field 'listinfo' is missing.")).convertTo[ListRootNodeInfoADM]
            val children: Seq[ListChildNodeADM] = fields.get("children") match {
                case Some(JsArray(values)) => values.map(_.convertTo[ListNodeADM].asInstanceOf[ListChildNodeADM])
                case None => Seq.empty[ListChildNodeADM]
                case _ => throw DeserializationException("The expected field 'children' is in the wrong format.")
            }

            ListADM(
                listinfo = listinfo,
                children = children
            )
        }
    }


    implicit val createListApiRequestADMFormat: RootJsonFormat[CreateListApiRequestADM] = jsonFormat(CreateListApiRequestADM, "projectIri", "name", "labels", "comments")
    implicit val createListNodeApiRequestADMFormat: RootJsonFormat[CreateChildNodeApiRequestADM] = jsonFormat(CreateChildNodeApiRequestADM, "parentNodeIri", "projectIri", "name", "labels", "comments")
    implicit val changeListInfoApiRequestADMFormat: RootJsonFormat[ChangeListInfoApiRequestADM] = jsonFormat(ChangeListInfoApiRequestADM, "listIri", "projectIri", "name", "labels", "comments")
    implicit val changeListInfoPayloadADMFormat: RootJsonFormat[ChangeListInfoPayloadADM] = jsonFormat(ChangeListInfoPayloadADM, "listIri", "projectIri", "name", "labels", "comments")
    implicit val changeListNodeInfoApiRequestADMFormat: RootJsonFormat[ChangeListNodeInfoApiRequestADM] = jsonFormat(ChangeListNodeInfoApiRequestADM, "nodeIri", "projectIri", "name", "labels", "comments")
    implicit val changeListNodeInfoPayloadADMFormat: RootJsonFormat[ChangeListNodeInfoPayloadADM] = jsonFormat(ChangeListNodeInfoPayloadADM, "nodeIri", "projectIri", "name", "labels", "comments")
    implicit val nodePathGetResponseADMFormat: RootJsonFormat[NodePathGetResponseADM] = jsonFormat(NodePathGetResponseADM, "elements")
    implicit val listsGetResponseADMFormat: RootJsonFormat[ListsGetResponseADM] = jsonFormat(ListsGetResponseADM, "lists")
    implicit val listGetResponseADMFormat: RootJsonFormat[ListGetResponseADM] = jsonFormat(ListGetResponseADM, "list")
    implicit val listInfoGetResponseADMFormat: RootJsonFormat[ListInfoGetResponseADM] = jsonFormat(ListInfoGetResponseADM, "listinfo")
    implicit val listNodeInfoGetResponseADMFormat: RootJsonFormat[ListNodeInfoGetResponseADM] = jsonFormat(ListNodeInfoGetResponseADM, "nodeinfo")
}<|MERGE_RESOLUTION|>--- conflicted
+++ resolved
@@ -428,11 +428,7 @@
 /**
   * Responds to a [[NodePathGetRequestADM]] by providing the path to a particular hierarchical list node.
   *
-<<<<<<< HEAD
   * @param nodeList a list of the nodes composing the path from the list's root node up to and including the specified node.
-=======
-  * @param elements a list of the nodes composing the path from the list's root node up to and including the specified node.
->>>>>>> d6bbaaf4
   */
 case class NodePathGetResponseADM(nodeList: Seq[NodePathElementADM]) extends KnoraResponseADM with ListADMJsonProtocol {
 
