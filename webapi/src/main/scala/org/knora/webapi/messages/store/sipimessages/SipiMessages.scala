/*
 * Copyright © 2015-2019 the contributors (see Contributors.md).
 *
 *  This file is part of Knora.
 *
 *  Knora is free software: you can redistribute it and/or modify
 *  it under the terms of the GNU Affero General Public License as published
 *  by the Free Software Foundation, either version 3 of the License, or
 *  (at your option) any later version.
 *
 *  Knora is distributed in the hope that it will be useful,
 *  but WITHOUT ANY WARRANTY; without even the implied warranty of
 *  MERCHANTABILITY or FITNESS FOR A PARTICULAR PURPOSE.  See the
 *  GNU Affero General Public License for more details.
 *
 *  You should have received a copy of the GNU Affero General Public
 *  License along with Knora.  If not, see <http://www.gnu.org/licenses/>.
 */

package org.knora.webapi.messages.store.sipimessages

import akka.http.scaladsl.marshallers.sprayjson.SprayJsonSupport
<<<<<<< HEAD
import org.knora.webapi.SipiException
=======
import org.knora.webapi._
import org.knora.webapi.messages.RequestWithSender
>>>>>>> ccb64bbc
import org.knora.webapi.messages.admin.responder.usersmessages.UserADM
import org.knora.webapi.messages.store.StoreRequest
import spray.json._

/**
  * An abstract trait for messages that can be sent to the [[org.knora.webapi.store.iiif.IIIFManager]]
  */
sealed trait IIIFRequest extends StoreRequest

/**
  * An abstract trait for messages that can be sent to [[org.knora.webapi.store.iiif.SipiConnector]].
  */
sealed trait SipiRequest extends IIIFRequest {
    def requestingUser: UserADM
}

/**
  * Requests file metadata from Sipi. A successful response is a [[GetFileMetadataResponseV2]].
  *
  * @param fileUrl        the URL at which Sipi can serve the file.
  * @param requestingUser the user making the request.
  */
case class GetFileMetadataRequest(fileUrl: String,
                                  requestingUser: UserADM) extends SipiRequest

/**
  * Represents a response from Sipi providing metadata about an image file.
  *
  * @param originalFilename the file's original filename, if known.
  * @param originalMimeType the file's original MIME type.
  * @param width            the file's width in pixels, if applicable.
  * @param height           the file's height in pixels, if applicable.
  * @param numpages         the number of pages in the file, if applicable.
  */
case class GetFileMetadataResponseV2(originalFilename: Option[String],
                                     originalMimeType: Option[String],
                                     internalMimeType: String,
                                     width: Option[Int],
                                     height: Option[Int],
                                     numpages: Option[Int]) {
    if (originalFilename.contains("")) {
        throw SipiException(s"Sipi returned an empty originalFilename")
    }

    if (originalMimeType.contains("")) {
        throw SipiException(s"Sipi returned an empty originalMimeType")
    }
}

object GetFileMetadataResponseV2JsonProtocol extends SprayJsonSupport with DefaultJsonProtocol {
    implicit val GetFileMetadataResponseV2Format: RootJsonFormat[GetFileMetadataResponseV2] = jsonFormat6(GetFileMetadataResponseV2)
}

/**
  * Asks Sipi to move a file from temporary to permanent storage.
  *
  * @param internalFilename the name of the file.
  * @param prefix           the prefix under which the file should be stored.
  * @param requestingUser   the user making the request.
  */
case class MoveTemporaryFileToPermanentStorageRequest(internalFilename: String,
                                                      prefix: String,
                                                      requestingUser: UserADM) extends SipiRequest

/**
  * Asks Sipi to delete a temporary file.
  *
  * @param internalFilename the name of the file.
  * @param requestingUser   the user making the request.
  */
case class DeleteTemporaryFileRequest(internalFilename: String,
                                      requestingUser: UserADM) extends SipiRequest


/**
  * Asks Sipi for a text file. Currently only for UTF8 encoded text files.
  *
  * @param fileUrl        the URL pointing to the file.
  * @param requestingUser the user making the request.
  */
case class SipiGetTextFileRequest(fileUrl: String,
<<<<<<< HEAD
                                  requestingUser: UserADM) extends SipiRequest
=======
                                  requestingUser: UserADM,
                                  senderName: String) extends SipiRequestV2 with RequestWithSender
>>>>>>> ccb64bbc

/**
  * Represents a response for [[SipiGetTextFileRequest]].
  *
  * @param content the file content.
  */
case class SipiGetTextFileResponse(content: String)


//////////////////////////////////////////////////////////////////////////////////////////////////////////////////
// IIIF Request ADM

sealed trait IIIFRequestADM extends IIIFRequest

/**
  * Queries IIIF Service status.
  */
case object IIIFServiceGetStatus extends IIIFRequestADM

/**
  * Represents a response for [[IIIFServiceGetStatus]].
  */
sealed trait IIIFServiceStatusResponse

/**
  * Represents a positive response for [[IIIFServiceGetStatus]].
  */
case object IIIFServiceStatusOK extends IIIFServiceStatusResponse

/**
  * Represents a negative response for [[IIIFServiceGetStatus]].
  */
case object IIIFServiceStatusNOK extends IIIFServiceStatusResponse
<|MERGE_RESOLUTION|>--- conflicted
+++ resolved
@@ -20,12 +20,8 @@
 package org.knora.webapi.messages.store.sipimessages
 
 import akka.http.scaladsl.marshallers.sprayjson.SprayJsonSupport
-<<<<<<< HEAD
 import org.knora.webapi.SipiException
-=======
-import org.knora.webapi._
 import org.knora.webapi.messages.RequestWithSender
->>>>>>> ccb64bbc
 import org.knora.webapi.messages.admin.responder.usersmessages.UserADM
 import org.knora.webapi.messages.store.StoreRequest
 import spray.json._
@@ -107,12 +103,8 @@
   * @param requestingUser the user making the request.
   */
 case class SipiGetTextFileRequest(fileUrl: String,
-<<<<<<< HEAD
-                                  requestingUser: UserADM) extends SipiRequest
-=======
                                   requestingUser: UserADM,
-                                  senderName: String) extends SipiRequestV2 with RequestWithSender
->>>>>>> ccb64bbc
+                                  senderName: String) extends SipiRequest with RequestWithSender
 
 /**
   * Represents a response for [[SipiGetTextFileRequest]].
