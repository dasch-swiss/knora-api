--- conflicted
+++ resolved
@@ -3,180 +3,194 @@
 sealed trait ApplicationRequest
 
 /**
-<<<<<<< HEAD
   * Start Application
+  *
+  * @param ignoreRepository    if `true`, don't read anything from the repository on startup.
+  * @param requiresIIIFService if `true`, ensure that the IIIF service is started.
+  * @param retryCnt            how many times was this command tried
   */
-case class AppStart(skipLoadingOfOntologies: Boolean, requiresIIIFService: Boolean, retryCnt: Int = 0) extends ApplicationRequest
+case class AppStart(ignoreRepository: Boolean, requiresIIIFService: Boolean, retryCnt: Int = 0) extends ApplicationRequest
 
 /**
- * After a successful bind, the ApplicationActor will receive this message and
- * change his behaviour to ready.
- */
+  * After a successful bind, the ApplicationActor will receive this message and
+  * change his behaviour to ready.
+  */
 case class AppReady() extends ApplicationRequest
-=======
- * Start Application
- *
- * @param ignoreRepository    if `true`, don't read anything from the repository on startup.
- * @param requiresIIIFService if `true`, ensure that the IIIF service is started.
- */
-case class AppStart(ignoreRepository: Boolean, requiresIIIFService: Boolean) extends ApplicationRequest
->>>>>>> 0127dcae
 
 /**
- * Stop Application
- */
+  * Stop Application
+  */
 case class AppStop() extends ApplicationRequest
 
 /**
- * Check if actor is ready.
- */
+  * Check if actor is ready.
+  */
 case class ActorReady() extends ApplicationRequest
 
 /**
- * Response used to acknowledge that actor is ready.
- */
+  * Response used to acknowledge that actor is ready.
+  */
 case class ActorReadyAck()
 
 /**
- * Setter message for storing the LoadDemoData flag.
- */
+  * Setter message for storing the LoadDemoData flag.
+  */
 case class SetLoadDemoDataState(value: Boolean) extends ApplicationRequest
 
 /**
- * Getter message for retrieving the LoadDemoData flag value.
- */
+  * Getter message for retrieving the LoadDemoData flag value.
+  */
 case class GetLoadDemoDataState() extends ApplicationRequest
 
 /**
- * Setter message for storing the llowReloadOverHTTP flag.
- */
+  * Setter message for storing the llowReloadOverHTTP flag.
+  */
 case class SetAllowReloadOverHTTPState(value: Boolean) extends ApplicationRequest
 
 /**
- * Getter message for retrieving the llowReloadOverHTTP flag value.
- */
+  * Getter message for retrieving the llowReloadOverHTTP flag value.
+  */
 case class GetAllowReloadOverHTTPState() extends ApplicationRequest
 
 /**
- * Setter message for storing the rometheusReporter flag.
- */
+  * Setter message for storing the rometheusReporter flag.
+  */
 case class SetPrometheusReporterState(value: Boolean) extends ApplicationRequest
 
 /**
- * Getter message for retrieving the rometheusReporter flag value.
- */
+  * Getter message for retrieving the rometheusReporter flag value.
+  */
 case class GetPrometheusReporterState() extends ApplicationRequest
 
 /**
- * Setter message for storing the ZipkinReporter flag.
- */
+  * Setter message for storing the ZipkinReporter flag.
+  */
 case class SetZipkinReporterState(value: Boolean) extends ApplicationRequest
 
 /**
- * Getter message for retrieving the ZipkinReporter flag value.
- */
+  * Getter message for retrieving the ZipkinReporter flag value.
+  */
 case class GetZipkinReporterState() extends ApplicationRequest
 
 /**
- * Setter message for storing the JaegerReporter flag.
- */
+  * Setter message for storing the JaegerReporter flag.
+  */
 case class SetJaegerReporterState(value: Boolean) extends ApplicationRequest
 
 /**
- * Getter message for retrieving the JaegerReporter flag value.
- */
+  * Getter message for retrieving the JaegerReporter flag value.
+  */
 case class GetJaegerReporterState() extends ApplicationRequest
 
 /**
- * Setter message for storing the PrintConfigExtended flag.
- */
+  * Setter message for storing the PrintConfigExtended flag.
+  */
 case class SetPrintConfigExtendedState(value: Boolean) extends ApplicationRequest
 
 /**
- * Getter message for retrieving the PrintConfigExtended flag value.
- */
+  * Getter message for retrieving the PrintConfigExtended flag value.
+  */
 case class GetPrintConfigExtendedState() extends ApplicationRequest
 
 /**
- * Setter message for setting the current application state.
- */
+  * Setter message for setting the current application state.
+  */
 case class SetAppState(value: AppState) extends ApplicationRequest
 
 /**
- * Message for getting the current application state.
- */
+  * Message for getting the current application state.
+  */
 case class GetAppState() extends ApplicationRequest
 
 /**
- * Message for initiating the startup sequence.
- *
- * @param ignoreRepository    if `true`, don't read anything from the repository on startup.
- * @param requiresIIIFService if `true`, ensure that the IIIF service is started.
- */
+  * Message for initiating the startup sequence.
+  *
+  * @param ignoreRepository    if `true`, don't read anything from the repository on startup.
+  * @param requiresIIIFService if `true`, ensure that the IIIF service is started.
+  */
 case class InitStartUp(ignoreRepository: Boolean, requiresIIIFService: Boolean) extends ApplicationRequest
 
 /**
- * Acknowledgment message for [[InitStartUp]].
- */
+  * Acknowledgment message for [[InitStartUp]].
+  */
 case class InitStartUpAck() extends ApplicationRequest
 
 /**
- * Message for checking whether the triplestore is available. Used only inside the actor itself.
- */
+  * Message for checking whether the triplestore is available. Used only inside the actor itself.
+  */
 case class CheckTriplestore() extends ApplicationRequest
 
 /**
- * Message for updating the repository to work the current version of Knora. Used only inside the actor itself.
- */
+  * Message for updating the repository to work the current version of Knora. Used only inside the actor itself.
+  */
 case class UpdateRepository() extends ApplicationRequest
 
 /**
- * Message for initiating cache creation. Used only inside the actor itself.
- */
+  * Message for initiating cache creation. Used only inside the actor itself.
+  */
 case class CreateCaches() extends ApplicationRequest
 
 /**
- * Message for updating the triplestore's full-text search index. Used only inside the actor itself.
- */
+  * Message for updating the triplestore's full-text search index. Used only inside the actor itself.
+  */
 case class UpdateSearchIndex() extends ApplicationRequest
 
 /**
- * Message for initiating loading of ontologies. Used only inside the actor itself.
- */
+  * Message for initiating loading of ontologies. Used only inside the actor itself.
+  */
 case class LoadOntologies() extends ApplicationRequest
 
 /**
- * Message for initiating IIIF Service checking. Used only inside the actor itself.
- */
+  * Message for initiating IIIF Service checking. Used only inside the actor itself.
+  */
 case object CheckIIIFService extends ApplicationRequest
 
 /**
- * Message for initiating Cache Service checking. Used only inside the actor itself.
- */
+  * Message for initiating Cache Service checking. Used only inside the actor itself.
+  */
 case object CheckCacheService extends ApplicationRequest
 
 /**
- * Application States at Startup
- */
+  * Application States at Startup
+  */
 sealed trait AppState
 
 object AppStates {
+
     case object Stopped extends AppState
+
     case object StartingUp extends AppState
+
     case object WaitingForTriplestore extends AppState
+
     case object TriplestoreReady extends AppState
+
     case object UpdatingRepository extends AppState
+
     case object RepositoryUpToDate extends AppState
+
     case object CreatingCaches extends AppState
+
     case object CachesReady extends AppState
+
     case object UpdatingSearchIndex extends AppState
+
     case object SearchIndexReady extends AppState
+
     case object LoadingOntologies extends AppState
+
     case object OntologiesReady extends AppState
+
     case object WaitingForIIIFService extends AppState
+
     case object IIIFServiceReady extends AppState
+
     case object WaitingForCacheService extends AppState
+
     case object CacheServiceReady extends AppState
+
     case object MaintenanceMode extends AppState
+
     case object Running extends AppState
+
 }