--- conflicted
+++ resolved
@@ -2584,7 +2584,6 @@
             case ClientInputParsingModeV2 =>
                 // In client input mode, only certain predicates are allowed.
                 val extraClassPredicates = jsonLDClassDef.value.keySet -- AllowedJsonLDClassPredicatesInClientInput
-<<<<<<< HEAD
 
                 if (extraClassPredicates.nonEmpty) {
                     throw BadRequestException(s"The definition of $classIri contains one or more invalid predicates: ${extraClassPredicates.mkString(", ")}")
@@ -2601,24 +2600,6 @@
                 jsonLDClassDef
         }
 
-=======
-
-                if (extraClassPredicates.nonEmpty) {
-                    throw BadRequestException(s"The definition of $classIri contains one or more invalid predicates: ${extraClassPredicates.mkString(", ")}")
-                } else {
-                    jsonLDClassDef
-                }
-
-            case TestResponseParsingModeV2 =>
-                // In test response mode, we ignore predicates that wouldn't be allowed as client input.
-                JsonLDObject(jsonLDClassDef.value.filterKeys(AllowedJsonLDClassPredicatesInClientInput))
-
-            case KnoraOutputParsingModeV2 =>
-                // In Knora output parsing mode, we accept all predicates.
-                jsonLDClassDef
-        }
-
->>>>>>> df8af5dd
         val (subClassOf: Set[SmartIri], directCardinalities: Map[SmartIri, KnoraCardinalityInfo]) = filteredClassDef.maybeArray(OntologyConstants.Rdfs.SubClassOf) match {
             case Some(valueArray: JsonLDArray) =>
                 val arrayElemsAsObjs: Seq[JsonLDObject] = valueArray.value.map {
@@ -2862,19 +2843,11 @@
                 } else {
                     jsonLDPropertyDef
                 }
-<<<<<<< HEAD
 
             case TestResponseParsingModeV2 =>
                 // In test response mode, we ignore predicates that wouldn't be allowed as client input.
                 JsonLDObject(jsonLDPropertyDef.value.filterKeys(AllowedJsonLDPropertyPredicatesInClientInput))
 
-=======
-
-            case TestResponseParsingModeV2 =>
-                // In test response mode, we ignore predicates that wouldn't be allowed as client input.
-                JsonLDObject(jsonLDPropertyDef.value.filterKeys(AllowedJsonLDPropertyPredicatesInClientInput))
-
->>>>>>> df8af5dd
             case KnoraOutputParsingModeV2 =>
                 // In Knora output parsing mode, we accept all predicates.
                 jsonLDPropertyDef
