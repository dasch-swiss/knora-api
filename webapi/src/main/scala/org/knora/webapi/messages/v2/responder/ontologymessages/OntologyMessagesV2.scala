--- conflicted
+++ resolved
@@ -23,6 +23,7 @@
 
 import java.util.UUID
 
+import org.knora.webapi
 import org.knora.webapi._
 import org.knora.webapi.messages.v1.responder.ontologymessages.NamedGraphV1
 import org.knora.webapi.messages.v1.responder.standoffmessages.StandoffDataTypeClasses
@@ -466,13 +467,9 @@
 
 }
 
-<<<<<<< HEAD
-case class ReadOntologiesV2(ontologies: Set[OntologyInfoV2]) extends KnoraResponseV2 {
-=======
-case class ReadNamedGraphsV2(namedGraphs: Set[NamedGraphV1]) extends KnoraResponseV2 {
->>>>>>> a0fd3a58
-
-    def toOntologySchema(targetSchema: ApiV2Schema): ReadOntologiesV2 = {
+case class ReadOntologyMetadataV2(ontologies: Set[OntologyMetadataV2]) extends KnoraResponseV2 {
+
+    def toOntologySchema(targetSchema: ApiV2Schema): ReadOntologyMetadataV2 = {
         copy(
             ontologies = ontologies.map(_.toOntologySchema(targetSchema))
         )
@@ -485,28 +482,11 @@
         }
 
         val context = JsonLDObject(Map(
-            OntologyConstants.KnoraApi.KnoraApiOntologyLabel -> JsonLDString(knoraApiOntologyPrefixExpansion)
+            OntologyConstants.KnoraApi.KnoraApiOntologyLabel -> JsonLDString(knoraApiOntologyPrefixExpansion),
+            "rdfs" -> JsonLDString(OntologyConstants.Rdfs.RdfsPrefixExpansion)
         ))
 
-<<<<<<< HEAD
         val ontologiesJson: Vector[JsonLDObject] = ontologies.toVector.sortBy(_.ontologyIri).map(_.toJsonLD)
-=======
-        val namedGraphIris: Seq[JsonLDObject] = namedGraphs.toSeq.map {
-            namedGraph =>
-                
-                val shortname = targetSchema match {
-                    case ApiV2Simple => OntologyConstants.KnoraApiV2Simple.HasShortname
-                    case ApiV2WithValueObjects => OntologyConstants.KnoraApiV2WithValueObjects.HasShortname
-                }
-
-                JsonLDObject(
-                    Map(
-                        "@id" -> JsonLDString(stringFormatter.toExternalOntologyIri(namedGraph.id, targetSchema)),
-                        shortname -> JsonLDString(namedGraph.shortname)
-                    )
-                )
-        }
->>>>>>> a0fd3a58
 
         val hasOntologiesProp = targetSchema match {
             case ApiV2Simple => OntologyConstants.KnoraApiV2Simple.HasOntologies
@@ -695,7 +675,7 @@
                     }
                 }
 
-            case None => throw DataConversionException(s"$predicateIri has no ontology schema")
+            case None => predicateIri
         }
 
     }
@@ -1104,17 +1084,10 @@
         }
 
         Map(
-<<<<<<< HEAD
             "@id" -> JsonLDString(entityInfoContent.propertyIri.toString),
             "@type" -> JsonLDString(propertyType.toString),
             belongsToOntologyPred -> JsonLDString(entityInfoContent.ontologyIri.toString)
-        ) ++ jsonSubPropertyOfStatement ++ subjectTypeStatement ++ objectTypeStatement ++ isEditableStatement
-=======
-            "@id" -> JsonLDString(convertedPropertyIri),
-            "@type" -> JsonLDString(convertedPropertyType),
-            belongsToOntologyPred -> JsonLDString(convertedOntologyIri)
         ) ++ jsonSubPropertyOfStatement ++ subjectTypeStatement ++ objectTypeStatement ++ isEditableStatement ++ isLinkValuePropertyStatement ++ isLinkPropertyStatement
->>>>>>> a0fd3a58
     }
 }
 
@@ -1340,14 +1313,14 @@
 case class SubClassInfoV2(id: SmartIri, label: String)
 
 /**
-  * Returns information about an ontology.
+  * Returns metadata about an ontology.
   *
   * @param ontologyIri the IRI of the ontology.
   * @param label       the label of the ontology.
   */
-case class OntologyInfoV2(ontologyIri: SmartIri,
-                          label: String) {
-    def toOntologySchema(targetSchema: OntologySchema): OntologyInfoV2 = {
+case class OntologyMetadataV2(ontologyIri: SmartIri,
+                              label: String) {
+    def toOntologySchema(targetSchema: OntologySchema): OntologyMetadataV2 = {
         copy(
             ontologyIri = ontologyIri.toOntologySchema(targetSchema)
         )
@@ -1356,7 +1329,7 @@
     def toJsonLD: JsonLDObject = {
         JsonLDObject(Map(
             "@id" -> JsonLDString(ontologyIri.toString),
-            OntologyConstants.SchemaOrg.Name -> JsonLDString(label)
+            OntologyConstants.Rdfs.Label -> JsonLDString(label)
         ))
     }
 }