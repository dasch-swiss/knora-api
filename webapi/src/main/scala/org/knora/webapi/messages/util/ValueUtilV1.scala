/*
 * Copyright © 2015-2018 the contributors (see Contributors.md).
 *
 *  This file is part of Knora.
 *
 *  Knora is free software: you can redistribute it and/or modify
 *  it under the terms of the GNU Affero General Public License as published
 *  by the Free Software Foundation, either version 3 of the License, or
 *  (at your option) any later version.
 *
 *  Knora is distributed in the hope that it will be useful,
 *  but WITHOUT ANY WARRANTY; without even the implied warranty of
 *  MERCHANTABILITY or FITNESS FOR A PARTICULAR PURPOSE.  See the
 *  GNU Affero General Public License for more details.
 *
 *  You should have received a copy of the GNU Affero General Public
 *  License along with Knora.  If not, see <http://www.gnu.org/licenses/>.
 */

package org.knora.webapi.messages.util

import akka.actor.ActorRef
import akka.pattern._
import akka.util.Timeout
import org.knora.webapi._
import org.knora.webapi.exceptions.{
  InconsistentRepositoryDataException,
  NotImplementedException,
  OntologyConstraintException
}
import org.knora.webapi.feature.FeatureFactoryConfig
import org.knora.webapi.messages.admin.responder.usersmessages.UserADM
import org.knora.webapi.messages.util.GroupedProps._
import org.knora.webapi.messages.util.rdf.VariableResultsRow
import org.knora.webapi.messages.util.standoff.StandoffTagUtilV2
import org.knora.webapi.messages.v1.responder.ontologymessages._
import org.knora.webapi.messages.v1.responder.resourcemessages.{
  LiteralValueType,
  LocationV1,
  ResourceCreateValueObjectResponseV1,
  ResourceCreateValueResponseV1
}
import org.knora.webapi.messages.v1.responder.valuemessages._
import org.knora.webapi.messages.v2.responder.standoffmessages._
import org.knora.webapi.messages.{OntologyConstants, StringFormatter}
import org.knora.webapi.settings.KnoraSettingsImpl

import scala.concurrent.{ExecutionContext, Future}

/**
  * Converts data from SPARQL query results into [[ApiValueV1]] objects.
  */
class ValueUtilV1(private val settings: KnoraSettingsImpl) {

  private val stringFormatter = StringFormatter.getGeneralInstance

  /**
    * Given a [[ValueProps]] containing details of a `knora-base:Value` object, creates a [[ApiValueV1]].
    *
    * @param valueProps           a [[GroupedProps.ValueProps]] resulting from querying the `Value`, in which the keys are RDF predicates,
    *                             and the values are lists of the objects of each predicate.
    * @param featureFactoryConfig the feature factory configuration.
    * @return a [[ApiValueV1]] representing the `Value`.
    */
  def makeValueV1(
      valueProps: ValueProps,
      projectShortcode: String,
      responderManager: ActorRef,
      featureFactoryConfig: FeatureFactoryConfig,
      userProfile: UserADM)(implicit timeout: Timeout, executionContext: ExecutionContext): Future[ApiValueV1] = {
    val valueTypeIri = valueProps.literalData(OntologyConstants.Rdf.Type).literals.head

    valueTypeIri match {
      case OntologyConstants.KnoraBase.TextValue =>
        makeTextValue(valueProps, responderManager, featureFactoryConfig, userProfile)
      case OntologyConstants.KnoraBase.IntValue      => makeIntValue(valueProps, responderManager, userProfile)
      case OntologyConstants.KnoraBase.DecimalValue  => makeDecimalValue(valueProps, responderManager, userProfile)
      case OntologyConstants.KnoraBase.BooleanValue  => makeBooleanValue(valueProps, responderManager, userProfile)
      case OntologyConstants.KnoraBase.UriValue      => makeUriValue(valueProps, responderManager, userProfile)
      case OntologyConstants.KnoraBase.DateValue     => makeDateValue(valueProps, responderManager, userProfile)
      case OntologyConstants.KnoraBase.ColorValue    => makeColorValue(valueProps, responderManager, userProfile)
      case OntologyConstants.KnoraBase.GeomValue     => makeGeomValue(valueProps, responderManager, userProfile)
      case OntologyConstants.KnoraBase.GeonameValue  => makeGeonameValue(valueProps, responderManager, userProfile)
      case OntologyConstants.KnoraBase.ListValue     => makeListValue(valueProps, responderManager, userProfile)
      case OntologyConstants.KnoraBase.IntervalValue => makeIntervalValue(valueProps, responderManager, userProfile)
      case OntologyConstants.KnoraBase.TimeValue     => makeTimeValue(valueProps, responderManager, userProfile)
      case OntologyConstants.KnoraBase.StillImageFileValue =>
        makeStillImageValue(valueProps, projectShortcode, responderManager, userProfile)
      case OntologyConstants.KnoraBase.DocumentFileValue =>
        makeDocumentValue(valueProps, projectShortcode, responderManager, userProfile) // ToDo:: make DocumentValue
      case OntologyConstants.KnoraBase.TextFileValue =>
        makeTextFileValue(valueProps, projectShortcode, responderManager, userProfile)
      case OntologyConstants.KnoraBase.DocumentFileValue =>
        makeDocumentFileValue(valueProps, projectShortcode, responderManager, userProfile)
      case OntologyConstants.KnoraBase.LinkValue => makeLinkValue(valueProps, responderManager, userProfile)
    }
  }

  def makeSipiImagePreviewGetUrlFromFilename(projectShortcode: String, filename: String): String = {
    s"${settings.externalSipiIIIFGetUrl}/$projectShortcode/$filename/full/!128,128/0/default.jpg"
  }

  /**
    * Creates a IIIF URL for accessing an image file via Sipi.
    *
    * @param imageFileValueV1 the image file value representing the image.
    * @return a Sipi IIIF URL.
    */
  def makeSipiImageGetUrlFromFilename(imageFileValueV1: StillImageFileValueV1): String = {
    s"${settings.externalSipiIIIFGetUrl}/${imageFileValueV1.projectShortcode}/${imageFileValueV1.internalFilename}/full/${imageFileValueV1.dimX},${imageFileValueV1.dimY}/0/default.jpg"
  }

  def makeSipiDocumentGetUrlFromFilename(documentFileValueV1: DocumentFileValueV1): String = {
    s"${settings.externalSipiIIIFGetUrl}/${documentFileValueV1.projectShortcode}/${documentFileValueV1.internalFilename}/file"
  }

  /**
    * Creates a URL for accessing a document file via Sipi.
    *
    * @param documentFileValueV1 the document file value.
    * @return a Sipi  URL.
    */
  def makeSipiDocumentGetUrlFromFilename(documentFileValueV1: DocumentFileValueV1): String = {
    s"${settings.externalSipiIIIFGetUrl}/${documentFileValueV1.projectShortcode}/${documentFileValueV1.internalFilename}/file"
  }

  /**
    * Creates a URL for accessing a text file via Sipi.
    *
    * @param textFileValue the text file value representing the text file.
    * @param external      a flag denoting the type of URL that should be generated.
    * @return a Sipi URL.
    */
  def makeSipiTextFileGetUrlFromFilename(textFileValue: TextFileValueV1, external: Boolean = true): String = {

    if (external) {
      s"${settings.externalSipiBaseUrl}/${textFileValue.projectShortcode}/${textFileValue.internalFilename}"
    } else {
      s"${settings.internalSipiBaseUrl}/${textFileValue.projectShortcode}/${textFileValue.internalFilename}"
    }
  }

  // A Map of MIME types to Knora API v1 binary format name.
  private val mimeType2V1Format = new ErrorHandlingMap(
    Map(
      "application/octet-stream" -> "BINARY-UNKNOWN",
      "image/jpeg" -> "JPEG",
      "image/jp2" -> "JPEG2000",
      "image/jpx" -> "JPEG2000",
      "application/pdf" -> "PDF",
      "application/postscript" -> "POSTSCRIPT",
      "application/vnd.ms-powerpoint" -> "PPT",
      "application/vnd.openxmlformats-officedocument.presentationml.presentation" -> "PPTX",
      "application/rtf" -> "RTF",
      "video/salsah" -> "WEBVIDEO",
      "text/sgml" -> "SGML",
      "image/tiff" -> "TIFF",
      "application/msword" -> "WORD",
      "application/vnd.openxmlformats-officedocument.wordprocessingml.document" -> "WORDX",
      "application/vnd.ms-excel" -> "XLS",
      "application/vnd.openxmlformats-officedocument.spreadsheetml.sheet" -> "XLSX",
      "application/xml" -> "XML",
      "text/xml" -> "XML",
      "text/csv" -> "CSV",
      "application/zip" -> "ZIP",
      "application/x-compressed-zip" -> "ZIP",
      "audio/x-wav" -> "AUDIO",
      "audio/mp4" -> "AUDIO",
      "audio/mpeg" -> "AUDIO"

    ), { key: String =>
      s"Unknown MIME type: $key"
    }
  )

  /**
    * Converts a [[FileValueV1]] (which is used internally by the Knora API server) to a [[LocationV1]] (which is
    * used in certain API responses).
    *
    * @param fileValueV1 a [[FileValueV1]].
    * @return a [[LocationV1]].
    */
  def fileValueV12LocationV1(fileValueV1: FileValueV1): LocationV1 = {
    fileValueV1 match {
      case stillImageFileValueV1: StillImageFileValueV1 =>
        LocationV1(
          format_name = mimeType2V1Format(stillImageFileValueV1.internalMimeType),
          origname = stillImageFileValueV1.originalFilename,
          nx = Some(stillImageFileValueV1.dimX),
          ny = Some(stillImageFileValueV1.dimY),
          path = makeSipiImageGetUrlFromFilename(stillImageFileValueV1)
        )
<<<<<<< HEAD
=======

>>>>>>> 826e2ea0
      case documentFileValueV1: DocumentFileValueV1 =>
        LocationV1(
          format_name = mimeType2V1Format(documentFileValueV1.internalMimeType),
          origname = documentFileValueV1.originalFilename,
<<<<<<< HEAD
          path = makeSipiDocumentGetUrlFromFilename(documentFileValueV1)
        )
=======
          nx = documentFileValueV1.dimX,
          ny = documentFileValueV1.dimY,
          path = makeSipiDocumentGetUrlFromFilename(documentFileValueV1)
        )

>>>>>>> 826e2ea0
      case textFileValue: TextFileValueV1 =>
        LocationV1(
          format_name = mimeType2V1Format(textFileValue.internalMimeType),
          origname = textFileValue.originalFilename,
          path = makeSipiTextFileGetUrlFromFilename(textFileValue)
        )
      case otherType => throw NotImplementedException(s"Type not yet implemented: ${otherType.valueTypeIri}")
    }
  }

  /**
    * Creates a URL pointing to the given resource class icon. From the resource class IRI it gets the ontology specific path, i.e. the ontology name.
    * If the resource class IRI is "http://www.knora.org/ontology/knora-base#Region", the ontology name would be "knora-base".
    * To the base path, the icon name is appended. In case of a region with the icon name "region.gif",
    * "http://salsahapp:port/project-icons-basepath/knora-base/region.gif" is returned.
    *
    * This method requires the IRI segment before the last slash to be a unique identifier for all the ontologies used with Knora..
    *
    * @param resourceClassIri the IRI of the resource class in question.
    * @param iconsSrc         the name of the icon file.
    */
  def makeResourceClassIconURL(resourceClassIri: IRI, iconsSrc: String): IRI = {
    // get ontology name, e.g. "knora-base" from "http://www.knora.org/ontology/knora-base#Region"
    // add +1 to ignore the slash
    val ontologyName =
      resourceClassIri.substring(resourceClassIri.lastIndexOf('/') + 1, resourceClassIri.lastIndexOf('#'))

    // create URL: combine salsah-address and port, project icons base path, ontology name, icon name
    settings.salsah1BaseUrl + settings.salsah1ProjectIconsBasePath + ontologyName + '/' + iconsSrc
  }

  /**
    * Creates [[ValueProps]] from a List of [[VariableResultsRow]] representing a value object
    * (the triples where the given value object is the subject in).
    *
    * A [[VariableResultsRow]] is expected to have the following members (SPARQL variable names):
    *
    * - objPred: the object predicate (e.g. http://www.knora.org/ontology/knora-base#valueHasString).
    * - objObj: The string representation of the value assigned to objPred.
    *
    * In one given row, objPred **must** indicate the type of the given value object using rdfs:type (e.g. http://www.knora.org/ontology/knora-base#TextValue)
    *
    * In case the given value object contains standoff (objPred is http://www.knora.org/ontology/knora-base#valueHasStandoff),
    * it has the following additional members compared those mentioned above:
    *
    * - predStandoff: the standoff predicate (e.g. http://www.knora.org/ontology/knora-base#standoffHasStart)
    * - objStandoff: the string representation of the value assigned to predStandoff
    *
    * @param valueIri the IRI of the value that was queried.
    * @param objRows  SPARQL results.
    * @return a [[ValueProps]] representing the SPARQL results.
    */
  def createValueProps(valueIri: IRI, objRows: Seq[VariableResultsRow]): ValueProps = {

    val groupedValueObject = groupKnoraValueObjectPredicateRows(objRows.map(_.rowMap))

    ValueProps(valueIri, new ErrorHandlingMap(groupedValueObject.valuesLiterals, { key: IRI =>
      s"Predicate $key not found in value $valueIri"
    }), groupedValueObject.standoff)
  }

  /**
    * Converts three lists of SPARQL query results representing all the properties of a resource into a [[GroupedPropertiesByType]].
    *
    * Each [[VariableResultsRow]] is expected to have the following SPARQL variables:
    *
    * - prop: the IRI of the resource property (e.g. http://www.knora.org/ontology/knora-base#hasComment)
    * - obj: the IRI of the object that the property points to, which may be either a value object (an ordinary value or a reification) or another resource
    * - objPred: the IRI of each predicate of `obj` (e.g. for its literal contents, or for its permissions)
    * - objObj: the object of each `objPred`
    *
    * The remaining members are identical to those documented in [[createValueProps]].
    *
    * @param rowsWithOrdinaryValues SPARQL result rows describing properties that point to ordinary values (not link values).
    * @param rowsWithLinkValues     SPARQL result rows describing properties that point link values (reifications of links to resources).
    * @param rowsWithLinks          SPARQL result rows describing properties that point to resources.
    * @return a [[GroupedPropertiesByType]] representing the SPARQL results.
    */
  def createGroupedPropsByType(rowsWithOrdinaryValues: Seq[VariableResultsRow],
                               rowsWithLinkValues: Seq[VariableResultsRow],
                               rowsWithLinks: Seq[VariableResultsRow]): GroupedPropertiesByType = {
    GroupedPropertiesByType(
      groupedOrdinaryValueProperties = groupKnoraPropertyRows(rowsWithOrdinaryValues),
      groupedLinkValueProperties = groupKnoraPropertyRows(rowsWithLinkValues),
      groupedLinkProperties = groupKnoraPropertyRows(rowsWithLinks)
    )
  }

  /**
    * Checks that a value type is valid for the `knora-base:objectClassConstraint` of a property.
    *
    * @param propertyIri                   the IRI of the property.
    * @param valueType                     the IRI of the value type.
    * @param propertyObjectClassConstraint the IRI of the property's `knora-base:objectClassConstraint`.
    * @param responderManager              a reference to the Knora API Server responder manager.
    * @return A future containing Unit on success, or a failed future if the value type is not valid for the property's range.
    */
  def checkValueTypeForPropertyObjectClassConstraint(
      propertyIri: IRI,
      valueType: IRI,
      propertyObjectClassConstraint: IRI,
      responderManager: ActorRef,
      userProfile: UserADM)(implicit timeout: Timeout, executionContext: ExecutionContext): Future[Unit] = {
    if (propertyObjectClassConstraint == valueType) {
      Future.successful(())
    } else {
      for {
        checkSubClassResponse <- (responderManager ? CheckSubClassRequestV1(
          subClassIri = valueType,
          superClassIri = propertyObjectClassConstraint,
          userProfile = userProfile
        )).mapTo[CheckSubClassResponseV1]

        _ = if (!checkSubClassResponse.isSubClass) {
          throw OntologyConstraintException(
            s"Property $propertyIri requires a value of type $propertyObjectClassConstraint")
        }
      } yield ()
    }
  }

  /**
    * Converts a [[CreateValueResponseV1]] returned by the values responder on value creation
    * to the expected format for the resources responder [[ResourceCreateValueResponseV1]], which describes a value
    * added to a new resource.
    *
    * @param resourceIri   the IRI of the created resource.
    * @param creatorIri    the creator of the resource.
    * @param propertyIri   the property the valueResponse belongs to.
    * @param valueResponse the value that has been attached to the resource.
    * @return a [[ResourceCreateValueResponseV1]] representing the created value.
    */
  def convertCreateValueResponseV1ToResourceCreateValueResponseV1(
      resourceIri: IRI,
      creatorIri: IRI,
      propertyIri: IRI,
      valueResponse: CreateValueResponseV1): ResourceCreateValueResponseV1 = {

    val basicObjectResponse = ResourceCreateValueObjectResponseV1(
      textval = Map(LiteralValueType.StringValue -> valueResponse.value.toString),
      resource_id = Map(LiteralValueType.StringValue -> resourceIri),
      property_id = Map(LiteralValueType.StringValue -> propertyIri),
      person_id = Map(LiteralValueType.StringValue -> creatorIri),
      order = Map(LiteralValueType.IntegerValue -> 1) // TODO: include correct order: valueHasOrder
    )

    val objectResponse = valueResponse.value match {
      case integerValue: IntegerValueV1 =>
        basicObjectResponse.copy(
          ival = Some(Map(LiteralValueType.IntegerValue -> integerValue.ival))
        )

      case decimalValue: DecimalValueV1 =>
        basicObjectResponse.copy(
          dval = Some(Map(LiteralValueType.DecimalValue -> decimalValue.dval))
        )

      case dateValue: DateValueV1 =>
        val julianDayCountValue = DateUtilV1.dateValueV1ToJulianDayNumberValueV1(dateValue)
        basicObjectResponse.copy(
          dateval1 = Some(Map(LiteralValueType.StringValue -> dateValue.dateval1)),
          dateval2 = Some(Map(LiteralValueType.StringValue -> dateValue.dateval2)),
          dateprecision1 = Some(Map(LiteralValueType.StringValue -> julianDayCountValue.dateprecision1)),
          dateprecision2 = Some(Map(LiteralValueType.StringValue -> julianDayCountValue.dateprecision2)),
          calendar = Some(Map(LiteralValueType.StringValue -> julianDayCountValue.calendar))
        )

      case _: TextValueV1 => basicObjectResponse

      case _: LinkV1 => basicObjectResponse

      case _: StillImageFileValueV1 => basicObjectResponse // TODO: implement this.

      case _: TextFileValueV1 => basicObjectResponse

      case _: DocumentFileValueV1 => basicObjectResponse

      case _: HierarchicalListValueV1 => basicObjectResponse

      case _: ColorValueV1 => basicObjectResponse

      case _: GeomValueV1 => basicObjectResponse

      case intervalValue: IntervalValueV1 =>
        basicObjectResponse.copy(
          timeval1 = Some(Map(LiteralValueType.DecimalValue -> intervalValue.timeval1)),
          timeval2 = Some(Map(LiteralValueType.DecimalValue -> intervalValue.timeval2))
        )

      case _: TimeValueV1 => basicObjectResponse

      case _: GeonameValueV1 => basicObjectResponse

      case _: BooleanValueV1 => basicObjectResponse

      case _: UriValueV1 => basicObjectResponse

      case other =>
        throw new Exception(s"Resource creation response format not implemented for value type ${other.valueTypeIri}") // TODO: implement remaining types.
    }

    ResourceCreateValueResponseV1(
      value = objectResponse,
      id = valueResponse.id
    )

  }

  /**
    * Creates a tuple that can be turned into a [[ValueProps]] representing both literal values and standoff.
    *
    * It expects the members documented in [[createValueProps]].
    *
    * @param objRows a value object's predicates.
    * @return a [[GroupedValueObject]] containing the values (literal or linking) and standoff nodes if given.
    */
  private def groupKnoraValueObjectPredicateRows(objRows: Seq[Map[String, String]]): GroupedValueObject = {

    // get rid of the value object IRI `obj` and group by predicate IRI `objPred` (e.g. `valueHasString`)
    val valuesGroupedByPredicate = objRows.map(_ - "obj").groupBy(_("objPred"))

    valuesGroupedByPredicate.foldLeft(
      GroupedValueObject(valuesLiterals = Map.empty[String, ValueLiterals],
                         standoff = Map.empty[IRI, Map[IRI, String]])) {
      case (acc: GroupedValueObject, (objPredIri: IRI, values: Seq[Map[String, String]])) =>
        if (objPredIri == OntologyConstants.KnoraBase.ValueHasStandoff) {
          // standoff information

          val groupedByStandoffNodeIri: Map[IRI, Seq[Map[String, String]]] = values.groupBy(_("objObj"))

          val standoffNodeAssertions: Map[IRI, Map[String, String]] = groupedByStandoffNodeIri.map {
            case (standoffNodeIri: IRI, values: Seq[Map[String, String]]) =>
              val valuesMap: Map[String, String] = values
                .map {
                  // make a Map with the standoffPred as the key and the objStandoff as the value
                  value: Map[String, String] =>
                    Map(value("predStandoff") -> value("objStandoff"))
                }
                .foldLeft(Map.empty[String, String]) {
                  // for each standoff node, we want to have just one Map
                  // this foldLeft turns a Sequence of Maps into one Map (a predicate can only occur once)
                  case (nodeValues: Map[String, String], value: Map[String, String]) =>
                    nodeValues ++ value
                }

              standoffNodeIri -> valuesMap

          }

          acc.copy(
            standoff = acc.standoff ++ standoffNodeAssertions
          )

        } else {
          // non standoff value

          val value: (String, ValueLiterals) = (objPredIri, ValueLiterals(values.map { value: Map[String, String] =>
            value("objObj")
          }))

          acc.copy(
            valuesLiterals = acc.valuesLiterals + value
          )

        }

    }

  }

  /**
    *
    * Given a list of result rows from the `get-resource-properties-and-values` SPARQL query, groups the rows first by property,
    * then by property object, and finally by property object predicate. In case the results contain standoff information, the standoff nodes are grouped
    * according to their blank node IRI. If the first row of results has a `linkValue` column, this is taken to mean that the property
    * is a link property and that the value of `linkValue` is the IRI of the corresponding `knora-base:LinkValue`; that IRI is then
    * added to the literals in the results, with the key [[OntologyConstants.KnoraBase.LinkValue]].
    *
    * For example, suppose we have the following rows for a property that points to Knora values.
    *
    * {{{
    * prop                obj                                                     objPred                            objObj
    * ---------------------------------------------------------------------------------------------------------------------------------------------------
    * incunabula:pagenum       http://rdfh.ch/8a0b1e75/values/61cb927602        knora-base:valueHasString          a1r, Titelblatt
    * incunabula:pagenum       http://rdfh.ch/8a0b1e75/values/61cb927602        knora-base:hasViewPermission       knora-base:KnownUser
    * incunabula:pagenum       http://rdfh.ch/8a0b1e75/values/61cb927602        knora-base:hasViewPermission       knora-base:UnknownUser
    * }}}
    *
    * The result will be a [[GroupedProperties]] containing a [[ValueProps]] with two keys, `valueHasString` and `hasPermission`.
    *
    * @param rows the SPARQL query result rows to group, which are expected to contain the columns given in the description of the `createGroupedPropsByType`
    *             method.
    * @return a [[GroupedProperties]] representing the SPARQL results.
    */
  private def groupKnoraPropertyRows(rows: Seq[VariableResultsRow]): GroupedProperties = {
    val gp: Map[String, ValueObjects] = rows.groupBy(_.rowMap("prop")).map {
      // grouped by resource property (e.g. hasComment)
      case (resProp: String, rows: Seq[VariableResultsRow]) =>
        val vo = (resProp, rows.map(_.rowMap - "prop").groupBy(_("obj")).map {
          // grouped by value object IRI
          case (objIri: IRI, objRows: Seq[Map[String, String]]) =>
            val groupedValueObject = groupKnoraValueObjectPredicateRows(objRows)

            val vp: ValueProps = ValueProps(
              valueIri = objIri,
              new ErrorHandlingMap(groupedValueObject.valuesLiterals, { key: IRI =>
                s"Predicate $key not found for property object $objIri"
              }),
              groupedValueObject.standoff
            )

            (objIri, vp)
        })

        (resProp, GroupedProps.ValueObjects(vo._2))
    }

    GroupedProps.GroupedProperties(gp)
  }

  /**
    * Converts a [[ValueProps]] into an [[IntegerValueV1]].
    *
    * @param valueProps a [[ValueProps]] representing the SPARQL query results to be converted.
    * @return an [[IntegerValueV1]].
    */
  private def makeIntValue(valueProps: ValueProps, responderManager: ActorRef, userProfile: UserADM)(
      implicit timeout: Timeout,
      executionContext: ExecutionContext): Future[ApiValueV1] = {
    val predicates = valueProps.literalData

    Future(IntegerValueV1(predicates(OntologyConstants.KnoraBase.ValueHasInteger).literals.head.toInt))
  }

  /**
    * Converts a [[ValueProps]] into a [[DecimalValueV1]].
    *
    * @param valueProps a [[ValueProps]] representing the SPARQL query results to be converted.
    * @return a [[DecimalValueV1]].
    */
  private def makeDecimalValue(valueProps: ValueProps, responderManager: ActorRef, userProfile: UserADM)(
      implicit timeout: Timeout,
      executionContext: ExecutionContext): Future[ApiValueV1] = {
    val predicates = valueProps.literalData

    Future(DecimalValueV1(BigDecimal(predicates(OntologyConstants.KnoraBase.ValueHasDecimal).literals.head)))
  }

  /**
    * Converts a [[ValueProps]] into a [[BooleanValueV1]].
    *
    * @param valueProps a [[ValueProps]] representing the SPARQL query results to be converted.
    * @return a [[BooleanValueV1]].
    */
  private def makeBooleanValue(valueProps: ValueProps, responderManager: ActorRef, userProfile: UserADM)(
      implicit timeout: Timeout,
      executionContext: ExecutionContext): Future[ApiValueV1] = {
    val predicates = valueProps.literalData

    Future(BooleanValueV1(predicates(OntologyConstants.KnoraBase.ValueHasBoolean).literals.head.toBoolean))
  }

  /**
    * Converts a [[ValueProps]] into a [[UriValueV1]].
    *
    * @param valueProps a [[ValueProps]] representing the SPARQL query results to be converted.
    * @return a [[UriValueV1]].
    */
  private def makeUriValue(valueProps: ValueProps, responderManager: ActorRef, userProfile: UserADM)(
      implicit timeout: Timeout,
      executionContext: ExecutionContext): Future[ApiValueV1] = {
    val predicates = valueProps.literalData

    Future(UriValueV1(predicates(OntologyConstants.KnoraBase.ValueHasUri).literals.head))
  }

  /**
    * Converts a [[ValueProps]] into a [[DateValueV1]].
    *
    * @param valueProps a [[ValueProps]] representing the SPARQL query results to be converted.
    * @return a [[DateValueV1]].
    */
  private def makeDateValue(valueProps: ValueProps, responderManager: ActorRef, userProfile: UserADM)(
      implicit timeout: Timeout,
      executionContext: ExecutionContext): Future[ApiValueV1] = {
    val predicates = valueProps.literalData

    val julianDayNumberValueV1 = JulianDayNumberValueV1(
      dateval1 = predicates(OntologyConstants.KnoraBase.ValueHasStartJDN).literals.head.toInt,
      dateval2 = predicates(OntologyConstants.KnoraBase.ValueHasEndJDN).literals.head.toInt,
      dateprecision1 =
        KnoraPrecisionV1.lookup(predicates(OntologyConstants.KnoraBase.ValueHasStartPrecision).literals.head),
      dateprecision2 =
        KnoraPrecisionV1.lookup(predicates(OntologyConstants.KnoraBase.ValueHasEndPrecision).literals.head),
      calendar = KnoraCalendarV1.lookup(predicates(OntologyConstants.KnoraBase.ValueHasCalendar).literals.head)
    )

    Future(DateUtilV1.julianDayNumberValueV1ToDateValueV1(julianDayNumberValueV1))
  }

  /**
    * Converts a [[ValueProps]] into an [[IntervalValueV1]].
    *
    * @param valueProps a [[ValueProps]] representing the SPARQL query results to be converted.
    * @return an [[IntervalValueV1]].
    */
  private def makeIntervalValue(valueProps: ValueProps, responderManager: ActorRef, userProfile: UserADM)(
      implicit timeout: Timeout,
      executionContext: ExecutionContext): Future[ApiValueV1] = {
    val predicates = valueProps.literalData

    Future(
      IntervalValueV1(
        timeval1 = BigDecimal(predicates(OntologyConstants.KnoraBase.ValueHasIntervalStart).literals.head),
        timeval2 = BigDecimal(predicates(OntologyConstants.KnoraBase.ValueHasIntervalEnd).literals.head)
      ))
  }

  /**
    * Converts a [[ValueProps]] into a [[TimeValueV1]].
    *
    * @param valueProps a [[ValueProps]] representing the SPARQL query results to be converted.
    * @return a [[TimeValueV1]].
    */
  private def makeTimeValue(valueProps: ValueProps, responderManager: ActorRef, userProfile: UserADM)(
      implicit timeout: Timeout,
      executionContext: ExecutionContext): Future[ApiValueV1] = {
    val predicates = valueProps.literalData
    val timeStampStr = predicates(OntologyConstants.KnoraBase.ValueHasTimeStamp).literals.head

    Future(
      TimeValueV1(
        timeStamp = stringFormatter.xsdDateTimeStampToInstant(
          timeStampStr,
          throw InconsistentRepositoryDataException(s"Can't parse timestamp: $timeStampStr"))
      ))
  }

  /**
    * Creates a [[TextValueWithStandoffV1]] from the given string and the standoff nodes.
    *
    * @param utf8str              the string representation.
    * @param valueProps           the properties of the TextValue with standoff.
    * @param responderManager     the responder manager.
    * @param featureFactoryConfig the feature factory configuration.
    * @param userProfile          the client that is making the request.
    * @return a [[TextValueWithStandoffV1]].
    */
  private def makeTextValueWithStandoff(utf8str: String,
                                        language: Option[String] = None,
                                        valueProps: ValueProps,
                                        responderManager: ActorRef,
                                        featureFactoryConfig: FeatureFactoryConfig,
                                        userProfile: UserADM)(
      implicit timeout: Timeout,
      executionContext: ExecutionContext): Future[TextValueWithStandoffV1] = {

    // get the IRI of the mapping
    val mappingIri = valueProps.literalData
      .getOrElse(
        OntologyConstants.KnoraBase.ValueHasMapping,
        throw InconsistentRepositoryDataException(
          s"no mapping IRI associated with standoff belonging to textValue ${valueProps.valueIri}")
      )
      .literals
      .head

    for {

      // get the mapping and the related standoff entities
      // v2 responder is used here directly, v1 responder would inernally use v2 responder anyway and do unnecessary back and forth conversions
      mappingResponse: GetMappingResponseV2 <- (responderManager ? GetMappingRequestV2(
        mappingIri = mappingIri,
        featureFactoryConfig = featureFactoryConfig,
        requestingUser = userProfile
      )).mapTo[GetMappingResponseV2]

      standoffTags: Seq[StandoffTagV2] <- StandoffTagUtilV2.createStandoffTagsV2FromSelectResults(
        standoffAssertions = valueProps.standoff,
        responderManager = responderManager,
        requestingUser = userProfile
      )

    } yield
      TextValueWithStandoffV1(
        utf8str = utf8str,
        language = language,
        standoff = standoffTags,
        mappingIri = mappingIri,
        mapping = mappingResponse.mapping,
        resource_reference = stringFormatter.getResourceIrisFromStandoffTags(standoffTags)
      )

  }

  /**
    * Creates a [[TextValueSimpleV1]] from the given string.
    *
    * @param utf8str the string representation of the TextValue.
    * @return a [[TextValueSimpleV1]].
    */
  private def makeTextValueSimple(utf8str: String, language: Option[String] = None)(
      implicit timeout: Timeout,
      executionContext: ExecutionContext): Future[TextValueSimpleV1] = {
    Future(
      TextValueSimpleV1(
        utf8str = utf8str,
        language = language
      ))
  }

  /**
    * Converts a [[ValueProps]] into a [[TextValueV1]].
    *
    * @param valueProps           a [[ValueProps]] representing the SPARQL query results to be converted.
    * @param featureFactoryConfig the feature factory configuration.
    * @return a [[TextValueV1]].
    */
  private def makeTextValue(
      valueProps: ValueProps,
      responderManager: ActorRef,
      featureFactoryConfig: FeatureFactoryConfig,
      userProfile: UserADM)(implicit timeout: Timeout, executionContext: ExecutionContext): Future[ApiValueV1] = {

    val valueHasString: String = valueProps.literalData
      .get(OntologyConstants.KnoraBase.ValueHasString)
      .map(_.literals.head)
      .getOrElse(
        throw InconsistentRepositoryDataException(s"Value ${valueProps.valueIri} has no knora-base:valueHasString"))
    val valueHasLanguage: Option[String] =
      valueProps.literalData.get(OntologyConstants.KnoraBase.ValueHasLanguage).map(_.literals.head)

    if (valueProps.standoff.nonEmpty) {
      // there is standoff markup
      makeTextValueWithStandoff(
        utf8str = valueHasString,
        language = valueHasLanguage,
        valueProps = valueProps,
        responderManager = responderManager,
        featureFactoryConfig = featureFactoryConfig,
        userProfile = userProfile
      )

    } else {
      // there is no standoff markup
      makeTextValueSimple(valueHasString, valueHasLanguage)

    }
  }

  /**
    * Converts a [[ValueProps]] into a [[ColorValueV1]].
    *
    * @param valueProps a [[ValueProps]] representing the SPARQL query results to be converted.
    * @return a [[ColorValueV1]].
    */
  private def makeColorValue(valueProps: ValueProps, responderManager: ActorRef, userProfile: UserADM)(
      implicit timeout: Timeout,
      executionContext: ExecutionContext): Future[ApiValueV1] = {
    val predicates = valueProps.literalData

    Future(ColorValueV1(predicates(OntologyConstants.KnoraBase.ValueHasColor).literals.head))
  }

  /**
    * Converts a [[ValueProps]] into a [[GeomValueV1]].
    *
    * @param valueProps a [[ValueProps]] representing the SPARQL query results to be converted.
    * @return a [[GeomValueV1]].
    */
  private def makeGeomValue(valueProps: ValueProps, responderManager: ActorRef, userProfile: UserADM)(
      implicit timeout: Timeout,
      executionContext: ExecutionContext): Future[ApiValueV1] = {
    val predicates = valueProps.literalData

    Future(GeomValueV1(predicates(OntologyConstants.KnoraBase.ValueHasGeometry).literals.head))
  }

  /**
    * Converts a [[ValueProps]] into a [[HierarchicalListValueV1]].
    *
    * @param valueProps a [[ValueProps]] representing the SPARQL query results to be converted.
    * @return a [[HierarchicalListValueV1]].
    */
  private def makeListValue(valueProps: ValueProps, responderManager: ActorRef, userProfile: UserADM)(
      implicit timeout: Timeout,
      executionContext: ExecutionContext): Future[ApiValueV1] = {
    val predicates = valueProps.literalData

    Future(HierarchicalListValueV1(predicates(OntologyConstants.KnoraBase.ValueHasListNode).literals.head))
  }

  /**
    * Converts a [[ValueProps]] into a [[StillImageFileValueV1]].
    *
    * @param valueProps a [[ValueProps]] representing the SPARQL query results to be converted.
    * @return a [[StillImageFileValueV1]].
    */
  private def makeStillImageValue(
      valueProps: ValueProps,
      projectShortcode: String,
      responderManager: ActorRef,
      userProfile: UserADM)(implicit timeout: Timeout, executionContext: ExecutionContext): Future[ApiValueV1] = {
    val predicates = valueProps.literalData

    Future(
      StillImageFileValueV1(
        internalMimeType = predicates(OntologyConstants.KnoraBase.InternalMimeType).literals.head,
        internalFilename = predicates(OntologyConstants.KnoraBase.InternalFilename).literals.head,
        originalFilename = predicates.get(OntologyConstants.KnoraBase.OriginalFilename).map(_.literals.head),
        projectShortcode = projectShortcode,
        dimX = predicates(OntologyConstants.KnoraBase.DimX).literals.head.toInt,
        dimY = predicates(OntologyConstants.KnoraBase.DimY).literals.head.toInt
      ))
  }

  private def makeDocumentValue(
                                   valueProps: ValueProps,
                                   projectShortcode: String,
                                   responderManager: ActorRef,
                                   userProfile: UserADM)(implicit timeout: Timeout, executionContext: ExecutionContext): Future[ApiValueV1] = {
    val predicates = valueProps.literalData

    Future(
      DocumentFileValueV1(
        internalMimeType = predicates(OntologyConstants.KnoraBase.InternalMimeType).literals.head,
        internalFilename = predicates(OntologyConstants.KnoraBase.InternalFilename).literals.head,
        originalFilename = predicates.get(OntologyConstants.KnoraBase.OriginalFilename).map(_.literals.head),
        projectShortcode = projectShortcode
      ))
  }

  /**
    * Converts a [[ValueProps]] into a [[TextFileValueV1]].
    *
    * @param valueProps a [[ValueProps]] representing the SPARQL query results to be converted.
    * @return a [[TextFileValueV1]].
    */
  private def makeTextFileValue(
      valueProps: ValueProps,
      projectShortcode: String,
      responderManager: ActorRef,
      userProfile: UserADM)(implicit timeout: Timeout, executionContext: ExecutionContext): Future[ApiValueV1] = {
    val predicates = valueProps.literalData

    Future(
      TextFileValueV1(
        internalMimeType = predicates(OntologyConstants.KnoraBase.InternalMimeType).literals.head,
        internalFilename = predicates(OntologyConstants.KnoraBase.InternalFilename).literals.head,
        originalFilename = predicates.get(OntologyConstants.KnoraBase.OriginalFilename).map(_.literals.head),
        projectShortcode = projectShortcode
      ))
  }

  /**
    * Converts a [[ValueProps]] into a [[DocumentFileValueV1]].
    *
    * @param valueProps a [[ValueProps]] representing the SPARQL query results to be converted.
    * @return a [[DocumentFileValueV1]].
    */
  private def makeDocumentFileValue(
      valueProps: ValueProps,
      projectShortcode: String,
      responderManager: ActorRef,
      userProfile: UserADM)(implicit timeout: Timeout, executionContext: ExecutionContext): Future[ApiValueV1] = {
    val predicates = valueProps.literalData

    Future(
      DocumentFileValueV1(
        internalMimeType = predicates(OntologyConstants.KnoraBase.InternalMimeType).literals.head,
        internalFilename = predicates(OntologyConstants.KnoraBase.InternalFilename).literals.head,
        originalFilename = predicates.get(OntologyConstants.KnoraBase.OriginalFilename).map(_.literals.head),
        projectShortcode = projectShortcode,
        pageCount = predicates(OntologyConstants.KnoraBase.PageCount).literals.head.toInt,
        dimX = predicates.get(OntologyConstants.KnoraBase.DimX).flatMap(_.literals.headOption.map(_.toInt)),
        dimY = predicates.get(OntologyConstants.KnoraBase.DimY).flatMap(_.literals.headOption.map(_.toInt))
      ))
  }

  /**
    * Converts a [[ValueProps]] into a [[LinkValueV1]].
    *
    * @param valueProps a [[ValueProps]] representing the SPARQL query results to be converted.
    * @return a [[LinkValueV1]].
    */
  private def makeLinkValue(valueProps: ValueProps, responderManager: ActorRef, userProfile: UserADM)(
      implicit timeout: Timeout,
      executionContext: ExecutionContext): Future[ApiValueV1] = {
    val predicates = valueProps.literalData

    Future(
      LinkValueV1(
        subjectIri = predicates(OntologyConstants.Rdf.Subject).literals.head,
        predicateIri = predicates(OntologyConstants.Rdf.Predicate).literals.head,
        objectIri = predicates(OntologyConstants.Rdf.Object).literals.head,
        referenceCount = predicates(OntologyConstants.KnoraBase.ValueHasRefCount).literals.head.toInt
      ))
  }

  /**
    * Converts a [[ValueProps]] into a [[GeonameValueV1]].
    *
    * @param valueProps a [[ValueProps]] representing the SPARQL query results to be converted.
    * @return a [[GeonameValueV1]].
    */
  private def makeGeonameValue(valueProps: ValueProps, responderManager: ActorRef, userProfile: UserADM)(
      implicit timeout: Timeout,
      executionContext: ExecutionContext): Future[ApiValueV1] = {
    val predicates = valueProps.literalData

    Future(GeonameValueV1(predicates(OntologyConstants.KnoraBase.ValueHasGeonameCode).literals.head))
  }

  /** Creates an attribute segment for the Salsah GUI from the given resource class.
    * Example: if "http://www.knora.org/ontology/0803/incunabula#book" is given, the function returns "restypeid=http://www.knora.org/ontology/0803/incunabula#book".
    *
    * @param resourceClass the resource class.
    * @return an attribute string to be included in the attributes for the GUI
    */
  def makeAttributeRestype(resourceClass: IRI): String = {
    "restypeid=" + resourceClass
  }

  /**
    * Given a set of attribute segments representing assertions about the values of [[OntologyConstants.SalsahGui.GuiAttribute]] for a property,
    * combines the attributes into a string for use in an API v1 response.
    *
    * @param attributes the values of [[OntologyConstants.SalsahGui.GuiAttribute]] for a property.
    * @return a semicolon-delimited string containing the attributes, or [[None]] if no attributes were found.
    */
  def makeAttributeString(attributes: Set[String]): Option[String] = {
    if (attributes.isEmpty) {
      None
    } else {
      Some(attributes.toVector.sorted.mkString(";"))
    }
  }

}

/**
  * Represents SPARQL results to be converted into [[ApiValueV1]] objects.
  */
object GroupedProps {

  /**
    * Contains the three types of [[GroupedProperties]] returned by a SPARQL query.
    *
    * @param groupedOrdinaryValueProperties properties pointing to ordinary Knora values (i.e. not link values).
    * @param groupedLinkValueProperties     properties pointing to link value objects (reifications of links to resources).
    * @param groupedLinkProperties          properties pointing to resources.
    */
  case class GroupedPropertiesByType(groupedOrdinaryValueProperties: GroupedProperties,
                                     groupedLinkValueProperties: GroupedProperties,
                                     groupedLinkProperties: GroupedProperties)

  /**
    * Represents the grouped properties of one of the three types.
    *
    * @param groupedProperties The grouped properties: The Map's keys (IRI) consist of resource properties (e.g. http://www.knora.org/ontology/knora-base#hasComment).
    */
  case class GroupedProperties(groupedProperties: Map[IRI, ValueObjects])

  /**
    * Represents the value objects belonging to a resource property
    *
    * @param valueObjects The value objects: The Map's keys consist of value object Iris.
    */
  case class ValueObjects(valueObjects: Map[IRI, ValueProps])

  /**
    * Represents the grouped values of a value object.
    *
    * @param valuesLiterals the values (literal or linking).
    * @param standoff       standoff nodes, if any.
    */
  case class GroupedValueObject(valuesLiterals: Map[String, ValueLiterals], standoff: Map[IRI, Map[IRI, String]])

  /**
    * Represents the object properties belonging to a value object
    *
    * @param valueIri    the IRI of the value object.
    * @param literalData the value properties: The Map's keys (IRI) consist of value object properties (e.g. http://www.knora.org/ontology/knora-base#String).
    * @param standoff    the keys of the first Map are the standoff node Iris, the second Map contains all the predicates and objects related to one standoff node.
    */
  case class ValueProps(valueIri: IRI,
                        literalData: Map[IRI, ValueLiterals],
                        standoff: Map[IRI, Map[IRI, String]] = Map.empty[IRI, Map[IRI, String]])

  /**
    * Represents the literal values of a property (e.g. a number or a string)
    *
    * @param literals the literal values of a property.
    */
  case class ValueLiterals(literals: Seq[String])

}<|MERGE_RESOLUTION|>--- conflicted
+++ resolved
@@ -86,8 +86,6 @@
       case OntologyConstants.KnoraBase.TimeValue     => makeTimeValue(valueProps, responderManager, userProfile)
       case OntologyConstants.KnoraBase.StillImageFileValue =>
         makeStillImageValue(valueProps, projectShortcode, responderManager, userProfile)
-      case OntologyConstants.KnoraBase.DocumentFileValue =>
-        makeDocumentValue(valueProps, projectShortcode, responderManager, userProfile) // ToDo:: make DocumentValue
       case OntologyConstants.KnoraBase.TextFileValue =>
         makeTextFileValue(valueProps, projectShortcode, responderManager, userProfile)
       case OntologyConstants.KnoraBase.DocumentFileValue =>
@@ -108,10 +106,6 @@
     */
   def makeSipiImageGetUrlFromFilename(imageFileValueV1: StillImageFileValueV1): String = {
     s"${settings.externalSipiIIIFGetUrl}/${imageFileValueV1.projectShortcode}/${imageFileValueV1.internalFilename}/full/${imageFileValueV1.dimX},${imageFileValueV1.dimY}/0/default.jpg"
-  }
-
-  def makeSipiDocumentGetUrlFromFilename(documentFileValueV1: DocumentFileValueV1): String = {
-    s"${settings.externalSipiIIIFGetUrl}/${documentFileValueV1.projectShortcode}/${documentFileValueV1.internalFilename}/file"
   }
 
   /**
@@ -167,7 +161,6 @@
       "audio/x-wav" -> "AUDIO",
       "audio/mp4" -> "AUDIO",
       "audio/mpeg" -> "AUDIO"
-
     ), { key: String =>
       s"Unknown MIME type: $key"
     }
@@ -190,24 +183,16 @@
           ny = Some(stillImageFileValueV1.dimY),
           path = makeSipiImageGetUrlFromFilename(stillImageFileValueV1)
         )
-<<<<<<< HEAD
-=======
-
->>>>>>> 826e2ea0
+
       case documentFileValueV1: DocumentFileValueV1 =>
         LocationV1(
           format_name = mimeType2V1Format(documentFileValueV1.internalMimeType),
           origname = documentFileValueV1.originalFilename,
-<<<<<<< HEAD
-          path = makeSipiDocumentGetUrlFromFilename(documentFileValueV1)
-        )
-=======
           nx = documentFileValueV1.dimX,
           ny = documentFileValueV1.dimY,
           path = makeSipiDocumentGetUrlFromFilename(documentFileValueV1)
         )
 
->>>>>>> 826e2ea0
       case textFileValue: TextFileValueV1 =>
         LocationV1(
           format_name = mimeType2V1Format(textFileValue.internalMimeType),
@@ -824,22 +809,6 @@
       ))
   }
 
-  private def makeDocumentValue(
-                                   valueProps: ValueProps,
-                                   projectShortcode: String,
-                                   responderManager: ActorRef,
-                                   userProfile: UserADM)(implicit timeout: Timeout, executionContext: ExecutionContext): Future[ApiValueV1] = {
-    val predicates = valueProps.literalData
-
-    Future(
-      DocumentFileValueV1(
-        internalMimeType = predicates(OntologyConstants.KnoraBase.InternalMimeType).literals.head,
-        internalFilename = predicates(OntologyConstants.KnoraBase.InternalFilename).literals.head,
-        originalFilename = predicates.get(OntologyConstants.KnoraBase.OriginalFilename).map(_.literals.head),
-        projectShortcode = projectShortcode
-      ))
-  }
-
   /**
     * Converts a [[ValueProps]] into a [[TextFileValueV1]].
     *
@@ -881,7 +850,7 @@
         internalFilename = predicates(OntologyConstants.KnoraBase.InternalFilename).literals.head,
         originalFilename = predicates.get(OntologyConstants.KnoraBase.OriginalFilename).map(_.literals.head),
         projectShortcode = projectShortcode,
-        pageCount = predicates(OntologyConstants.KnoraBase.PageCount).literals.head.toInt,
+        pageCount = predicates.get(OntologyConstants.KnoraBase.PageCount).flatMap(_.literals.headOption.map(_.toInt)),
         dimX = predicates.get(OntologyConstants.KnoraBase.DimX).flatMap(_.literals.headOption.map(_.toInt)),
         dimY = predicates.get(OntologyConstants.KnoraBase.DimY).flatMap(_.literals.headOption.map(_.toInt))
       ))
