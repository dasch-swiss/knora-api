--- conflicted
+++ resolved
@@ -333,13 +333,8 @@
                       lastname: Option[String] = None,
                       email: Option[String] = None,
                       password: Option[String] = None,
-<<<<<<< HEAD
                       isActiveUser: Option[Boolean] = None,
                       active_project: Option[IRI] = None ) {
-=======
-                      active_project: Option[IRI] = None,
-                      projects: Option[Seq[IRI]] = None, // TODO: we do not need an option here as the list could simply be empty.
-                      projects_info: Seq[ProjectInfoV1] = Vector.empty[ProjectInfoV1]) {
 
     def fullname: Option[String] = {
         (firstname, lastname) match {
@@ -350,10 +345,8 @@
         }
     }
 
-    def toJsValue = UserDataV1JsonProtocol.userDataV1Format.write(this)
->>>>>>> 5dc76ee8
-
     def toJsValue = UserV1JsonProtocol.userDataV1Format.write(this)
+
 }
 
 
