--- conflicted
+++ resolved
@@ -33,13 +33,9 @@
 
 object CORSSupport extends Directives {
 
-<<<<<<< HEAD
-    val age: Long = 30 * 60 // seconds
-=======
     val allowedMethods = Seq(GET, PUT, POST, DELETE, HEAD, OPTIONS)
     val exposedHeaders = Seq("Server")
     val age: Long = 30 * 60
->>>>>>> 9f99af11
 
     val corsSettings = CorsSettings.defaultSettings.
             withAllowGenericHttpRequests(true).
