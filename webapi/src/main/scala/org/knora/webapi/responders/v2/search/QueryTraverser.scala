--- conflicted
+++ resolved
@@ -52,8 +52,6 @@
  */
 trait WhereTransformer {
     /**
-<<<<<<< HEAD
-=======
      * Optimises the order of query patterns. Does not recurse.
      *
      * @param patterns the query patterns to be optimised.
@@ -62,7 +60,6 @@
     def optimiseQueryPatternOrder(patterns: Seq[QueryPattern]): Seq[QueryPattern]
 
     /**
->>>>>>> 23d51ce5
      * Transforms a [[StatementPattern]] in a WHERE clause into zero or more query patterns.
      *
      * @param statementPattern the statement to be transformed.
@@ -72,11 +69,7 @@
     def transformStatementInWhere(statementPattern: StatementPattern, inputOrderBy: Seq[OrderCriterion]): Seq[QueryPattern]
 
     /**
-<<<<<<< HEAD
-     * Transforms a [[FilterPattern]] in a WHERE clause into zero or more statement patterns.
-=======
      * Transforms a [[FilterPattern]] in a WHERE clause into zero or more query patterns.
->>>>>>> 23d51ce5
      *
      * @param filterPattern the filter to be transformed.
      * @return the result of the transformation.
@@ -134,26 +127,9 @@
  */
 trait ConstructToSelectTransformer extends WhereTransformer {
     /**
-<<<<<<< HEAD
      * Returns the columns to be specified in the SELECT query.
      */
     def getSelectColumns: Seq[SelectQueryColumn]
-=======
-     * Collects information from a statement pattern in the CONSTRUCT clause of the input query, e.g. variables
-     * that need to be returned by the SELECT.
-     *
-     * @param statementPattern the statement to be handled.
-     */
-    def handleStatementInConstruct(statementPattern: StatementPattern): Unit
-
-    /**
-     * Returns the variables that should be included in the results of the SELECT query. This method will be called
-     * by [[QueryTraverser]] after the whole input query has been traversed.
-     *
-     * @return the variables that should be returned by the SELECT.
-     */
-    def getSelectVariables: Seq[SelectQueryColumn]
->>>>>>> 23d51ce5
 
     /**
      * Returns the variables that the query result rows are grouped by (aggregating rows into one).
