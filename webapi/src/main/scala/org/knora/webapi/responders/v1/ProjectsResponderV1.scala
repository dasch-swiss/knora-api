--- conflicted
+++ resolved
@@ -134,69 +134,10 @@
     }
 
     /**
-<<<<<<< HEAD
       * Gets the project with the given project Iri and returns the information as a [[ProjectInfoResponseV1]].
       *
       * @param projectIRI the Iri of the project requested.
       * @param infoType type request: either short or full.
-=======
-      * Turns SPARQL result rows into a [[ProjectInfoV1]].
-      *
-      * @param projectResponse results from the SPARQL query representing information about the project.
-      * @param projectIri      the Iri of the project the querid information belong to.
-      * @param requestType     type request: either short or full.
-      * @param userProfile     the profile of user that is making the request.
-      * @return a [[ProjectInfoV1]] representing information about project.
-      */
-    private def createProjectInfoV1FromProjectResponse(projectResponse: Seq[VariableResultsRow], projectIri: IRI, requestType: ProjectInfoType.Value, userProfile: Option[UserProfileV1]): ProjectInfoV1 = {
-
-        if (projectResponse.nonEmpty) {
-
-            val projectProperties = projectResponse.foldLeft(Map.empty[IRI, String]) {
-                case (acc, row: VariableResultsRow) =>
-                    acc + (row.rowMap("p") -> row.rowMap("o"))
-            }
-
-            val rightsInProject = userProfile match {
-                case Some(profile) => getUserPermissionV1ForProject(projectIri = projectIri, propertiesForProject = projectProperties, profile)
-                case None => None
-            }
-
-            requestType match {
-                case ProjectInfoType.FULL =>
-                    ProjectInfoV1(
-                        id = projectIri,
-                        longname = projectProperties.get(OntologyConstants.KnoraBase.ProjectLongname),
-                        shortname = projectProperties.getOrElse(OntologyConstants.KnoraBase.ProjectShortname, ""),
-                        logo = projectProperties.get(OntologyConstants.KnoraBase.ProjectLogo),
-                        description = projectProperties.get(OntologyConstants.KnoraBase.ProjectDescription),
-                        keywords = projectProperties.get(OntologyConstants.KnoraBase.ProjectKeyword),
-                        basepath = projectProperties.get(OntologyConstants.KnoraBase.ProjectBasepath),
-                        rights = rightsInProject
-                    )
-                case ProjectInfoType.SHORT | _ =>
-                    ProjectInfoV1(
-                        id = projectIri,
-                        longname = projectProperties.get(OntologyConstants.KnoraBase.ProjectLongname),
-                        shortname = projectProperties.getOrElse(OntologyConstants.KnoraBase.ProjectShortname, ""),
-                        logo = projectProperties.get(OntologyConstants.KnoraBase.ProjectLogo),
-                        rights = rightsInProject
-                    )
-            }
-        } else {
-            // no information was found for the given project Iri
-            throw NotFoundException(s"For the given project Iri $projectIri no information was found")
-
-        }
-
-    }
-
-    /**
-      * Gets the project with the given project Iri and returns the information as a [[ProjectInfoResponseV1]].
-      *
-      * @param projectIri  the Iri of the project requested.
-      * @param requestType type request: either short or full.
->>>>>>> 7153fbaa
       * @param userProfile the profile of user that is making the request.
       * @return information about the project as a [[ProjectInfoResponseV1]].
       */
@@ -226,13 +167,8 @@
     /**
       * Gets the project with the given shortname and returns the information as a [[ProjectInfoResponseV1]].
       *
-<<<<<<< HEAD
-      * @param shortName the shortname of the project requested.
-      * @param infoType type request: either short or full.
-=======
-      * @param shortname   the shortname of the project requested.
+      * @param shortName   the shortname of the project requested.
       * @param requestType type request: either short or full.
->>>>>>> 7153fbaa
       * @param userProfile the profile of user that is making the request.
       * @return information about the project as a [[ProjectInfoResponseV1]].
       */
