--- conflicted
+++ resolved
@@ -84,7 +84,7 @@
         OntologyConstants.KnoraApiV2Simple.Interval,
         OntologyConstants.KnoraApiV2Simple.Color,
         OntologyConstants.KnoraApiV2Simple.File,
-<<<<<<< HEAD
+        OntologyConstants.KnoraApiV2Simple.ListNode,
         OntologyConstants.KnoraApiV2Complex.Resource,
         OntologyConstants.KnoraApiV2Complex.StandoffTag,
         OntologyConstants.KnoraApiV2Complex.BooleanValue,
@@ -101,25 +101,6 @@
         OntologyConstants.KnoraApiV2Complex.IntervalValue,
         OntologyConstants.KnoraApiV2Complex.FileValue,
         OntologyConstants.KnoraApiV2Complex.KnoraProject
-=======
-        OntologyConstants.KnoraApiV2Simple.ListNode,
-        OntologyConstants.KnoraApiV2WithValueObjects.Resource,
-        OntologyConstants.KnoraApiV2WithValueObjects.StandoffTag,
-        OntologyConstants.KnoraApiV2WithValueObjects.BooleanValue,
-        OntologyConstants.KnoraApiV2WithValueObjects.TextValue,
-        OntologyConstants.KnoraApiV2WithValueObjects.IntValue,
-        OntologyConstants.KnoraApiV2WithValueObjects.DecimalValue,
-        OntologyConstants.KnoraApiV2WithValueObjects.UriValue,
-        OntologyConstants.KnoraApiV2WithValueObjects.DateValue,
-        OntologyConstants.KnoraApiV2WithValueObjects.ListValue,
-        OntologyConstants.KnoraApiV2WithValueObjects.ListNode,
-        OntologyConstants.KnoraApiV2WithValueObjects.GeomValue,
-        OntologyConstants.KnoraApiV2WithValueObjects.GeonameValue,
-        OntologyConstants.KnoraApiV2WithValueObjects.ColorValue,
-        OntologyConstants.KnoraApiV2WithValueObjects.IntervalValue,
-        OntologyConstants.KnoraApiV2WithValueObjects.FileValue,
-        OntologyConstants.KnoraApiV2WithValueObjects.KnoraProject
->>>>>>> 0a1845c5
     )
 
     /**
