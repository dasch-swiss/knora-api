/*
 * Copyright © 2015 Lukas Rosenthaler, Benjamin Geer, Ivan Subotic,
 * Tobias Schweizer, André Kilchenmann, and André Fatton.
 *
 * This file is part of Knora.
 *
 * Knora is free software: you can redistribute it and/or modify
 * it under the terms of the GNU Affero General Public License as published
 * by the Free Software Foundation, either version 3 of the License, or
 * (at your option) any later version.
 *
 * Knora is distributed in the hope that it will be useful,
 * but WITHOUT ANY WARRANTY; without even the implied warranty of
 * MERCHANTABILITY or FITNESS FOR A PARTICULAR PURPOSE.  See the
 * GNU Affero General Public License for more details.
 *
 * You should have received a copy of the GNU Affero General Public
 * License along with Knora.  If not, see <http://www.gnu.org/licenses/>.
 */

package org.knora.webapi.responders.v1

import akka.actor.Status
import akka.pattern._
import org.knora.webapi._
import org.knora.webapi.messages.v1.responder.ontologymessages.{Cardinality, EntityInfoGetRequestV1, EntityInfoGetResponseV1}
import org.knora.webapi.messages.v1.responder.resourcemessages._
import org.knora.webapi.messages.v1.responder.sipimessages.{SipiConstants, SipiResponderConversionPathRequestV1, SipiResponderConversionRequestV1, SipiResponderConversionResponseV1}
import org.knora.webapi.messages.v1.responder.usermessages.UserProfileV1
import org.knora.webapi.messages.v1.responder.valuemessages._
import org.knora.webapi.messages.v1.store.triplestoremessages._
import org.knora.webapi.responders.ResourceLocker
import org.knora.webapi.twirl.SparqlTemplateLinkUpdate
import org.knora.webapi.util.ActorUtil._
import org.knora.webapi.util._

import scala.annotation.tailrec
import scala.collection.breakOut
import scala.concurrent.Future

/**
  * Updates Knora values.
  */
class ValuesResponderV1 extends ResponderV1 {
    // Creates IRIs for new Knora value objects.
    val knoraIdUtil = new KnoraIdUtil

    // Converts SPARQL query results to ApiValueV1 objects.
    val valueUtilV1 = new ValueUtilV1(settings)

    /**
      * Receives a message of type [[ValuesResponderRequestV1]], and returns an appropriate response message, or
      * [[Status.Failure]]. If a serious error occurs (i.e. an error that isn't the client's fault), this
      * method first returns `Failure` to the sender, then throws an exception.
      */
    def receive = {
        case ValueGetRequestV1(valueIri, userProfile) => future2Message(sender(), getValueResponseV1(valueIri, userProfile), log)
        case LinkValueGetRequestV1(subjectIri, predicateIri, objectIri, userProfile) => future2Message(sender(), getLinkValue(subjectIri, predicateIri, objectIri, userProfile), log)
        case versionHistoryRequest: ValueVersionHistoryGetRequestV1 => future2Message(sender(), getValueVersionHistoryResponseV1(versionHistoryRequest), log)
        case createValueRequest: CreateValueRequestV1 => future2Message(sender(), createValueV1(createValueRequest), log)
        case changeValueRequest: ChangeValueRequestV1 => future2Message(sender(), changeValueV1(changeValueRequest), log)
        case changeFileValueRequest: ChangeFileValueRequestV1 => future2Message(sender(), changeFileValueV1(changeFileValueRequest), log)
        case changeCommentRequest: ChangeCommentRequestV1 => future2Message(sender(), changeCommentV1(changeCommentRequest), log)
        case deleteValueRequest: DeleteValueRequestV1 => future2Message(sender(), deleteValueV1(deleteValueRequest), log)
        case createMultipleValuesRequest: GenerateSparqlToCreateMultipleValuesRequestV1 => future2Message(sender(), createMultipleValuesV1(createMultipleValuesRequest), log)
        case verifyMultipleValueCreationRequest: VerifyMultipleValueCreationRequestV1 => future2Message(sender(), verifyMultipleValueCreation(verifyMultipleValueCreationRequest), log)
        case other => sender ! Status.Failure(UnexpectedMessageException(s"Unexpected message $other of type ${other.getClass.getCanonicalName}"))
    }

    /////////////////////////////////////////////////////////////////////////////////////////////////////////////////////////////////////
    // Methods for generating complete API responses.

    /**
      * Queries a `knora-base:Value` and returns a [[ValueGetResponseV1]] describing it.
      *
      * @param valueIri    the IRI of the value to be queried.
      * @param userProfile the profile of the user making the request.
      * @return a [[ValueGetResponseV1]].
      */
    private def getValueResponseV1(valueIri: IRI, userProfile: UserProfileV1): Future[ValueGetResponseV1] = {
        for {
            maybeValueQueryResult <- findValue(valueIri, userProfile)

            response = maybeValueQueryResult match {
                case Some(valueQueryResult) =>
                    ValueGetResponseV1(
                        valuetype = valueQueryResult.value.valueTypeIri,
                        rights = valueQueryResult.permissionCode,
                        value = valueQueryResult.value,
                        userdata = userProfile.userData
                    )

                case None =>
                    throw NotFoundException(s"Value $valueIri not found (it may have been deleted)")
            }
        } yield response
    }

    /**
      * Creates a new value of a resource property (as opposed to a new version of an existing value).
      *
      * @param createValueRequest the request message.
      * @return a [[CreateValueResponseV1]] if the update was successful.
      */
    private def createValueV1(createValueRequest: CreateValueRequestV1): Future[CreateValueResponseV1] = {
        /**
          * Creates a [[Future]] that does pre-update checks and performs the update. This function will be
          * called by [[ResourceLocker]] once it has acquired an update lock on the resource.
          *
          * @param userIri the IRI of the user making the request.
          * @return a [[Future]] that does pre-update checks and performs the update.
          */
        def makeTaskFuture(userIri: IRI): Future[CreateValueResponseV1] = for {
        // Check that the submitted value has the correct type for the property.

            entityInfoResponse: EntityInfoGetResponseV1 <- (responderManager ? EntityInfoGetRequestV1(
                propertyIris = Set(createValueRequest.propertyIri),
                userProfile = createValueRequest.userProfile
            )).mapTo[EntityInfoGetResponseV1]

            propertyInfo = entityInfoResponse.propertyEntityInfoMap(createValueRequest.propertyIri)
            propertyObjectClassConstraint = propertyInfo.getPredicateObject(OntologyConstants.KnoraBase.ObjectClassConstraint).getOrElse {
                throw InconsistentTriplestoreDataException(s"Property ${createValueRequest.propertyIri} has no knora-base:objectClassConstraint")
            }

            // Check that the object of the property (the value to be created, or the target of the link to be created) will have
            // the correct type for the property's knora-base:objectClassConstraint.
            _ <- checkPropertyObjectClassConstraintForValue(
                propertyIri = createValueRequest.propertyIri,
                propertyObjectClassConstraint = propertyObjectClassConstraint,
                updateValueV1 = createValueRequest.value,
                userProfile = createValueRequest.userProfile
            )

            // Check that the user has permission to modify the resource. (We do this as late as possible because it's
            // slower than the other checks, and there's no point in doing it if the other checks fail.)

            resourceFullResponse <- (responderManager ? ResourceFullGetRequestV1(
                iri = createValueRequest.resourceIri,
                userProfile = createValueRequest.userProfile,
                getIncoming = false
            )).mapTo[ResourceFullResponseV1]

            resourcePermissionCode = resourceFullResponse.resdata.flatMap(resdata => resdata.rights)

            _ = if (!PermissionUtilV1.impliesV1(userHasPermissionCode = resourcePermissionCode, userNeedsPermission = OntologyConstants.KnoraBase.ModifyPermission)) {
                throw ForbiddenException(s"User $userIri does not have permission to modify resource ${createValueRequest.resourceIri}")
            }

            // Ensure that creating the value would not violate the resource's cardinality restrictions or create a duplicate value.
            // This works in API v1 because a ResourceFullResponseV1 contains the resource's current property values (but only the
            // ones that the user is allowed to see, otherwise checking for duplicate values would be a security risk), plus empty
            // properties for which the resource's class has cardinalities. If the resources responder returns no information about
            // the property, this could be because the property isn't allowed for the resource, or because it's allowed, has a
            // cardinality of MustHaveOne or MayHaveOne, and already has a value that the user isn't allowed to see. We'll have to
            // implement this in a different way in API v2.
            cardinalityOK = resourceFullResponse.props.flatMap(_.properties.find(_.pid == createValueRequest.propertyIri)) match {
                case Some(prop: PropertyV1) =>
                    if (prop.values.exists(apiValueV1 => createValueRequest.value.isDuplicateOfOtherValue(apiValueV1))) {
                        throw DuplicateValueException()
                    }

                    val propCardinality = Cardinality.lookup(prop.occurrence.get)
                    !((propCardinality == Cardinality.MayHaveOne || propCardinality == Cardinality.MustHaveOne) && prop.values.nonEmpty)

                case None =>
                    false
            }

            _ = if (!cardinalityOK) {
                throw OntologyConstraintException(s"Cardinality restrictions do not allow a value to be added for property ${createValueRequest.propertyIri} of resource ${createValueRequest.resourceIri}")
            }

            // Everything seems OK, so we can create the value.

            // Construct its permissions from the default permissions of the resource property.
            permissionsFromDefaults: Option[String] = PermissionUtilV1.makePermissionsFromEntityDefaults(propertyInfo)

            // Create the new value.
            unverifiedValue <- createValueV1AfterChecks(
                projectIri = resourceFullResponse.resinfo.get.project_id,
                resourceIri = createValueRequest.resourceIri,
                propertyIri = createValueRequest.propertyIri,
                value = createValueRequest.value,
                comment = createValueRequest.comment,
                valueOwner = userIri, // Make the requesting user the owner.
                valueProject = resourceFullResponse.resinfo.get.project_id, // Give the new value the same project as the containing resource
                valuePermissions = permissionsFromDefaults,
                updateResourceLastModificationDate = true,
                userProfile = createValueRequest.userProfile)

            // Verify that it was created.
            apiResponse <- verifyValueCreation(
                resourceIri = createValueRequest.resourceIri,
                propertyIri = createValueRequest.propertyIri,
                unverifiedValue = unverifiedValue,
                userProfile = createValueRequest.userProfile
            )
        } yield apiResponse

        for {
        // Don't allow anonymous users to update values.
            userIri <- createValueRequest.userProfile.userData.user_id match {
                case Some(iri) => Future(iri)
                case None => Future.failed(ForbiddenException("Anonymous users aren't allowed to update values"))
            }

            // Do the remaining pre-update checks and the update while holding an update lock on the resource.
            taskResult <- ResourceLocker.runWithResourceLock(
                createValueRequest.apiRequestID,
                createValueRequest.resourceIri,
                () => makeTaskFuture(userIri)
            )
        } yield taskResult
    }

    /**
      * Generates SPARQL for creating multiple values in a new, empty resource, using an existing transaction.
      * The resource ''must'' be a new, empty resource, i.e. it must have no values. All pre-update checks must already
      * have been performed. Specifically, this method assumes that:
      *
      * - The requesting user has permission to add values to the resource.
      * - Each submitted value is consistent with the `knora-base:objectClassConstraint` of the property that is supposed to point to it.
      * - The resource has a suitable cardinality for each submitted value.
      * - All required values are provided.
      *
      * @param createMultipleValuesRequest the request message.
      * @return a [[GenerateSparqlToCreateMultipleValuesResponseV1]].
      */
    private def createMultipleValuesV1(createMultipleValuesRequest: GenerateSparqlToCreateMultipleValuesRequestV1): Future[GenerateSparqlToCreateMultipleValuesResponseV1] = {
        /**
          * Creates a [[Future]] that performs the update. This function will be called by [[ResourceLocker]] once it
          * has acquired an update lock on the resource.
          *
          * @param userIri the IRI of the user making the request.
          * @return a [[Future]] that does pre-update checks and performs the update.
          */
        def makeTaskFuture(userIri: IRI): Future[GenerateSparqlToCreateMultipleValuesResponseV1] = {
            /**
              * Assists in the numbering of values to be created.
              *
              * @param createValueV1WithComment the value to be created.
              * @param valueIndex               the index of the value in the sequence of all values to be created. This will be used
              *                                 to generate unique SPARQL variable names.
              * @param valueHasOrder            the index of the value in the sequence of values to be created for a particular property.
              *                                 This will be used to generate `knora-base:valueHasOrder`.
              */
            case class NumberedValueToCreate(createValueV1WithComment: CreateValueV1WithComment,
                                             valueIndex: Int,
                                             valueHasOrder: Int)

            /**
              * Assists in collecting generated SPARQL as well as other information about values to be created for
              * a particular property.
              *
              * @param whereSparql    statements to be included in the SPARQL WHERE clause.
              * @param insertSparql   statements to be included in the SPARQL INSERT clause.
              * @param valuesToVerify information about each value to be created.
              * @param valueIndexes   the value index of each value described by this object (so they can be sorted).
              */
            case class SparqlGenerationResultForProperty(whereSparql: Vector[String] = Vector.empty[String],
                                                         insertSparql: Vector[String] = Vector.empty[String],
                                                         valuesToVerify: Vector[UnverifiedValueV1] = Vector.empty[UnverifiedValueV1],
                                                         valueIndexes: Vector[Int] = Vector.empty[Int])

            for {
            // Get ontology information about the default permissions on the resource's properties.
                entityInfoResponse: EntityInfoGetResponseV1 <- (responderManager ? EntityInfoGetRequestV1(
                    propertyIris = createMultipleValuesRequest.values.keySet,
                    userProfile = createMultipleValuesRequest.userProfile
                )).mapTo[EntityInfoGetResponseV1]

<<<<<<< HEAD
                // We could be creating several text values with standoff links to the same target resource. Count
                // the number of standoff links to each target resource.
                targetIris: Seq[(IRI, Int)] = createMultipleValuesRequest.values.values.flatten.collect {
                    case CreateValueV1WithComment(textValueV1: TextValueV1, _) =>
                        // check that resource references are consistent in `resource_reference` and linking standoff tags
                        checkTextValueResourceRefs(textValueV1)
                        textValueV1.resource_reference
                }.flatten.groupBy(identity).mapValues(_.size).toSeq // http://stackoverflow.com/a/10934489
=======
                ////////////////////////////////////////////////////////////////////////////////////////////////////////////
                // Generate SPARQL to create links and LinkValues for standoff resource references in text values

                // To create LinkValues for the standoff resource references in the values to be created, we need to compute
                // the initial reference count of each LinkValue. This is equal to the number of TextValues in the resource
                // that have standoff references to a particular target resource.

                // First, make a single list of all the values to be created.
                valuesToCreatePerProperty: Map[IRI, Seq[CreateValueV1WithComment]] = createMultipleValuesRequest.values
                valuesToCreateForAllProperties: Iterable[Seq[CreateValueV1WithComment]] = valuesToCreatePerProperty.values
                allValuesToCreate: Iterable[CreateValueV1WithComment] = valuesToCreateForAllProperties.flatten

                // Then, get the standoff resource references from all the text values to be created.
                // The 'collect' method builds a new list by applying a partial function to all elements of the list
                // on which the function is defined.
                resourceReferencesForAllTextValues: Iterable[Seq[IRI]] = allValuesToCreate.collect {
                    case CreateValueV1WithComment(textValueV1: TextValueV1, _) => textValueV1.resource_reference
                }

                // Combine those resource references into a single list, so if there are n text values with a reference to
                // some IRI, the list will contain that IRI n times.
                allResourceReferences: Iterable[IRI] = resourceReferencesForAllTextValues.flatten

                // Now we need to count the number of times each IRI occurs in allResourceReferences. To do this, first
                // use groupBy(identity). The groupBy method takes a function that returns a key for each item in the
                // collection, and makes a Map in which items with the same key are grouped together. The identity
                // function just returns its argument. So groupBy(identity) makes a Map[IRI, Iterable[IRI]] in which each
                // IRI points to a sequence of the same IRI repeated as many times as it occurred in allResourceReferences.
                allResourceReferencesGrouped: Map[IRI, Iterable[IRI]] = allResourceReferences.groupBy(identity)
>>>>>>> 7153fbaa

                // Finally, replace each Iterable[IRI] with its size. That's the number of text values containing
                // standoff references to that IRI.
                targetIris: Map[IRI, Int] = allResourceReferencesGrouped.mapValues(_.size)

                // For each target IRI, construct a SparqlTemplateLinkUpdate to create one link, as well as one LinkValue
                // with associated count as its initial reference count.
                standoffLinkUpdates: Seq[SparqlTemplateLinkUpdate] = targetIris.toSeq.map {
                    case (targetIri, initialReferenceCount) =>
                        SparqlTemplateLinkUpdate(
                            linkPropertyIri = OntologyConstants.KnoraBase.HasStandoffLinkTo,
                            directLinkExists = false,
                            insertDirectLink = true,
                            deleteDirectLink = false,
                            linkValueExists = false,
                            newLinkValueIri = knoraIdUtil.makeRandomValueIri(createMultipleValuesRequest.resourceIri),
                            linkTargetIri = targetIri,
                            currentReferenceCount = 0,
                            newReferenceCount = initialReferenceCount,
                            newLinkValueOwner = OntologyConstants.KnoraBase.SystemUser,
                            newLinkValueProject = None,
                            newLinkValuePermissions = None
                        )
                }

                // Generate INSERT clause statements based on those SparqlTemplateLinkUpdates.
                standoffLinkInsertSparql: String = queries.sparql.v1.txt.generateInsertStatementsForStandoffLinks(linkUpdates = standoffLinkUpdates).toString()

                ////////////////////////////////////////////////////////////////////////////////////////////////////////////
                // Number each value to be created, and give it a valueHasOrder

                // Ungroup the values to be created so we can number them as a single sequence (to create unique SPARQL variable names for each value).
                ungroupedValues: Seq[(IRI, CreateValueV1WithComment)] = createMultipleValuesRequest.values.toSeq.flatMap {
                    case (propertyIri, values) => values.map(value => (propertyIri, value))
                }

                // Number them all as a single sequence. Give each one a knora-base:valueHasOrder of 0 for now; we'll take care of that in a moment.
                numberedValues: Seq[(IRI, NumberedValueToCreate)] = ungroupedValues.zipWithIndex.map {
                    case ((propertyIri: IRI, valueWithComment: CreateValueV1WithComment), valueIndex) => (propertyIri, NumberedValueToCreate(valueWithComment, valueIndex, 0))
                }

                // Group them again by property so we generate knora-base:valueHasOrder for the values of each property.
                groupedNumberedValues: Map[IRI, Seq[NumberedValueToCreate]] = numberedValues.groupBy(_._1).map {
                    case (propertyIri, propertyIriAndValueTuples) => (propertyIri, propertyIriAndValueTuples.map(_._2))
                }

                // Generate knora-base:valueHasOrder for the values of each property.
                groupedNumberedValuesWithValueHasOrder: Map[IRI, Seq[NumberedValueToCreate]] = groupedNumberedValues.map {
                    case (propertyIri, values) =>
                        val valuesWithValueHasOrder = values.zipWithIndex.map {
                            case (numberedValueToCreate, valueHasOrder) => numberedValueToCreate.copy(valueHasOrder = valueHasOrder)
                        }

                        (propertyIri, valuesWithValueHasOrder)
                }

                ////////////////////////////////////////////////////////////////////////////////////////////////////////////
                // Generate SPARQL for each value of each property

                // Make a SparqlGenerationResultForProperty for each property.
                sparqlGenerationResults: Map[IRI, SparqlGenerationResultForProperty] = groupedNumberedValuesWithValueHasOrder.map {
                    case (propertyIri: IRI, valuesToCreate: Seq[NumberedValueToCreate]) =>
                        // Construct a list of permission-relevant assertions about the new values of each property,
                        // i.e. the values' owner and project plus their permissions. Use the property's default
                        // permissions to make permissions for the new values.
                        val propertyInfo = entityInfoResponse.propertyEntityInfoMap(propertyIri)
                        val permissionsFromDefaults: Option[String] = PermissionUtilV1.makePermissionsFromEntityDefaults(propertyInfo)

                        // For each property, construct a SparqlGenerationResultForProperty containing WHERE clause statements, INSERT clause statements, and UnverifiedValueV1s.
                        val sparqlGenerationResultForProperty: SparqlGenerationResultForProperty = valuesToCreate.foldLeft(SparqlGenerationResultForProperty()) {
                            case (propertyAcc: SparqlGenerationResultForProperty, valueToCreate: NumberedValueToCreate) =>
                                val updateValueV1 = valueToCreate.createValueV1WithComment.updateValueV1
                                val newValueIri = knoraIdUtil.makeRandomValueIri(createMultipleValuesRequest.resourceIri)

                                // How we generate the SPARQL depends on whether we're creating a link or an ordinary value.
                                val (whereSparql: String, insertSparql: String) = valueToCreate.createValueV1WithComment.updateValueV1 match {
                                    case linkUpdateV1: LinkUpdateV1 =>
                                        // We're creating a link.

                                        // Construct a SparqlTemplateLinkUpdate to tell the SPARQL templates how to create
                                        // the link and its LinkValue.
                                        val sparqlTemplateLinkUpdate = SparqlTemplateLinkUpdate(
                                            linkPropertyIri = propertyIri,
                                            directLinkExists = false,
                                            insertDirectLink = true,
                                            deleteDirectLink = false,
                                            linkValueExists = false,
                                            newLinkValueIri = newValueIri,
                                            linkTargetIri = linkUpdateV1.targetResourceIri,
                                            currentReferenceCount = 0,
                                            newReferenceCount = 1,
                                            newLinkValueOwner = userIri,
                                            newLinkValueProject = Some(createMultipleValuesRequest.projectIri),
                                            newLinkValuePermissions = permissionsFromDefaults
                                        )

                                        // Generate WHERE clause statements for the link.
                                        val whereSparql = queries.sparql.v1.txt.generateWhereStatementsForCreateLink(
                                            valueIndex = valueToCreate.valueIndex,
                                            resourceIri = createMultipleValuesRequest.resourceIri,
                                            linkUpdate = sparqlTemplateLinkUpdate,
                                            maybeValueHasOrder = Some(valueToCreate.valueHasOrder)
                                        ).toString()

                                        // Generate INSERT clause statements for the link.
                                        val insertSparql = queries.sparql.v1.txt.generateInsertStatementsForCreateLink(
                                            valueIndex = valueToCreate.valueIndex,
                                            linkUpdate = sparqlTemplateLinkUpdate,
                                            maybeComment = valueToCreate.createValueV1WithComment.comment
                                        ).toString()

                                        (whereSparql, insertSparql)

                                    case ordinaryValue =>
                                        // We're creating an ordinary value.

                                        // Generate WHERE clause statements for the value.
                                        val whereSparql = queries.sparql.v1.txt.generateWhereStatementsForCreateValue(
                                            valueIndex = valueToCreate.valueIndex,
                                            resourceIri = createMultipleValuesRequest.resourceIri,
                                            propertyIri = propertyIri,
                                            newValueIri = newValueIri,
                                            valueTypeIri = updateValueV1.valueTypeIri,
                                            linkUpdates = Seq.empty[SparqlTemplateLinkUpdate], // This is empty because we have to generate SPARQL for standoff links separately.
                                            maybeValueHasOrder = Some(valueToCreate.valueHasOrder)
                                        ).toString()

                                        // Generate INSERT clause statements for the value.
                                        val insertSparql = queries.sparql.v1.txt.generateInsertStatementsForCreateValue(
                                            valueIndex = valueToCreate.valueIndex,
                                            propertyIri = propertyIri,
                                            value = updateValueV1,
                                            linkUpdates = Seq.empty[SparqlTemplateLinkUpdate], // This is empty because we have to generate SPARQL for standoff links separately.
                                            maybeComment = valueToCreate.createValueV1WithComment.comment,
                                            valueOwner = userIri,
                                            valueProject = createMultipleValuesRequest.projectIri,
                                            maybeValuePermissions = permissionsFromDefaults
                                        ).toString()

                                        // append the SPARQL that was generated to create standoff links to the other insert statements
                                        (whereSparql, insertSparql)
                                }

                                // For each value of the property, accumulate the generated SPARQL and an UnverifiedValueV1
                                // in the SparqlGenerationResultForProperty.
                                propertyAcc.copy(
                                    whereSparql = propertyAcc.whereSparql :+ whereSparql,
                                    insertSparql = propertyAcc.insertSparql :+ insertSparql,
                                    valuesToVerify = propertyAcc.valuesToVerify :+ UnverifiedValueV1(newValueIri = newValueIri, value = updateValueV1),
                                    valueIndexes = propertyAcc.valueIndexes :+ valueToCreate.valueIndex
                                )
                        }

                        propertyIri -> sparqlGenerationResultForProperty
                }

                // Concatenate all the generated SPARQL into one string for the WHERE clause and one string for the INSERT clause, sorting
                // the values by their indexes.
                resultsForAllProperties: Iterable[SparqlGenerationResultForProperty] = sparqlGenerationResults.values
                allWhereSparql: String = resultsForAllProperties.flatMap(result => result.whereSparql.zip(result.valueIndexes)).toSeq.sortBy(_._2).map(_._1).mkString("\n\n")
                allInsertSparql: String = resultsForAllProperties.flatMap(result => result.insertSparql.zip(result.valueIndexes)).toSeq.sortBy(_._2).map(_._1).mkString("\n\n") + standoffLinkInsertSparql

                // Collect all the UnverifiedValueV1s for each property.
                allUnverifiedValues: Map[IRI, Seq[UnverifiedValueV1]] = sparqlGenerationResults.map {
                    case (propertyIri, results) => propertyIri -> results.valuesToVerify
                }

            } yield GenerateSparqlToCreateMultipleValuesResponseV1(
                whereSparql = allWhereSparql,
                insertSparql = allInsertSparql,
                unverifiedValues = allUnverifiedValues
            )
        }

        for {
        // Don't allow anonymous users to create resources.
            userIri <- createMultipleValuesRequest.userProfile.userData.user_id match {
                case Some(iri) => Future(iri)
                case None => Future.failed(ForbiddenException("Anonymous users aren't allowed to create resources"))
            }

            // Do the remaining pre-update checks and the update while holding an update lock on the resource.
            taskResult <- ResourceLocker.runWithResourceLock(
                createMultipleValuesRequest.apiRequestID,
                createMultipleValuesRequest.resourceIri,
                () => makeTaskFuture(userIri)
            )
        } yield taskResult
    }

    /**
      * Verifies the creation of multiple values.
      *
      * @param verifyRequest a [[VerifyMultipleValueCreationRequestV1]].
      * @return a [[VerifyMultipleValueCreationResponseV1]] if all values were created successfully, or a failed
      *         future if any values were not created.
      */
    private def verifyMultipleValueCreation(verifyRequest: VerifyMultipleValueCreationRequestV1): Future[VerifyMultipleValueCreationResponseV1] = {
        // We have a Map of property IRIs to sequences of UnverifiedCreateValueResponseV1s. Query each value and
        // build a Map with the same structure, except that instead of UnverifiedCreateValueResponseV1s, it contains Futures
        // providing the results of querying the values.
        val valueVerificationFutures: Map[IRI, Future[Seq[CreateValueResponseV1]]] = verifyRequest.unverifiedValues.map {
            case (propertyIri: IRI, unverifiedValues: Seq[UnverifiedValueV1]) =>
                val valueVerificationResponsesForProperty = unverifiedValues.map {
                    unverifiedValue =>
                        verifyValueCreation(
                            resourceIri = verifyRequest.resourceIri,
                            propertyIri = propertyIri,
                            unverifiedValue = unverifiedValue,
                            userProfile = verifyRequest.userProfile
                        )
                }

                propertyIri -> Future.sequence(valueVerificationResponsesForProperty)
        }

        // Convert our Map full of Futures into one Future, which will provide a Map of all the results
        // when they're available.
        for {
            valueVerificationResponses: Map[IRI, Seq[CreateValueResponseV1]] <- ActorUtil.sequenceFuturesInMap(valueVerificationFutures)
        } yield VerifyMultipleValueCreationResponseV1(verifiedValues = valueVerificationResponses)
    }

    /**
      * Adds a new version of an existing file value.
      *
      * @param changeFileValueRequest a [[ChangeFileValueRequestV1]] sent by the values route.
      * @return a [[ChangeFileValueResponseV1]] representing all the changed file values.
      */
    private def changeFileValueV1(changeFileValueRequest: ChangeFileValueRequestV1): Future[ChangeFileValueResponseV1] = {

        /**
          * Temporary structure to represent existing file values of a resource.
          *
          * @param property       the property Iri (e.g., hasStillImageFileValueRepresentation)
          * @param valueObjectIri the Iri of the value object.
          * @param quality        the quality of the file value
          */
        case class CurrentFileValue(property: IRI, valueObjectIri: IRI, quality: Option[Int])

        def changeFileValue(oldFileValue: CurrentFileValue, newFileValue: FileValueV1): Future[ChangeValueResponseV1] = {
            changeValueV1(ChangeValueRequestV1(
                valueIri = oldFileValue.valueObjectIri,
                value = newFileValue,
                userProfile = changeFileValueRequest.userProfile,
                apiRequestID = changeFileValueRequest.apiRequestID // re-use the same id
            ))
        }

        /**
          * Preprocesses a file value change request by calling the Sipi responder to create a new file
          * and calls [[changeValueV1]] to actually change the file value in Knora.
          *
          * @param changeFileValueRequest a [[ChangeFileValueRequestV1]] sent by the values route.
          * @return a [[ChangeFileValueResponseV1]] representing all the changed file values.
          */
        def makeTaskFuture(changeFileValueRequest: ChangeFileValueRequestV1): Future[ChangeFileValueResponseV1] = {

            // get the Iris of the current file value(s)
            val resultFuture = for {

                resourceIri <- Future(changeFileValueRequest.resourceIri)

                getFileValuesSparql = queries.sparql.v1.txt.getFileValuesForResource(
                    triplestore = settings.triplestoreType,
                    resourceIri = resourceIri
                ).toString()
                //_ = print(getFileValuesSparql)
                getFileValuesResponse: SparqlSelectResponse <- (storeManager ? SparqlSelectRequest(getFileValuesSparql)).mapTo[SparqlSelectResponse]
                // _ <- Future(println(getFileValuesResponse))

                // get the property Iris, file value Iris and qualities attached to the resource
                fileValues: Seq[CurrentFileValue] = getFileValuesResponse.results.bindings.map {
                    (row: VariableResultsRow) =>

                        CurrentFileValue(
                            property = row.rowMap("p"),
                            valueObjectIri = row.rowMap("fileValueIri"),
                            quality = row.rowMap.get("quality") match {
                                case Some(quality: String) => Some(quality.toInt)
                                case None => None
                            }
                        )
                }

                sipiConversionMessage: SipiResponderConversionRequestV1 = changeFileValueRequest.file

                // if resource has no existing file values, throw an exception
                _ = if (fileValues.isEmpty) {
                    BadRequestException(s"File values for $resourceIri should be updated, but resource has no existing file values")
                }

                // the message to be sent to Sipi responder
                sipiConversionRequest: SipiResponderConversionRequestV1 = changeFileValueRequest.file

                sipiResponse: SipiResponderConversionResponseV1 <- (responderManager ? sipiConversionRequest).mapTo[SipiResponderConversionResponseV1]

                // check if the file type returned by Sipi corresponds to the already existing file value type (e.g., hasStillImageRepresentation)
                _ = if (SipiConstants.fileType2FileValueProperty(sipiResponse.file_type) != fileValues.head.property) {
                    // TODO: remove the file from SIPI (delete request)
                    throw BadRequestException(s"Type of submitted file (${sipiResponse.file_type}) does not correspond to expected property type ${fileValues.head.property}")
                }

                //
                // handle file types individually
                //

                // create the apt case class depending on the file type returned by Sipi
                changeValueResponses: Vector[ChangeValueResponseV1] <- sipiResponse.file_type match {
                    case SipiConstants.FileType.IMAGE =>
                        // we deal with hasStillImageFileValue, so there need to be two file values:
                        // one for the full and one for the thumb
                        if (fileValues.size != 2) {
                            throw InconsistentTriplestoreDataException(s"Expected 2 file values for $resourceIri, but ${fileValues.size} given.")
                        }

                        // make sure that we have quality information for the existing file values
                        fileValues.foreach {
                            (fileValue) => fileValue.quality.getOrElse(throw InconsistentTriplestoreDataException(s"No quality level given for ${fileValue.valueObjectIri}"))
                        }

                        // sort file values by quality: the thumbnail file value has to be updated with another thumbnail file value,
                        // the applies for the full quality
                        val oldFileValuesSorted: Seq[CurrentFileValue] = fileValues.sortBy(_.quality)
                        val newFileValuesSorted: Vector[FileValueV1] = sipiResponse.fileValuesV1.sortBy {
                            case imageFileValue: StillImageFileValueV1 => imageFileValue.qualityLevel
                            case otherFileValue: FileValueV1 => throw SipiException(s"Sipi returned a wrong file value type: ${otherFileValue.valueTypeIri}")
                        }

                        val valuesToChange = oldFileValuesSorted.zip(newFileValuesSorted)
                        val (firstOldValue, firstNewValue) = valuesToChange.head
                        val (secondOldValue, secondNewValue) = valuesToChange(1)

                        //
                        // Change the file values sequentially (because concurrent SPARQL updates could interfere with each other).
                        //
                        for {
                            firstResult <- changeFileValue(firstOldValue, firstNewValue)
                            secondResult <- changeFileValue(secondOldValue, secondNewValue)
                        } yield Vector(firstResult, secondResult)


                    case otherFileType => throw NotImplementedException(s"File type $otherFileType not yet supported")
                }

            } yield ChangeFileValueResponseV1(// return the response(s) of the call(s) of changeValueV1
                locations = changeValueResponses.map {
                    changeValueResponse =>
                        val fileValue: FileValueV1 = changeValueResponse.value match {
                            case fileValueV1: FileValueV1 => fileValueV1
                            case other => throw AssertionException(s"Expected Sipi to change a file value, but it changed one of these: ${other.valueTypeIri}")
                        }

                        valueUtilV1.fileValueV12LocationV1(fileValue)
                },
                userdata = changeFileValueRequest.userProfile.userData
            )

            // If a temporary file was created, ensure that it's deleted, regardless of whether the request succeeded or failed.
            resultFuture.andThen {
                case _ => changeFileValueRequest.file match {
                    case (conversionPathRequest: SipiResponderConversionPathRequestV1) =>
                        // a tmp file has been created by the resources route (non GUI-case), delete it
                        InputValidation.deleteFileFromTmpLocation(conversionPathRequest.source, log)
                    case _ => ()
                }


            }
        }

        for {

        // Do the preparations of a file value change while already holding an update lock on the resource.
        // This is necessary because in `makeTaskFuture` the current file value Iris for the given resource Iri have to been retrieved.
        // Using the lock, we make sure that these are still up to date when `changeValueV1` is being called.
        //
        // The method `changeValueV1` will be called using the same lock.
            taskResult <- ResourceLocker.runWithResourceLock(
                changeFileValueRequest.apiRequestID,
                changeFileValueRequest.resourceIri,
                () => makeTaskFuture(changeFileValueRequest)
            )
        } yield taskResult

    }

    /**
      * Adds a new version of an existing value.
      *
      * @param changeValueRequest the request message.
      * @return an [[ChangeValueResponseV1]] if the update was successful.
      */
    private def changeValueV1(changeValueRequest: ChangeValueRequestV1): Future[ChangeValueResponseV1] = {
        /**
          * Creates a [[Future]] that does pre-update checks and performs the update. This function will be
          * called by [[ResourceLocker]] once it has acquired an update lock on the resource.
          *
          * @param userIri                     the IRI of the user making the request.
          * @param findResourceWithValueResult a [[FindResourceWithValueResult]] indicating which resource contains the value
          *                                    to be updated.
          * @return a [[Future]] that does pre-update checks and performs the update.
          */
        def makeTaskFuture(userIri: IRI, findResourceWithValueResult: FindResourceWithValueResult): Future[ChangeValueResponseV1] = {
            // If we're updating a link, findResourceWithValueResult will contain the IRI of the property that points to the
            // knora-base:LinkValue, but we'll need the IRI of the corresponding link property.
            val propertyIri = changeValueRequest.value match {
                case linkUpdateV1: LinkUpdateV1 => knoraIdUtil.linkValuePropertyIri2LinkPropertyIri(findResourceWithValueResult.propertyIri)
                case _ => findResourceWithValueResult.propertyIri
            }

            if (propertyIri == OntologyConstants.KnoraBase.HasStandoffLinkTo) {
                throw BadRequestException("Standoff links can be changed only by submitting a new text value")
            }

            for {
            // Ensure that the user has permission to modify the value.

                maybeCurrentValueQueryResult: Option[ValueQueryResult] <- changeValueRequest.value match {
                    case linkUpdateV1: LinkUpdateV1 =>
                        // We're being asked to update a link. We expect the current value version IRI to point to a
                        // knora-base:LinkValue. Get all necessary information about the LinkValue and the corresponding
                        // direct link.
                        findLinkValueByIri(
                            subjectIri = findResourceWithValueResult.resourceIri,
                            predicateIri = propertyIri,
                            objectIri = None,
                            linkValueIri = changeValueRequest.valueIri,
                            userProfile = changeValueRequest.userProfile
                        )

                    case otherValueV1 =>
                        // We're being asked to update an ordinary value.
                        findValue(changeValueRequest.valueIri, changeValueRequest.userProfile)
                }

                currentValueQueryResult = maybeCurrentValueQueryResult.getOrElse(throw NotFoundException(s"Value ${changeValueRequest.valueIri} not found (it may have been deleted)"))

                _ = if (!PermissionUtilV1.impliesV1(userHasPermissionCode = Some(currentValueQueryResult.permissionCode), userNeedsPermission = OntologyConstants.KnoraBase.ModifyPermission)) {
                    throw ForbiddenException(s"User $userIri does not have permission to add a new version to value ${changeValueRequest.valueIri}")
                }

                // Check that the submitted value has the correct type for the property.

                entityInfoResponse <- (responderManager ? EntityInfoGetRequestV1(
                    propertyIris = Set(propertyIri),
                    userProfile = changeValueRequest.userProfile
                )).mapTo[EntityInfoGetResponseV1]

                propertyInfo = entityInfoResponse.propertyEntityInfoMap(propertyIri)
                propertyObjectClassConstraint = propertyInfo.getPredicateObject(OntologyConstants.KnoraBase.ObjectClassConstraint).getOrElse {
                    throw InconsistentTriplestoreDataException(s"Property $propertyIri has no knora-base:objectClassConstraint")
                }

                // Check that the object of the property (the value to be updated, or the target of the link to be updated) will have
                // the correct type for the property's knora-base:objectClassConstraint.
                _ <- checkPropertyObjectClassConstraintForValue(
                    propertyIri = propertyIri,
                    propertyObjectClassConstraint = propertyObjectClassConstraint,
                    updateValueV1 = changeValueRequest.value,
                    userProfile = changeValueRequest.userProfile
                )

                // Check that the current value and the submitted value have the same type.
                _ = if (currentValueQueryResult.value.valueTypeIri != changeValueRequest.value.valueTypeIri) {
                    throw BadRequestException(s"Value ${changeValueRequest.valueIri} has type ${currentValueQueryResult.value.valueTypeIri}, but the submitted new version has type ${changeValueRequest.value.valueTypeIri}")
                }

                // Make sure the new version would not be redundant, given the current version.
                _ = if (changeValueRequest.value.isRedundant(currentValueQueryResult.value)) {
                    throw DuplicateValueException("The submitted value is the same as the current version")
                }

                // Get details of the resource.  (We do this as late as possible because it's slower than the other checks,
                // and there's no point in doing it if the other checks fail.)
                resourceFullResponse <- (responderManager ? ResourceFullGetRequestV1(
                    iri = findResourceWithValueResult.resourceIri,
                    userProfile = changeValueRequest.userProfile,
                    getIncoming = false
                )).mapTo[ResourceFullResponseV1]

                _ = changeValueRequest.value match {
                    case fileValue: FileValueV1 => () // It is a file value, do not check for duplicates.
                    case _ => // It is not a file value.
                        // Ensure that adding the new value version would not create a duplicate value. This works in API v1 because a
                        // ResourceFullResponseV1 contains only the values that the user is allowed to see, otherwise checking for
                        // duplicate values would be a security risk. We'll have to implement this in a different way in API v2.
                        resourceFullResponse.props.flatMap(_.properties.find(_.pid == propertyIri)) match {
                            case Some(prop: PropertyV1) =>
                                // Don't consider the current value version when looking for duplicates.
                                val filteredValues = prop.value_ids.zip(prop.values).filter(_._1 != changeValueRequest.valueIri).unzip._2

                                if (filteredValues.exists(apiValueV1 => changeValueRequest.value.isDuplicateOfOtherValue(apiValueV1))) {
                                    throw DuplicateValueException()
                                }

                            case None =>
                                // This shouldn't happen unless someone just changed the ontology.
                                throw NotFoundException(s"No information found about property $propertyIri for resource ${findResourceWithValueResult.resourceIri}")
                        }

                }

                // The rest of the preparation for the update depends on whether we're changing a link or an ordinary value.
                apiResponse <- (changeValueRequest.value, currentValueQueryResult) match {
                    case (linkUpdateV1: LinkUpdateV1, currentLinkValueQueryResult: LinkValueQueryResult) =>
                        // We're updating a link. This means deleting an existing link and creating a new one, so
                        // check that the user has permission to modify the resource.
                        val resourcePermissionCode = resourceFullResponse.resdata.flatMap(resdata => resdata.rights)
                        if (!PermissionUtilV1.impliesV1(userHasPermissionCode = resourcePermissionCode, userNeedsPermission = OntologyConstants.KnoraBase.ModifyPermission)) {
                            throw ForbiddenException(s"User $userIri does not have permission to modify resource ${findResourceWithValueResult.resourceIri}")
                        }

                        // We'll need to create a new LinkValue. Use the property's default permissions to make permissions
                        // for it.
                        val permissionsFromDefaults: Option[String] = PermissionUtilV1.makePermissionsFromEntityDefaults(propertyInfo)

                        changeLinkValueV1AfterChecks(projectIri = currentValueQueryResult.projectIri,
                            resourceIri = findResourceWithValueResult.resourceIri,
                            propertyIri = propertyIri,
                            currentLinkValueV1 = currentLinkValueQueryResult.value,
                            linkUpdateV1 = linkUpdateV1,
                            comment = changeValueRequest.comment,
                            valueOwner = userIri, // Make the requesting user the owner.
                            valueProject = resourceFullResponse.resinfo.get.project_id, // Give it the same project as the containing resource.
                            valuePermissions = permissionsFromDefaults,
                            userProfile = changeValueRequest.userProfile)

                    case _ =>
                        // We're updating an ordinary value. Generate an IRI for the new version of the value.
                        val newValueIri = knoraIdUtil.makeRandomValueIri(findResourceWithValueResult.resourceIri)

                        // Give the new version the same project and permissions as the previous version.

                        val valueProject = currentValueQueryResult.permissionRelevantAssertions.find {
                            case (p, o) => p == OntologyConstants.KnoraBase.AttachedToProject
                        }.map(_._2).getOrElse(resourceFullResponse.resinfo.get.project_id)

                        val valuePermissions = currentValueQueryResult.permissionRelevantAssertions.find {
                            case (p, o) => p == OntologyConstants.KnoraBase.HasPermissions
                        }.map(_._2)

                        changeOrdinaryValueV1AfterChecks(projectIri = currentValueQueryResult.projectIri,
                            resourceIri = findResourceWithValueResult.resourceIri,
                            propertyIri = propertyIri,
                            currentValueIri = changeValueRequest.valueIri,
                            currentValueV1 = currentValueQueryResult.value,
                            newValueIri = newValueIri,
                            updateValueV1 = changeValueRequest.value,
                            comment = changeValueRequest.comment,
                            valueOwner = userIri, // Make the requesting user the owner.
                            valueProject = valueProject,
                            valuePermissions = valuePermissions,
                            userProfile = changeValueRequest.userProfile)
                }
            } yield apiResponse
        }


        for {
        // Don't allow anonymous users to update values.
            userIri <- changeValueRequest.userProfile.userData.user_id match {
                case Some(iri) => Future(iri)
                case None => Future.failed(ForbiddenException("Anonymous users aren't allowed to update values"))
            }

            // Find the resource containing the value.
            findResourceWithValueResult <- findResourceWithValue(changeValueRequest.valueIri)

            // Do the remaining pre-update checks and the update while holding an update lock on the resource.
            taskResult <- ResourceLocker.runWithResourceLock(
                changeValueRequest.apiRequestID,
                findResourceWithValueResult.resourceIri,
                () => makeTaskFuture(userIri, findResourceWithValueResult)
            )
        } yield taskResult
    }

    private def changeCommentV1(changeCommentRequest: ChangeCommentRequestV1): Future[ChangeValueResponseV1] = {
        /**
          * Creates a [[Future]] that does pre-update checks and performs the update. This function will be
          * called by [[ResourceLocker]] once it has acquired an update lock on the resource.
          *
          * @param userIri the IRI of the user making the request.
          * @return a [[Future]] that does pre-update checks and performs the update.
          */
        def makeTaskFuture(userIri: IRI, findResourceWithValueResult: FindResourceWithValueResult): Future[ChangeValueResponseV1] = {
            for {
            // Ensure that the user has permission to modify the value.

                maybeCurrentValueQueryResult: Option[ValueQueryResult] <- findValue(changeCommentRequest.valueIri, changeCommentRequest.userProfile)

                currentValueQueryResult = maybeCurrentValueQueryResult.getOrElse(throw NotFoundException(s"Value ${changeCommentRequest.valueIri} not found (it may have been deleted)"))

                _ = if (!PermissionUtilV1.impliesV1(userHasPermissionCode = Some(currentValueQueryResult.permissionCode), userNeedsPermission = OntologyConstants.KnoraBase.ModifyPermission)) {
                    throw ForbiddenException(s"User $userIri does not have permission to add a new version to value ${changeCommentRequest.valueIri}")
                }

                // currentValueQueryResult.comment is an Option[String]
                _ = currentValueQueryResult.comment.foreach {
                    commentStr => if (commentStr == changeCommentRequest.comment) throw DuplicateValueException("The submitted comment is the same as the current comment")
                }

                // Everything looks OK, so update the comment.

                // Generate an IRI for the new value.
                newValueIri = knoraIdUtil.makeRandomValueIri(findResourceWithValueResult.resourceIri)

                // Generate a SPARQL update.
                sparqlUpdate = queries.sparql.v1.txt.changeComment(
                    dataNamedGraph = settings.projectNamedGraphs(findResourceWithValueResult.projectIri).data,
                    triplestore = settings.triplestoreType,
                    resourceIri = findResourceWithValueResult.resourceIri,
                    propertyIri = findResourceWithValueResult.propertyIri,
                    currentValueIri = changeCommentRequest.valueIri,
                    newValueIri = newValueIri,
                    comment = changeCommentRequest.comment
                ).toString()

                // Do the update.
                sparqlUpdateResponse <- (storeManager ? SparqlUpdateRequest(sparqlUpdate)).mapTo[SparqlUpdateResponse]

                // To find out whether the update succeeded, look for the new value in the triplestore.
                verifyUpdateResult <- verifyOrdinaryValueUpdate(
                    resourceIri = findResourceWithValueResult.resourceIri,
                    propertyIri = findResourceWithValueResult.propertyIri,
                    searchValueIri = newValueIri,
                    userProfile = changeCommentRequest.userProfile
                )
            } yield ChangeValueResponseV1(
                value = verifyUpdateResult.value,
                comment = verifyUpdateResult.comment,
                id = newValueIri,
                rights = verifyUpdateResult.permissionCode,
                userdata = changeCommentRequest.userProfile.userData
            )
        }

        for {
        // Don't allow anonymous users to update values.
            userIri <- changeCommentRequest.userProfile.userData.user_id match {
                case Some(iri) => Future(iri)
                case None => Future.failed(ForbiddenException("Anonymous users aren't allowed to update values"))
            }

            // Find the resource containing the value.
            findResourceWithValueResult <- findResourceWithValue(changeCommentRequest.valueIri)

            // Do the remaining pre-update checks and the update while holding an update lock on the resource.
            taskResult <- ResourceLocker.runWithResourceLock(
                changeCommentRequest.apiRequestID,
                findResourceWithValueResult.resourceIri,
                () => makeTaskFuture(userIri, findResourceWithValueResult)
            )
        } yield taskResult

    }

    /**
      * Marks a value as deleted.
      *
      * @param deleteValueRequest the request message.
      * @return a [[DeleteValueResponseV1]].
      */
    private def deleteValueV1(deleteValueRequest: DeleteValueRequestV1): Future[DeleteValueResponseV1] = {
        /**
          * Creates a [[Future]] that does pre-update checks and performs the update. This function will be
          * called by [[ResourceLocker]] once it has acquired an update lock on the resource.
          *
          * @param userIri                     the IRI of the user making the request.
          * @param findResourceWithValueResult a [[FindResourceWithValueResult]] indicating which resource contains the value
          *                                    to be updated.
          * @return a [[Future]] that does pre-update checks and performs the update.
          */
        def makeTaskFuture(userIri: IRI, findResourceWithValueResult: FindResourceWithValueResult): Future[DeleteValueResponseV1] = for {
        // Ensure that the user has permission to mark the value as deleted.
            maybeCurrentValueQueryResult <- findValue(deleteValueRequest.valueIri, deleteValueRequest.userProfile)
            currentValueQueryResult = maybeCurrentValueQueryResult.getOrElse(throw NotFoundException(s"Value ${deleteValueRequest.valueIri} not found (it may have been deleted)"))

            _ = if (!PermissionUtilV1.impliesV1(userHasPermissionCode = Some(currentValueQueryResult.permissionCode), userNeedsPermission = OntologyConstants.KnoraBase.DeletePermission)) {
                throw ForbiddenException(s"User $userIri does not have permission to delete value ${deleteValueRequest.valueIri}")
            }

            // The way we delete the value depends on whether it's a link value or an ordinary value.

            (sparqlUpdate, deletedValueIri) <- currentValueQueryResult.value match {
                case linkValue: LinkValueV1 =>
                    // It's a LinkValue. Make a new version of it with a reference count of 0, and mark the new
                    // version as deleted.

                    // Give the new version the same project and permissions as the previous version.

                    val valueProject: IRI = currentValueQueryResult.permissionRelevantAssertions.find {
                        case (p, o) => p == OntologyConstants.KnoraBase.AttachedToProject
                    }.map(_._2).getOrElse(findResourceWithValueResult.projectIri)

                    val valuePermissions: Option[String] = currentValueQueryResult.permissionRelevantAssertions.find {
                        case (p, o) => p == OntologyConstants.KnoraBase.HasPermissions
                    }.map(_._2)

                    val linkPropertyIri = knoraIdUtil.linkValuePropertyIri2LinkPropertyIri(findResourceWithValueResult.propertyIri)

                    for {
                        sparqlTemplateLinkUpdate <- decrementLinkValue(
                            sourceResourceIri = findResourceWithValueResult.resourceIri,
                            linkPropertyIri = linkPropertyIri,
                            targetResourceIri = linkValue.objectIri,
                            valueOwner = userIri, // Make the requesting user the owner.
                            valueProject = Some(valueProject),
                            valuePermissions = valuePermissions,
                            userProfile = deleteValueRequest.userProfile
                        )

                        sparqlUpdate = queries.sparql.v1.txt.deleteLink(
                            dataNamedGraph = settings.projectNamedGraphs(findResourceWithValueResult.projectIri).data,
                            triplestore = settings.triplestoreType,
                            linkSourceIri = findResourceWithValueResult.resourceIri,
                            linkUpdate = sparqlTemplateLinkUpdate,
                            maybeComment = deleteValueRequest.deleteComment
                        ).toString()
<<<<<<< HEAD
                    } yield (sparqlTemplateLinkUpdate.newLinkValueIri, sparqlUpdate)

                case _ =>
                    // Generate an IRI for the new value.
                    val newValueIri = knoraIdUtil.makeRandomValueIri(findResourceWithValueResult.resourceIri)
                    val sparqlUpdate = queries.sparql.v1.txt.deleteValue(
                        dataNamedGraph = settings.projectNamedGraphs(findResourceWithValueResult.projectIri).data,
                        triplestore = settings.triplestoreType,
                        resourceIri = findResourceWithValueResult.resourceIri,
                        propertyIri = findResourceWithValueResult.propertyIri,
                        currentValueIri = deleteValueRequest.valueIri,
                        newValueIri = newValueIri,
                        maybeComment = deleteValueRequest.comment
                    ).toString()

                    Future(newValueIri, sparqlUpdate)
=======

                    } yield (sparqlUpdate, sparqlTemplateLinkUpdate.newLinkValueIri)

                case other =>
                    // It's not a LinkValue. Mark the existing version as deleted.

                    // If it's a TextValue, make SparqlTemplateLinkUpdates for updating LinkValues representing
                    // links in standoff markup.
                    val linkUpdatesFuture: Future[Seq[SparqlTemplateLinkUpdate]] = other match {
                        case textValue: TextValueV1 =>
                            val linkUpdateFutures = textValue.resource_reference.map {
                                targetResourceIri => decrementLinkValue(
                                    sourceResourceIri = findResourceWithValueResult.resourceIri,
                                    linkPropertyIri = OntologyConstants.KnoraBase.HasStandoffLinkTo,
                                    targetResourceIri = targetResourceIri,
                                    valueOwner = OntologyConstants.KnoraBase.SystemUser,
                                    valueProject = None,
                                    valuePermissions = None,
                                    userProfile = deleteValueRequest.userProfile
                                )
                            }

                            Future.sequence(linkUpdateFutures)

                        case _ => Future(Seq.empty[SparqlTemplateLinkUpdate])
                    }

                    for {
                        linkUpdates <- linkUpdatesFuture

                        sparqlUpdate = queries.sparql.v1.txt.deleteValue(
                            dataNamedGraph = settings.projectNamedGraphs(findResourceWithValueResult.projectIri).data,
                            triplestore = settings.triplestoreType,
                            resourceIri = findResourceWithValueResult.resourceIri,
                            propertyIri = findResourceWithValueResult.propertyIri,
                            valueIri = deleteValueRequest.valueIri,
                            maybeDeleteComment = deleteValueRequest.deleteComment,
                            linkUpdates = linkUpdates
                        ).toString()
                    } yield (sparqlUpdate, deleteValueRequest.valueIri)
>>>>>>> 7153fbaa
            }

            // Do the update.
            sparqlUpdateResponse <- (storeManager ? SparqlUpdateRequest(sparqlUpdate)).mapTo[SparqlUpdateResponse]

            // Check whether the update succeeded.
            sparqlQuery = queries.sparql.v1.txt.checkValueDeletion(
                triplestore = settings.triplestoreType,
                valueIri = deletedValueIri
            ).toString()
            sparqlSelectResponse <- (storeManager ? SparqlSelectRequest(sparqlQuery)).mapTo[SparqlSelectResponse]
            rows = sparqlSelectResponse.results.bindings

            _ = if (rows.isEmpty || !InputValidation.optionStringToBoolean(rows.head.rowMap.get("isDeleted"))) {
                throw UpdateNotPerformedException(s"The request to mark value ${deleteValueRequest.valueIri} (or a new version of that value) as deleted did not succeed. Please report this as a possible bug.")
            }
        } yield DeleteValueResponseV1(
            id = deletedValueIri,
            userdata = deleteValueRequest.userProfile.userData
        )

        for {
        // Don't allow anonymous users to update values.
            userIri <- deleteValueRequest.userProfile.userData.user_id match {
                case Some(iri) => Future(iri)
                case None => Future.failed(ForbiddenException("Anonymous users aren't allowed to mark values as deleted"))
            }

            // Find the resource containing the value.
            findResourceWithValueResult <- findResourceWithValue(deleteValueRequest.valueIri)

            // Do the remaining pre-update checks and the update while holding an update lock on the resource.
            taskResult <- ResourceLocker.runWithResourceLock(
                deleteValueRequest.apiRequestID,
                findResourceWithValueResult.resourceIri,
                () => makeTaskFuture(userIri, findResourceWithValueResult)
            )
        } yield taskResult
    }

    /**
      * Gets the version history of a value.
      *
      * @param versionHistoryRequest a [[ValueVersionHistoryGetRequestV1]].
      * @return a [[ValueVersionHistoryGetResponseV1]].
      */
    private def getValueVersionHistoryResponseV1(versionHistoryRequest: ValueVersionHistoryGetRequestV1): Future[ValueVersionHistoryGetResponseV1] = {
        /**
          * Recursively converts a [[Map]] of value version SPARQL query result rows into a [[Vector]] representing the value's version history,
          * ordered from most recent to oldest.
          *
          * @param versionMap        a [[Map]] of value version IRIs to the contents of SPARQL query result rows.
          * @param startAtVersion    the IRI of the version to start at.
          * @param versionRowsVector a [[Vector]] containing the results of the previous recursive call, or an empty vector if this is the first call.
          * @return a [[Vector]] in which the elements are SPARQL query result rows representing versions, ordered from most recent to oldest.
          */
        @tailrec
        def versionMap2Vector(versionMap: Map[IRI, Map[String, String]], startAtVersion: IRI, versionRowsVector: Vector[Map[String, String]]): Vector[Map[String, String]] = {
            val startValue = versionMap(startAtVersion)
            val newVersionVector = versionRowsVector :+ startValue

            startValue.get("previousValue") match {
                case Some(previousValue) => versionMap2Vector(versionMap, previousValue, newVersionVector)
                case None => newVersionVector
            }
        }


        for {
        // Do a SPARQL query to get the versions of the value.
            sparqlQuery <- Future {
                queries.sparql.v1.txt.getVersionHistory(
                    triplestore = settings.triplestoreType,
                    resourceIri = versionHistoryRequest.resourceIri,
                    propertyIri = versionHistoryRequest.propertyIri,
                    currentValueIri = versionHistoryRequest.currentValueIri
                ).toString()
            }
            selectResponse: SparqlSelectResponse <- (storeManager ? SparqlSelectRequest(sparqlQuery)).mapTo[SparqlSelectResponse]
            rows = selectResponse.results.bindings

            _ = if (rows.isEmpty) {
                throw NotFoundException(s"Value ${versionHistoryRequest.currentValueIri} is not the most recent version of an object of property ${versionHistoryRequest.propertyIri} for resource ${versionHistoryRequest.resourceIri}")
            }

            // Convert the result rows to a map of value IRIs to result rows.
            versionMap: Map[IRI, Map[String, String]] = rows.map {
                row =>
                    val valueIri = row.rowMap("value")
                    valueIri -> row.rowMap
            }(breakOut)

            // Order the result rows from most recent to oldest.
            versionRowsVector = versionMap2Vector(versionMap, versionHistoryRequest.currentValueIri, Vector.empty[Map[String, String]])

            // Filter out the versions that the user doesn't have permission to see.
            filteredVersionRowsVector = versionRowsVector.filter {
                rowMap =>
                    val valueIri = rowMap("value")
                    val valueOwner = rowMap("valueOwner")
                    val project = rowMap("project")
                    val valuePermissions = rowMap.get("valuePermissions")

                    // Permission-checking on LinkValues is special, because they can be system-created rather than user-created.
                    val valuePermissionCode = if (InputValidation.optionStringToBoolean(rowMap.get("isLinkValue"))) {
                        // It's a LinkValue.
                        PermissionUtilV1.getUserPermissionOnLinkValueV1(
                            linkValueIri = valueIri,
                            predicateIri = rowMap("linkValuePredicate"),
                            linkValueOwner = valueOwner,
                            linkValueProject = project,
                            linkValuePermissionLiteral = valuePermissions,
                            userProfile = versionHistoryRequest.userProfile
                        )
                    } else {
                        // It's not a LinkValue.
                        PermissionUtilV1.getUserPermissionV1(
                            subjectIri = valueIri,
                            subjectOwner = valueOwner,
                            subjectProject = project,
                            subjectPermissionLiteral = valuePermissions,
                            userProfile = versionHistoryRequest.userProfile
                        )
                    }

                    valuePermissionCode.nonEmpty
            }

            // Make a set of the IRIs of the versions that the user has permission to see.
            visibleVersionIris = filteredVersionRowsVector.map(_ ("value")).toSet

            versionV1Vector = filteredVersionRowsVector.map {
                rowMap =>
                    ValueVersionV1(
                        valueObjectIri = rowMap("value"),
                        valueCreationDate = rowMap.get("valueCreationDate"),
                        previousValue = rowMap.get("previousValue") match {
                            // Don't refer to a previous value that the user doesn't have permission to see.
                            case Some(previousValueIri) if visibleVersionIris.contains(previousValueIri) => Some(previousValueIri)
                            case _ => None
                        }
                    )
            }
        } yield ValueVersionHistoryGetResponseV1(
            valueVersions = versionV1Vector,
            versionHistoryRequest.userProfile.userData
        )
    }

    /**
      * Looks for a direct link connecting two resources, finds the corresponding `knora-base:LinkValue`, and returns
      * a [[ValueGetResponseV1]] containing a [[LinkValueV1]] describing the `LinkValue`. Throws [[NotFoundException]]
      * if no such `LinkValue` is found.
      *
      * @param subjectIri   the IRI of the resource that is the source of the link.
      * @param predicateIri the IRI of the property that links the two resources.
      * @param objectIri    the IRI of the resource that is the target of the link.
      * @param userProfile  the profile of the user making the request.
      * @return a [[ValueGetResponseV1]] containing a [[LinkValueV1]].
      */
    @throws(classOf[NotFoundException])
    private def getLinkValue(subjectIri: IRI, predicateIri: IRI, objectIri: IRI, userProfile: UserProfileV1): Future[ValueGetResponseV1] = {
        for {
            maybeValueQueryResult <- findLinkValueByObject(
                subjectIri = subjectIri,
                predicateIri = predicateIri,
                objectIri = objectIri,
                userProfile = userProfile
            )

            linkValueResponse = maybeValueQueryResult match {
                case Some(valueQueryResult) =>
                    ValueGetResponseV1(
                        valuetype = valueQueryResult.value.valueTypeIri,
                        rights = valueQueryResult.permissionCode,
                        value = valueQueryResult.value,
                        userdata = userProfile.userData
                    )

                case None =>
                    throw NotFoundException(s"No knora-base:LinkValue found describing a link from resource $subjectIri with predicate $predicateIri to resource $objectIri (it may have been deleted)")
            }
        } yield linkValueResponse
    }

    /////////////////////////////////////////////////////////////////////////////////////////////////////////////////////////////////////
    // Helper methods and types.

    /**
      * Represents the result of querying a value.
      */
    trait ValueQueryResult {
        def value: ApiValueV1

        def projectIri: IRI

        def comment: Option[String]

        def permissionRelevantAssertions: Seq[(IRI, IRI)]

        def permissionCode: Int
    }

    /**
      * Represents basic information resulting from querying a value. This is sufficient if the value is an ordinary
      * value (not a link).
      *
      * @param value                        the value that was found.
      * @param permissionRelevantAssertions a list of the permission-relevant assertions declared on the value.
      * @param permissionCode               an integer permission code representing the user's permissions on the value.
      */
    case class BasicValueQueryResult(value: ApiValueV1,
                                     projectIri: IRI,
                                     comment: Option[String],
                                     permissionRelevantAssertions: Seq[(IRI, IRI)],
                                     permissionCode: Int) extends ValueQueryResult

    /**
      * Represents the result of querying a link.
      *
      * @param value                        a [[LinkValueV1]] representing the `knora-base:LinkValue` that was found.
      * @param directLinkExists             `true` if a direct link exists between the two resources.
      * @param targetResourceClass          if a direct link exists, contains the OWL class of the target resource.
      * @param permissionRelevantAssertions a list of the permission-relevant assertions declared on the value.
      * @param permissionCode               an integer permission code representing the user's permissions on the value.
      */
    case class LinkValueQueryResult(value: LinkValueV1,
                                    projectIri: IRI,
                                    comment: Option[String],
                                    directLinkExists: Boolean,
                                    targetResourceClass: Option[IRI],
                                    permissionRelevantAssertions: Seq[(IRI, IRI)],
                                    permissionCode: Int) extends ValueQueryResult

    /**
      * Queries a `knora-base:Value` and returns a [[ValueQueryResult]] describing it.
      *
      * @param valueIri    the IRI of the value to be queried.
      * @param userProfile the profile of the user making the request.
      * @return a [[ValueQueryResult]], or `None` if the value is not found.
      */
    private def findValue(valueIri: IRI, userProfile: UserProfileV1): Future[Option[ValueQueryResult]] = {
        for {
            sparqlQuery <- Future(queries.sparql.v1.txt.getValue(
                triplestore = settings.triplestoreType,
                valueIri = valueIri
            ).toString())
            response <- (storeManager ? SparqlSelectRequest(sparqlQuery)).mapTo[SparqlSelectResponse]
            rows: Seq[VariableResultsRow] = response.results.bindings
        } yield sparqlQueryResults2ValueQueryResult(valueIri, rows, userProfile)
    }

    /**
      * Looks for `knora-base:LinkValue` given its IRI, and returns a [[ValueGetResponseV1]] containing a
      * [[LinkValueV1]] describing the `LinkValue`, or `None` if no such `LinkValue` is found.
      *
      * @param subjectIri   the IRI of the resource that is the source of the link.
      * @param predicateIri the IRI of the property that links the two resources.
      * @param objectIri    if provided, the IRI of the target resource.
      * @param linkValueIri the IRI of the `LinkValue`.
      * @param userProfile  the profile of the user making the request.
      * @return an optional [[ValueGetResponseV1]] containing a [[LinkValueV1]].
      */
    private def findLinkValueByIri(subjectIri: IRI, predicateIri: IRI, objectIri: Option[IRI], linkValueIri: IRI, userProfile: UserProfileV1): Future[Option[LinkValueQueryResult]] = {
        for {
            sparqlQuery <- Future {
                queries.sparql.v1.txt.findLinkValueByIri(
                    triplestore = settings.triplestoreType,
                    subjectIri = subjectIri,
                    predicateIri = predicateIri,
                    maybeObjectIri = objectIri,
                    linkValueIri = linkValueIri
                ).toString()
            }

            response <- (storeManager ? SparqlSelectRequest(sparqlQuery)).mapTo[SparqlSelectResponse]
            rows: Seq[VariableResultsRow] = response.results.bindings
        } yield sparqlQueryResults2LinkValueQueryResult(rows, userProfile)
    }

    /**
      * Looks for `knora-base:LinkValue` describing a link between two resources, and returns
      * a [[ValueGetResponseV1]] containing a [[LinkValueV1]] describing the `LinkValue`, or `None` if no such
      * `LinkValue` is found.
      *
      * @param subjectIri   the IRI of the resource that is the source of the link.
      * @param predicateIri the IRI of the property that links the two resources.
      * @param objectIri    the IRI of the target resource.
      * @param userProfile  the profile of the user making the request.
      * @return an optional [[ValueGetResponseV1]] containing a [[LinkValueV1]].
      */
    private def findLinkValueByObject(subjectIri: IRI, predicateIri: IRI, objectIri: IRI, userProfile: UserProfileV1): Future[Option[LinkValueQueryResult]] = {
        for {
            sparqlQuery <- Future {
                queries.sparql.v1.txt.findLinkValueByObject(
                    triplestore = settings.triplestoreType,
                    subjectIri = subjectIri,
                    predicateIri = predicateIri,
                    objectIri = objectIri
                ).toString()
            }

            response <- (storeManager ? SparqlSelectRequest(sparqlQuery)).mapTo[SparqlSelectResponse]
            rows: Seq[VariableResultsRow] = response.results.bindings
        } yield sparqlQueryResults2LinkValueQueryResult(rows, userProfile)
    }

    /**
      * Converts SPARQL query results into a [[ValueQueryResult]].
      *
      * @param valueIri    the IRI of the value that was queried.
      * @param rows        the query result rows.
      * @param userProfile the profile of the user making the request.
      * @return a [[ValueQueryResult]].
      */
    @throws(classOf[ForbiddenException])
    private def sparqlQueryResults2ValueQueryResult(valueIri: IRI, rows: Seq[VariableResultsRow], userProfile: UserProfileV1): Option[ValueQueryResult] = {
        if (rows.nonEmpty) {
            // Convert the query results to a ApiValueV1.
            val valueProps = valueUtilV1.createValueProps(valueIri, rows)
            val value = valueUtilV1.makeValueV1(valueProps)

            // Get the value's project IRI.
            val projectIri = getValueProjectIri(valueIri, rows)

            // Get the optional comment on the value.
            val comment = getValueComment(rows)

            // Get the value's permission-relevant assertions.
            val assertions = PermissionUtilV1.filterPermissionRelevantAssertionsFromValueProps(valueProps)

            // Get the permission code representing the user's permissions on the value.
            val permissionCode = PermissionUtilV1.getUserPermissionV1FromAssertions(
                subjectIri = valueIri,
                assertions = assertions,
                userProfile = userProfile
            ).getOrElse {
                val userIri = userProfile.userData.user_id.getOrElse(OntologyConstants.KnoraBase.UnknownUser)
                throw ForbiddenException(s"User $userIri does not have permission to see value $valueIri")
            }

            Some(
                BasicValueQueryResult(
                    value = value,
                    comment = comment,
                    projectIri = projectIri,
                    permissionRelevantAssertions = assertions,
                    permissionCode = permissionCode
                )
            )
        } else {
            None
        }
    }

    /**
      * Converts SPARQL query results about a `knora-base:LinkValue` into a [[LinkValueQueryResult]].
      *
      * @param rows        SPARQL query results about a `knora-base:LinkValue`.
      * @param userProfile the profile of the user making the request.
      * @return a [[LinkValueQueryResult]].
      */
    private def sparqlQueryResults2LinkValueQueryResult(rows: Seq[VariableResultsRow], userProfile: UserProfileV1): Option[LinkValueQueryResult] = {
        if (rows.nonEmpty) {
            val firstRowMap = rows.head.rowMap
            val linkValueIri = firstRowMap("linkValue")

            // Convert the query results into a LinkValueV1.
            val valueProps = valueUtilV1.createValueProps(linkValueIri, rows)
            val linkValueV1: LinkValueV1 = valueUtilV1.makeValueV1(valueProps) match {
                case linkValue: LinkValueV1 => linkValue
                case other => throw InconsistentTriplestoreDataException(s"Expected value $linkValueIri to be of type ${OntologyConstants.KnoraBase.LinkValue}, but it was read with type ${other.valueTypeIri}")
            }

            // Get the value's project IRI.
            val projectIri = getValueProjectIri(linkValueIri, rows)

            // Get the optional comment on the value.
            val comment = getValueComment(rows)

            // Get the value's permission-relevant assertions.
            val permissionRelevantAssertions = PermissionUtilV1.filterPermissionRelevantAssertionsFromValueProps(valueProps)

            // Get the permission code representing the user's permissions on the value.
            val permissionCode = PermissionUtilV1.getUserPermissionOnLinkValueV1WithValueProps(
                linkValueIri = linkValueIri,
                predicateIri = linkValueV1.predicateIri,
                valueProps = valueProps,
                userProfile = userProfile
            ).getOrElse {
                val userIri = userProfile.userData.user_id.getOrElse(OntologyConstants.KnoraBase.UnknownUser)
                throw ForbiddenException(s"User $userIri does not have permission to see value $linkValueIri")
            }

            val directLinkExists = firstRowMap.get("directLinkExists").exists(_.toBoolean)
            val targetResourceClass = firstRowMap.get("targetResourceClass")

            Some(
                LinkValueQueryResult(
                    value = linkValueV1,
                    comment = comment,
                    projectIri = projectIri,
                    directLinkExists = directLinkExists,
                    targetResourceClass = targetResourceClass,
                    permissionRelevantAssertions = permissionRelevantAssertions,
                    permissionCode = permissionCode
                )
            )
        } else {
            None
        }
    }

    /**
      * Verifies that a value was created.
      *
      * @param resourceIri     the IRI of the resource in which the value should have been created.
      * @param propertyIri     the IRI of the property that should point from the resource to the value.
      * @param unverifiedValue the value that should have been created.
      * @param userProfile     the profile of the user making the request.
      * @return a [[CreateValueResponseV1]], or a failed [[Future]] if the value could not be found in
      *         the resource's version history.
      */
    private def verifyValueCreation(resourceIri: IRI,
                                    propertyIri: IRI,
                                    unverifiedValue: UnverifiedValueV1,
                                    userProfile: UserProfileV1): Future[CreateValueResponseV1] = {
        unverifiedValue.value match {
            case linkUpdateV1: LinkUpdateV1 =>
                for {
                    linkValueQueryResult <- verifyLinkUpdate(
                        linkSourceIri = resourceIri,
                        linkPropertyIri = propertyIri,
                        linkTargetIri = linkUpdateV1.targetResourceIri,
                        linkValueIri = unverifiedValue.newValueIri,
                        userProfile = userProfile
                    )

                    apiResponseValue = LinkV1(
                        targetResourceIri = linkUpdateV1.targetResourceIri,
                        valueResourceClass = linkValueQueryResult.targetResourceClass
                    )
                } yield CreateValueResponseV1(
                    value = apiResponseValue,
                    comment = linkValueQueryResult.comment,
                    id = unverifiedValue.newValueIri,
                    rights = linkValueQueryResult.permissionCode,
                    userdata = userProfile.userData
                )

            case ordinaryUpdateValueV1 =>
                for {
                    verifyUpdateResult <- verifyOrdinaryValueUpdate(
                        resourceIri = resourceIri,
                        propertyIri = propertyIri,
                        searchValueIri = unverifiedValue.newValueIri,
                        userProfile = userProfile
                    )
                } yield CreateValueResponseV1(
                    value = verifyUpdateResult.value,
                    comment = verifyUpdateResult.comment,
                    id = unverifiedValue.newValueIri,
                    rights = verifyUpdateResult.permissionCode,
                    userdata = userProfile.userData
                )
        }
    }

    /**
      * Given the IRI of a value that should have been created, looks for the value in the resource's version history,
      * and returns details about it. If the value is not found, throws [[UpdateNotPerformedException]].
      *
      * @param resourceIri    the IRI of the resource that may have the value.
      * @param propertyIri    the IRI of the property that may have have the value.
      * @param searchValueIri the IRI of the value.
      * @param userProfile    the profile of the user making the request.
      * @return a [[ValueQueryResult]].
      */
    @throws(classOf[UpdateNotPerformedException])
    @throws(classOf[ForbiddenException])
    private def verifyOrdinaryValueUpdate(resourceIri: IRI, propertyIri: IRI, searchValueIri: IRI, userProfile: UserProfileV1): Future[ValueQueryResult] = {
        for {
        // Do a SPARQL query to look for the value in the resource's version history.
            sparqlQuery <- Future {
                // Run the template function in a Future to handle exceptions (see http://git.iml.unibas.ch/salsah-suite/knora/wikis/futures-with-akka#handling-errors-with-futures)
                queries.sparql.v1.txt.findValueInVersions(
                    triplestore = settings.triplestoreType,
                    resourceIri = resourceIri,
                    propertyIri = propertyIri,
                    searchValueIri = searchValueIri
                ).toString()
            }

            // _ = println(sparqlQuery)

            updateVerificationResponse <- (storeManager ? SparqlSelectRequest(sparqlQuery)).mapTo[SparqlSelectResponse]
            rows = updateVerificationResponse.results.bindings
            result = sparqlQueryResults2ValueQueryResult(valueIri = searchValueIri, rows = rows, userProfile = userProfile).getOrElse(throw UpdateNotPerformedException(s"The update to value $searchValueIri for property $propertyIri in resource $resourceIri was not performed. Please report this as a possible bug."))
        } yield result
    }

    /**
      * Given information about a link that should have been created, verifies that the link exists, and returns
      * details about it. If the link has not been created, throws [[UpdateNotPerformedException]].
      *
      * @param linkSourceIri   the IRI of the resource that should be the source of the link.
      * @param linkPropertyIri the IRI of the link property.
      * @param linkTargetIri   the IRI of the resource that should be the target of the link.
      * @param linkValueIri    the IRI of the `knora-base:LinkValue` that should have been created.
      * @param userProfile     the profile of the user making the request.
      * @return a [[LinkValueQueryResult]].
      */
    @throws(classOf[UpdateNotPerformedException])
    @throws(classOf[ForbiddenException])
    private def verifyLinkUpdate(linkSourceIri: IRI, linkPropertyIri: IRI, linkTargetIri: IRI, linkValueIri: IRI, userProfile: UserProfileV1): Future[LinkValueQueryResult] = {
        for {
            maybeLinkValueQueryResult <- findLinkValueByIri(
                subjectIri = linkSourceIri,
                predicateIri = linkPropertyIri,
                objectIri = Some(linkTargetIri),
                linkValueIri = linkValueIri,
                userProfile = userProfile
            )

            result = maybeLinkValueQueryResult match {
                case Some(linkValueQueryResult) =>
                    if (!linkValueQueryResult.directLinkExists || linkValueQueryResult.targetResourceClass.isEmpty) {
                        throw UpdateNotPerformedException()
                    } else {
                        linkValueQueryResult
                    }

                case None =>
                    throw UpdateNotPerformedException(s"The update to link value $linkValueIri with source IRI $linkSourceIri, link property $linkPropertyIri, and target $linkTargetIri was not performed. Please report this as a possible bug.")
            }
        } yield result
    }

    /**
      * Finds the IRI of a value's project in SPARQL query results describing the value.
      *
      * @param valueIri the IRI of the value.
      * @param rows     the SPARQL query results that describe the value.
      * @return the IRI of the value's project.
      */
    private def getValueProjectIri(valueIri: IRI, rows: Seq[VariableResultsRow]): IRI = {
        rows.find(_.rowMap("objPred") == OntologyConstants.KnoraBase.AttachedToProject).getOrElse(throw InconsistentTriplestoreDataException(s"Value $valueIri has no project")).rowMap("objObj")
    }

    /**
      * Gets the optional comment on a value from the SPARQL query results describing the value.
      *
      * @param rows the SPARQL query results that describe the value.
      * @return the optional comment on the value.
      */
    private def getValueComment(rows: Seq[VariableResultsRow]): Option[String] = {
        rows.find(_.rowMap("objPred") == OntologyConstants.KnoraBase.ValueHasComment).map(_.rowMap("objObj"))
    }

    /**
      * The result of calling the `findResourceWithValue` method.
      *
      * @param resourceIri the IRI of the resource containing the value.
      * @param projectIri  the IRI of the resource's project.
      * @param propertyIri the IRI of the property pointing to the value.
      */
    case class FindResourceWithValueResult(resourceIri: IRI, projectIri: IRI, propertyIri: IRI)

    /**
      * Given a value IRI, finds the value's resource and property.
      *
      * @param valueIri the IRI of the value.
      * @return a [[FindResourceWithValueResult]].
      */
    private def findResourceWithValue(valueIri: IRI): Future[FindResourceWithValueResult] = {
        for {
            findResourceSparqlQuery <- Future(queries.sparql.v1.txt.findResourceWithValue(
                triplestore = settings.triplestoreType,
                searchValueIri = valueIri
            ).toString())
            findResourceResponse <- (storeManager ? SparqlSelectRequest(findResourceSparqlQuery)).mapTo[SparqlSelectResponse]

            _ = if (findResourceResponse.results.bindings.isEmpty) {
                throw NotFoundException(s"No resource found containing value $valueIri")
            }

            resultRowMap = findResourceResponse.getFirstRow.rowMap

            resourceIri = resultRowMap("resource")
            projectIri = resultRowMap("project")
            propertyIri = resultRowMap("property")
        } yield FindResourceWithValueResult(
            resourceIri = resourceIri,
            projectIri = projectIri,
            propertyIri = propertyIri
        )
    }

    /**
      * Creates a new value (either an ordinary value or a link), using an existing transaction, assuming that
      * pre-update checks have already been done.
      *
      * @param projectIri                         the IRI of the project in which to create the value.
      * @param resourceIri                        the IRI of the resource in which to create the value.
      * @param propertyIri                        the IRI of the property that will point from the resource to the value.
      * @param value                              the value to create.
      * @param valueOwner                         the IRI of the new value's owner.
      * @param valueProject                       the IRI of the new value's project.
      * @param valuePermissions                   the literal that should be used as the object of the new value's `knora-base:hasPermissions` predicate.
      * @param updateResourceLastModificationDate if true, update the resource's `knora-base:lastModificationDate`.
      * @param userProfile                        the profile of the user making the request.
      * @return an [[UnverifiedValueV1]].
      */
    private def createValueV1AfterChecks(projectIri: IRI,
                                         resourceIri: IRI,
                                         propertyIri: IRI,
                                         value: UpdateValueV1,
                                         comment: Option[String],
                                         valueOwner: IRI,
                                         valueProject: IRI,
                                         valuePermissions: Option[String],
                                         updateResourceLastModificationDate: Boolean,
                                         userProfile: UserProfileV1): Future[UnverifiedValueV1] = {
        value match {
            case linkUpdateV1: LinkUpdateV1 =>
                createLinkValueV1AfterChecks(
                    resourceIri = resourceIri,
                    propertyIri = propertyIri,
                    linkUpdateV1 = linkUpdateV1,
                    comment = comment,
                    valueOwner = valueOwner,
                    valueProject = valueProject,
                    valuePermissions = valuePermissions,
                    updateResourceLastModificationDate = updateResourceLastModificationDate,
                    userProfile = userProfile
                )

            case ordinaryUpdateValueV1 =>
                createOrdinaryValueV1AfterChecks(
                    resourceIri = resourceIri,
                    propertyIri = propertyIri,
                    value = ordinaryUpdateValueV1,
                    comment = comment,
                    valueOwner = valueOwner,
                    valueProject = valueProject,
                    valuePermissions = valuePermissions,
                    updateResourceLastModificationDate = updateResourceLastModificationDate,
                    userProfile = userProfile
                )
        }
    }

    /**
      * Creates a link, using an existing transaction, assuming that pre-update checks have already been done.
      *
      * @param resourceIri                        the resource in which the link is to be created.
      * @param propertyIri                        the link property.
      * @param linkUpdateV1                       a [[LinkUpdateV1]] specifying the target resource.
      * @param valueOwner                         the IRI of the new link value's owner.
      * @param valueProject                       the IRI of the new link value's project.
      * @param valuePermissions                   the literal that should be used as the object of the new link value's `knora-base:hasPermissions` predicate.
      * @param updateResourceLastModificationDate if true, update the resource's `knora-base:lastModificationDate`.
      * @param userProfile                        the profile of the user making the request.
      * @return an [[UnverifiedValueV1]].
      */
    private def createLinkValueV1AfterChecks(resourceIri: IRI,
                                             propertyIri: IRI,
                                             linkUpdateV1: LinkUpdateV1,
                                             comment: Option[String],
                                             valueOwner: IRI,
                                             valueProject: IRI,
                                             valuePermissions: Option[String],
                                             updateResourceLastModificationDate: Boolean,
                                             userProfile: UserProfileV1): Future[UnverifiedValueV1] = {
        for {
            sparqlTemplateLinkUpdate <- incrementLinkValue(
                sourceResourceIri = resourceIri,
                linkPropertyIri = propertyIri,
                targetResourceIri = linkUpdateV1.targetResourceIri,
                valueOwner = valueOwner,
                valueProject = Some(valueProject),
                valuePermissions = valuePermissions,
                userProfile = userProfile
            )

            // Generate a SPARQL update string.
            sparqlUpdate = queries.sparql.v1.txt.createLink(
                dataNamedGraph = settings.projectNamedGraphs(valueProject).data,
                triplestore = settings.triplestoreType,
                resourceIri = resourceIri,
                linkUpdate = sparqlTemplateLinkUpdate,
                maybeComment = comment
            ).toString()

            /*
            _ = println("================ Create link ===============")
            _ = println(sparqlUpdate)
            _ = println("=============================================")
            */

            // Do the update.
            sparqlUpdateResponse <- (storeManager ? SparqlUpdateRequest(sparqlUpdate)).mapTo[SparqlUpdateResponse]
        } yield UnverifiedValueV1(
            newValueIri = sparqlTemplateLinkUpdate.newLinkValueIri,
            value = linkUpdateV1
        )
    }

    /**
      * Creates an ordinary value (i.e. not a link), using an existing transaction, assuming that pre-update checks have already been done.
      *
      * @param resourceIri                        the resource in which the value is to be created.
      * @param propertyIri                        the property that should point to the value.
      * @param value                              an [[UpdateValueV1]] describing the value.
      * @param valueOwner                         the IRI of the new value's owner.
      * @param valueProject                       the IRI of the new value's project.
      * @param valuePermissions                   the literal that should be used as the object of the new value's `knora-base:hasPermissions` predicate.
      * @param updateResourceLastModificationDate if true, update the resource's `knora-base:lastModificationDate`.
      * @param userProfile                        the profile of the user making the request.
      * @return an [[UnverifiedValueV1]].
      */
    private def createOrdinaryValueV1AfterChecks(resourceIri: IRI,
                                                 propertyIri: IRI,
                                                 value: UpdateValueV1,
                                                 comment: Option[String],
                                                 valueOwner: IRI,
                                                 valueProject: IRI,
                                                 valuePermissions: Option[String],
                                                 updateResourceLastModificationDate: Boolean,
                                                 userProfile: UserProfileV1): Future[UnverifiedValueV1] = {
        // Generate an IRI for the new value.
        val newValueIri = knoraIdUtil.makeRandomValueIri(resourceIri)

        for {
        // If we're creating a text value, update direct links and LinkValues for any resource references in standoff.
            standoffLinkUpdates: Seq[SparqlTemplateLinkUpdate] <- value match {
                case textValueV1: TextValueV1 =>
                    // Make sure the text value's list of resource references is correct.
                    checkTextValueResourceRefs(textValueV1)

                    // Construct a SparqlTemplateLinkUpdate for each reference that was added.
                    val standoffLinkUpdatesForAddedResourceRefs: Seq[Future[SparqlTemplateLinkUpdate]] =
<<<<<<< HEAD
                        textValueV1.resource_reference.map {
                            targetResourceIri => incrementLinkValue(
                                sourceResourceIri = resourceIri,
                                linkPropertyIri = OntologyConstants.KnoraBase.HasStandoffLinkTo,
                                targetResourceIri = targetResourceIri,
                                permissionRelevantAssertions = permissionRelevantAssertions, // TODO: How should we create permissions for a LinkValue for standoff links (issue 88)?
                                userProfile = userProfile
                            )
                        }.toVector
=======
                    textValueV1.resource_reference.map {
                        targetResourceIri => incrementLinkValue(
                            sourceResourceIri = resourceIri,
                            linkPropertyIri = OntologyConstants.KnoraBase.HasStandoffLinkTo,
                            targetResourceIri = targetResourceIri,
                            valueOwner = OntologyConstants.KnoraBase.SystemUser,
                            valueProject = None,
                            valuePermissions = None,
                            userProfile = userProfile
                        )
                    }
>>>>>>> 7153fbaa

                    Future.sequence(standoffLinkUpdatesForAddedResourceRefs)

                case _ => Future(Vector.empty[SparqlTemplateLinkUpdate])
            }

            // Generate a SPARQL update string.
            sparqlUpdate = queries.sparql.v1.txt.createValue(
                dataNamedGraph = settings.projectNamedGraphs(valueProject).data,
                triplestore = settings.triplestoreType,
                resourceIri = resourceIri,
                propertyIri = propertyIri,
                newValueIri = newValueIri,
                valueTypeIri = value.valueTypeIri,
                value = value,
                linkUpdates = standoffLinkUpdates,
                maybeComment = comment,
                valueOwner = valueOwner,
                valueProject = valueProject,
                maybeValuePermissions = valuePermissions
            ).toString()

            /*
            _ = println("================ Create value ================")
            _ = println(sparqlUpdate)
            _ = println("==============================================")
            */

            // Do the update.
            sparqlUpdateResponse <- (storeManager ? SparqlUpdateRequest(sparqlUpdate)).mapTo[SparqlUpdateResponse]
        } yield UnverifiedValueV1(
            newValueIri = newValueIri,
            value = value
        )
    }

    /**
      * Changes a link, assuming that pre-update checks have already been done.
      *
      * @param projectIri         the IRI of the project containing the link.
      * @param resourceIri        the IRI of the resource containing the link.
      * @param propertyIri        the IRI of the link property.
      * @param currentLinkValueV1 a [[LinkValueV1]] representing the `knora-base:LinkValue` for the existing link.
      * @param linkUpdateV1       a [[LinkUpdateV1]] indicating the new target resource.
      * @param comment            an optional comment on the new link value.
      * @param valueOwner         the IRI of the new link value's owner.
      * @param valueProject       the IRI of the new link value's project.
      * @param valuePermissions   the literal that should be used as the object of the new link value's `knora-base:hasPermissions` predicate.
      * @param userProfile        the profile of the user making the request.
      * @return a [[ChangeValueResponseV1]].
      */
    private def changeLinkValueV1AfterChecks(projectIri: IRI,
                                             resourceIri: IRI,
                                             propertyIri: IRI,
                                             currentLinkValueV1: LinkValueV1,
                                             linkUpdateV1: LinkUpdateV1,
                                             comment: Option[String],
                                             valueOwner: IRI,
                                             valueProject: IRI,
                                             valuePermissions: Option[String],
                                             userProfile: UserProfileV1): Future[ChangeValueResponseV1] = {
        for {
        // Delete the existing link and decrement its LinkValue's reference count.
            sparqlTemplateLinkUpdateForCurrentLink <- decrementLinkValue(
                sourceResourceIri = resourceIri,
                linkPropertyIri = propertyIri,
                targetResourceIri = currentLinkValueV1.objectIri,
                valueOwner = valueOwner,
                valueProject = Some(valueProject),
                valuePermissions = valuePermissions,
                userProfile = userProfile
            )

            // Create a new link, and create a new LinkValue for it.
            sparqlTemplateLinkUpdateForNewLink <- incrementLinkValue(
                sourceResourceIri = resourceIri,
                linkPropertyIri = propertyIri,
                targetResourceIri = linkUpdateV1.targetResourceIri,
                valueOwner = valueOwner,
                valueProject = Some(valueProject),
                valuePermissions = valuePermissions,
                userProfile = userProfile
            )

            // Generate a SPARQL update string.
            sparqlUpdate = queries.sparql.v1.txt.changeLink(
                dataNamedGraph = settings.projectNamedGraphs(projectIri).data,
                triplestore = settings.triplestoreType,
                linkSourceIri = resourceIri,
                linkUpdateForCurrentLink = sparqlTemplateLinkUpdateForCurrentLink,
                linkUpdateForNewLink = sparqlTemplateLinkUpdateForNewLink,
                maybeComment = comment
            ).toString()

            /*
            _ = println("================ Update link ================")
            _ = println(sparqlUpdate)
            _ = println("=============================================")
            */

            // Do the update.
            sparqlUpdateResponse <- (storeManager ? SparqlUpdateRequest(sparqlUpdate)).mapTo[SparqlUpdateResponse]

            // To find out whether the update succeeded, check that the new link is in the triplestore.
            linkValueQueryResult <- verifyLinkUpdate(
                linkSourceIri = resourceIri,
                linkPropertyIri = propertyIri,
                linkTargetIri = linkUpdateV1.targetResourceIri,
                linkValueIri = sparqlTemplateLinkUpdateForNewLink.newLinkValueIri,
                userProfile = userProfile
            )

            apiResponseValue = LinkV1(
                targetResourceIri = linkUpdateV1.targetResourceIri,
                valueResourceClass = linkValueQueryResult.targetResourceClass
            )

        } yield ChangeValueResponseV1(
            value = apiResponseValue,
            comment = linkValueQueryResult.comment,
            id = sparqlTemplateLinkUpdateForNewLink.newLinkValueIri,
            rights = linkValueQueryResult.permissionCode,
            userdata = userProfile.userData
        )
    }

    /**
      * Changes an ordinary value (i.e. not a link), assuming that pre-update checks have already been done.
      *
      * @param projectIri       the IRI of the project containing the value.
      * @param resourceIri      the IRI of the resource containing the value.
      * @param propertyIri      the IRI of the property that points to the value.
      * @param currentValueIri  the IRI of the existing value.
      * @param currentValueV1   an [[ApiValueV1]] representing the existing value.
      * @param newValueIri      the IRI of the new value.
      * @param updateValueV1    an [[UpdateValueV1]] representing the new value.
      * @param comment          an optional comment on the new value.
      * @param valueOwner       the IRI of the new value's owner.
      * @param valueProject     the IRI of the new value's project.
      * @param valuePermissions the literal that should be used as the object of the new value's `knora-base:hasPermissions` predicate.
      * @param userProfile      the profile of the user making the request.
      * @return a [[ChangeValueResponseV1]].
      */
    private def changeOrdinaryValueV1AfterChecks(projectIri: IRI,
                                                 resourceIri: IRI,
                                                 propertyIri: IRI,
                                                 currentValueIri: IRI,
                                                 currentValueV1: ApiValueV1,
                                                 newValueIri: IRI,
                                                 updateValueV1: UpdateValueV1,
                                                 comment: Option[String],
                                                 valueOwner: IRI,
                                                 valueProject: IRI,
                                                 valuePermissions: Option[String],
                                                 userProfile: UserProfileV1): Future[ChangeValueResponseV1] = {
        for {
        // If we're adding a text value, update direct links and LinkValues for any resource references in Standoff.
            standoffLinkUpdates: Seq[SparqlTemplateLinkUpdate] <- (currentValueV1, updateValueV1) match {
                case (currentTextValue: TextValueV1, newTextValue: TextValueV1) =>
                    // Make sure the new text value's list of resource references is correct.
                    checkTextValueResourceRefs(newTextValue)

                    // Identify the resource references that have been added or removed in the new version of
                    // the value.
                    val currentResourceRefs = currentTextValue.resource_reference
                    val newResourceRefs = newTextValue.resource_reference
                    val addedResourceRefs = newResourceRefs -- currentResourceRefs
                    val removedResourceRefs = currentResourceRefs -- newResourceRefs

                    // Construct a SparqlTemplateLinkUpdate for each reference that was added.
                    val standoffLinkUpdatesForAddedResourceRefs: Seq[Future[SparqlTemplateLinkUpdate]] =
                    addedResourceRefs.toVector.map {
                        targetResourceIri =>
                            incrementLinkValue(
                                sourceResourceIri = resourceIri,
                                linkPropertyIri = OntologyConstants.KnoraBase.HasStandoffLinkTo,
                                targetResourceIri = targetResourceIri,
                                valueOwner = OntologyConstants.KnoraBase.SystemUser,
                                valueProject = None,
                                valuePermissions = None,
                                userProfile = userProfile
                            )
                    }

                    // Construct a SparqlTemplateLinkUpdate for each reference that was removed.
                    val standoffLinkUpdatesForRemovedResourceRefs: Seq[Future[SparqlTemplateLinkUpdate]] =
                    removedResourceRefs.toVector.map {
                        removedTargetResource =>
                            decrementLinkValue(
                                sourceResourceIri = resourceIri,
                                linkPropertyIri = OntologyConstants.KnoraBase.HasStandoffLinkTo,
                                targetResourceIri = removedTargetResource,
                                valueOwner = OntologyConstants.KnoraBase.SystemUser,
                                valueProject = None,
                                valuePermissions = None,
                                userProfile = userProfile
                            )
                    }

                    Future.sequence(standoffLinkUpdatesForAddedResourceRefs ++ standoffLinkUpdatesForRemovedResourceRefs)

                case _ => Future(Vector.empty[SparqlTemplateLinkUpdate])
            }

            // Generate a SPARQL update.
            sparqlUpdate = queries.sparql.v1.txt.addValueVersion(
                dataNamedGraph = settings.projectNamedGraphs(projectIri).data,
                triplestore = settings.triplestoreType,
                resourceIri = resourceIri,
                propertyIri = propertyIri,
                currentValueIri = currentValueIri,
                newValueIri = newValueIri,
                valueTypeIri = updateValueV1.valueTypeIri,
                value = updateValueV1,
                valueOwner = valueOwner,
                valueProject = valueProject,
                maybeValuePermissions = valuePermissions,
                maybeComment = comment,
                linkUpdates = standoffLinkUpdates
            ).toString()

            /*
            _ = println("================ Update value ================")
            _ = println(sparqlUpdate)
            _ = println("==============================================")
            */

            // Do the update.
            sparqlUpdateResponse <- (storeManager ? SparqlUpdateRequest(sparqlUpdate)).mapTo[SparqlUpdateResponse]

            // To find out whether the update succeeded, look for the new value in the triplestore.
            verifyUpdateResult <- verifyOrdinaryValueUpdate(
                resourceIri = resourceIri,
                propertyIri = propertyIri,
                searchValueIri = newValueIri,
                userProfile = userProfile
            )
        } yield ChangeValueResponseV1(
            value = verifyUpdateResult.value,
            comment = verifyUpdateResult.comment,
            id = newValueIri,
            rights = verifyUpdateResult.permissionCode,
            userdata = userProfile.userData
        )
    }

    /**
      * Generates a [[SparqlTemplateLinkUpdate]] to tell a SPARQL update template how to create a `LinkValue` or to
      * increment the reference count of an existing `LinkValue`. This happens in two cases:
      *
      *  - When the user creates a link. In this case, neither the link nor the `LinkValue` exist yet. The
      * [[SparqlTemplateLinkUpdate]] will specify that the link should be created, and that the `LinkValue` should be
      * created with a reference count of 1.
      *  - When a text value is updated so that its standoff markup refers to a resource that it did not previously
      * refer to. Here there are two possibilities:
      *    - If there is currently a `knora-base:hasStandoffLinkTo` link between the source and target resources, with a
      * corresponding `LinkValue`, a new version of the `LinkValue` will be made, with an incremented reference count.
      *    - If there that link and `LinkValue` don't yet exist, they will be created, and the `LinkValue` will be given
      * a reference count of 1.
      *
      * @param sourceResourceIri the IRI of the source resource.
      * @param linkPropertyIri   the IRI of the property that links the source resource to the target resource.
      * @param targetResourceIri the IRI of the target resource.
      * @param valueOwner        the IRI of the new link value's owner.
      * @param valueProject      the IRI of the new link value's project.
      * @param valuePermissions  the literal that should be used as the object of the new link value's `knora-base:hasPermissions` predicate.
      * @param userProfile       the profile of the user making the request.
      * @return a [[SparqlTemplateLinkUpdate]] that can be passed to a SPARQL update template.
      */
    private def incrementLinkValue(sourceResourceIri: IRI,
                                   linkPropertyIri: IRI,
                                   targetResourceIri: IRI,
                                   valueOwner: IRI,
                                   valueProject: Option[IRI],
                                   valuePermissions: Option[String],
                                   userProfile: UserProfileV1): Future[SparqlTemplateLinkUpdate] = {
        for {
        // Check whether a LinkValue already exists for this link.
            maybeLinkValueQueryResult <- findLinkValueByObject(
                subjectIri = sourceResourceIri,
                predicateIri = linkPropertyIri,
                objectIri = targetResourceIri,
                userProfile = userProfile
            )

            // Generate an IRI for the new LinkValue.
            newLinkValueIri = knoraIdUtil.makeRandomValueIri(sourceResourceIri)

            linkUpdate = maybeLinkValueQueryResult match {
                case Some(linkValueQueryResult) =>
                    // There's already a LinkValue for links between these two resources. Increment
                    // its reference count.
                    val currentReferenceCount = linkValueQueryResult.value.referenceCount
                    val newReferenceCount = currentReferenceCount + 1
                    val insertDirectLink = !linkValueQueryResult.directLinkExists

                    SparqlTemplateLinkUpdate(
                        linkPropertyIri = linkPropertyIri,
                        directLinkExists = linkValueQueryResult.directLinkExists,
                        insertDirectLink = insertDirectLink,
                        deleteDirectLink = false,
                        linkValueExists = true,
                        newLinkValueIri = newLinkValueIri,
                        linkTargetIri = targetResourceIri,
                        currentReferenceCount = currentReferenceCount,
                        newReferenceCount = newReferenceCount,
                        newLinkValueOwner = valueOwner,
                        newLinkValueProject = valueProject,
                        newLinkValuePermissions = valuePermissions
                    )

                case None =>
                    // There's no LinkValue for links between these two resources, so create one, and give it
                    // a reference count of 1.
                    SparqlTemplateLinkUpdate(
                        linkPropertyIri = linkPropertyIri,
                        directLinkExists = false,
                        insertDirectLink = true,
                        deleteDirectLink = false,
                        linkValueExists = false,
                        newLinkValueIri = newLinkValueIri,
                        linkTargetIri = targetResourceIri,
                        currentReferenceCount = 0,
                        newReferenceCount = 1,
                        newLinkValueOwner = valueOwner,
                        newLinkValueProject = valueProject,
                        newLinkValuePermissions = valuePermissions
                    )
            }
        } yield linkUpdate
    }

    /**
      * Generates a [[SparqlTemplateLinkUpdate]] to tell a SPARQL update template how to decrement the reference count
      * of a `LinkValue`. This happens in two cases:
      *
      *  - When the user deletes (or changes) a user-created link. In this case, the current reference count will be 1.
      * The existing link will be removed. A new version of the `LinkValue` be made with a reference count of 0, and
      * will be marked as deleted.
      *  - When a resource reference is removed from standoff markup on a text value, so that the text value no longer
      * contains any references to that target resource. In this case, a new version of the `LinkValue` will be
      * made, with a decremented reference count. If the new reference count is 0, the link will be removed and the
      * `LinkValue` will be marked as deleted.
      *
      * @param sourceResourceIri the IRI of the source resource.
      * @param linkPropertyIri   the IRI of the property that links the source resource to the target resource.
      * @param targetResourceIri the IRI of the target resource.
      * @param valueOwner        the IRI of the new link value's owner.
      * @param valueProject      the IRI of the new link value's project.
      * @param valuePermissions  the literal that should be used as the object of the new link value's `knora-base:hasPermissions` predicate.
      * @param userProfile       the profile of the user making the request.
      * @return a [[SparqlTemplateLinkUpdate]] that can be passed to a SPARQL update template.
      */
    private def decrementLinkValue(sourceResourceIri: IRI,
                                   linkPropertyIri: IRI,
                                   targetResourceIri: IRI,
                                   valueOwner: IRI,
                                   valueProject: Option[IRI],
                                   valuePermissions: Option[String],
                                   userProfile: UserProfileV1): Future[SparqlTemplateLinkUpdate] = {
        for {
        // Query the LinkValue to ensure that it exists and to get its contents.
            maybeLinkValueQueryResult <- findLinkValueByObject(
                subjectIri = sourceResourceIri,
                predicateIri = linkPropertyIri,
                objectIri = targetResourceIri,
                userProfile = userProfile
            )

            // Did we find it?
            linkUpdate = maybeLinkValueQueryResult match {
                case Some(linkValueQueryResult) =>
                    // Yes. Make a SparqlTemplateLinkUpdate.

                    // Decrement the LinkValue's reference count.
                    val currentReferenceCount = linkValueQueryResult.value.referenceCount
                    val newReferenceCount = currentReferenceCount - 1

                    // If the new reference count is 0, specify that the direct link between the source and target
                    // resources should be removed.
                    val deleteDirectLink = linkValueQueryResult.directLinkExists && newReferenceCount == 0

<<<<<<< HEAD
                    // Generate an IRI for the new LinkValue.
                    val newLinkValueIri = knoraIdUtil.makeRandomValueIri(sourceResourceIri)
=======
                    // Generate an IRI for the new version of the LinkValue.
                    val newLinkValueIri = knoraIriUtil.makeRandomValueIri(sourceResourceIri)
>>>>>>> 7153fbaa

                    SparqlTemplateLinkUpdate(
                        linkPropertyIri = linkPropertyIri,
                        directLinkExists = linkValueQueryResult.directLinkExists,
                        insertDirectLink = false,
                        deleteDirectLink = deleteDirectLink,
                        linkValueExists = true,
                        newLinkValueIri = newLinkValueIri,
                        linkTargetIri = targetResourceIri,
                        currentReferenceCount = currentReferenceCount,
                        newReferenceCount = newReferenceCount,
                        newLinkValueOwner = valueOwner,
                        newLinkValueProject = valueProject,
                        newLinkValuePermissions = valuePermissions
                    )

                case None =>
                    // We didn't find the LinkValue. This shouldn't happen.
                    throw InconsistentTriplestoreDataException(s"There should be a knora-base:LinkValue describing a direct link from resource $sourceResourceIri to resource $targetResourceIri using property $linkPropertyIri, but it seems to be missing")
            }
        } yield linkUpdate
    }

    /**
      * Checks a [[TextValueV1]] to make sure that the resource references in its [[StandoffPositionV1]] objects match
      * the list of resource IRIs in its `resource_reference` member variable.
      *
      * @param textValue the [[TextValueV1]] to be checked.
      */
    @throws(classOf[BadRequestException])
    private def checkTextValueResourceRefs(textValue: TextValueV1): Unit = {
        val resourceRefsInStandoff: Set[IRI] = textValue.textattr.get(StandoffTagV1.link) match {
            case Some(positions) => positions.flatMap(_.resid).toSet
            case None => Set.empty[IRI]
        }

        if (resourceRefsInStandoff != textValue.resource_reference) {
            throw BadRequestException(s"The list of resource references in this text value does not match the resource references in its Standoff markup: $textValue")
        }
    }

    /**
      * Implements a pre-update check to ensure that an [[UpdateValueV1]] has the correct type for the `knora-base:objectClassConstraint` of
      * the property that is supposed to point to it.
      *
      * @param propertyIri                   the IRI of the property.
      * @param propertyObjectClassConstraint the IRI of the `knora-base:objectClassConstraint` of the property.
      * @param updateValueV1                 the value to be updated.
      * @param userProfile                   the profile of the user making the request.
      * @return an empty [[Future]] on success, or a failed [[Future]] if the value has the wrong type.
      */
    private def checkPropertyObjectClassConstraintForValue(propertyIri: IRI, propertyObjectClassConstraint: IRI, updateValueV1: UpdateValueV1, userProfile: UserProfileV1): Future[Unit] = {
        for {
            result <- updateValueV1 match {
                case linkUpdate: LinkUpdateV1 =>
                    // We're creating a link. Ask the resources responder to check the OWL class of the target resource.
                    for {
                        checkTargetClassResponse <- (responderManager ? ResourceCheckClassRequestV1(
                            resourceIri = linkUpdate.targetResourceIri,
                            owlClass = propertyObjectClassConstraint,
                            userProfile = userProfile
                        )).mapTo[ResourceCheckClassResponseV1]

                        _ = if (!checkTargetClassResponse.isInClass) {
                            throw OntologyConstraintException(s"Resource ${linkUpdate.targetResourceIri} cannot be the target of property $propertyIri, because it is not a member of OWL class $propertyObjectClassConstraint")
                        }
                    } yield ()

                case otherValue =>
                    // We're creating an ordinary value. Check that its type is valid for the property's knora-base:objectClassConstraint.
                    valueUtilV1.checkValueTypeForPropertyObjectClassConstraint(
                        propertyIri = propertyIri,
                        propertyObjectClassConstraint = propertyObjectClassConstraint,
                        valueType = otherValue.valueTypeIri,
                        responderManager = responderManager)
            }
        } yield result
    }
}<|MERGE_RESOLUTION|>--- conflicted
+++ resolved
@@ -270,16 +270,6 @@
                     userProfile = createMultipleValuesRequest.userProfile
                 )).mapTo[EntityInfoGetResponseV1]
 
-<<<<<<< HEAD
-                // We could be creating several text values with standoff links to the same target resource. Count
-                // the number of standoff links to each target resource.
-                targetIris: Seq[(IRI, Int)] = createMultipleValuesRequest.values.values.flatten.collect {
-                    case CreateValueV1WithComment(textValueV1: TextValueV1, _) =>
-                        // check that resource references are consistent in `resource_reference` and linking standoff tags
-                        checkTextValueResourceRefs(textValueV1)
-                        textValueV1.resource_reference
-                }.flatten.groupBy(identity).mapValues(_.size).toSeq // http://stackoverflow.com/a/10934489
-=======
                 ////////////////////////////////////////////////////////////////////////////////////////////////////////////
                 // Generate SPARQL to create links and LinkValues for standoff resource references in text values
 
@@ -295,8 +285,12 @@
                 // Then, get the standoff resource references from all the text values to be created.
                 // The 'collect' method builds a new list by applying a partial function to all elements of the list
                 // on which the function is defined.
-                resourceReferencesForAllTextValues: Iterable[Seq[IRI]] = allValuesToCreate.collect {
-                    case CreateValueV1WithComment(textValueV1: TextValueV1, _) => textValueV1.resource_reference
+                resourceReferencesForAllTextValues: Iterable[Set[IRI]] = allValuesToCreate.collect {
+                    case CreateValueV1WithComment(textValueV1: TextValueV1, _) =>
+                        // check that resource references are consistent in `resource_reference` and linking standoff tags
+                        checkTextValueResourceRefs(textValueV1)
+
+                        textValueV1.resource_reference
                 }
 
                 // Combine those resource references into a single list, so if there are n text values with a reference to
@@ -309,7 +303,6 @@
                 // function just returns its argument. So groupBy(identity) makes a Map[IRI, Iterable[IRI]] in which each
                 // IRI points to a sequence of the same IRI repeated as many times as it occurred in allResourceReferences.
                 allResourceReferencesGrouped: Map[IRI, Iterable[IRI]] = allResourceReferences.groupBy(identity)
->>>>>>> 7153fbaa
 
                 // Finally, replace each Iterable[IRI] with its size. That's the number of text values containing
                 // standoff references to that IRI.
@@ -1030,25 +1023,6 @@
                             linkUpdate = sparqlTemplateLinkUpdate,
                             maybeComment = deleteValueRequest.deleteComment
                         ).toString()
-<<<<<<< HEAD
-                    } yield (sparqlTemplateLinkUpdate.newLinkValueIri, sparqlUpdate)
-
-                case _ =>
-                    // Generate an IRI for the new value.
-                    val newValueIri = knoraIdUtil.makeRandomValueIri(findResourceWithValueResult.resourceIri)
-                    val sparqlUpdate = queries.sparql.v1.txt.deleteValue(
-                        dataNamedGraph = settings.projectNamedGraphs(findResourceWithValueResult.projectIri).data,
-                        triplestore = settings.triplestoreType,
-                        resourceIri = findResourceWithValueResult.resourceIri,
-                        propertyIri = findResourceWithValueResult.propertyIri,
-                        currentValueIri = deleteValueRequest.valueIri,
-                        newValueIri = newValueIri,
-                        maybeComment = deleteValueRequest.comment
-                    ).toString()
-
-                    Future(newValueIri, sparqlUpdate)
-=======
-
                     } yield (sparqlUpdate, sparqlTemplateLinkUpdate.newLinkValueIri)
 
                 case other =>
@@ -1068,7 +1042,7 @@
                                     valuePermissions = None,
                                     userProfile = deleteValueRequest.userProfile
                                 )
-                            }
+                            }.toVector
 
                             Future.sequence(linkUpdateFutures)
 
@@ -1088,7 +1062,6 @@
                             linkUpdates = linkUpdates
                         ).toString()
                     } yield (sparqlUpdate, deleteValueRequest.valueIri)
->>>>>>> 7153fbaa
             }
 
             // Do the update.
@@ -1831,17 +1804,6 @@
 
                     // Construct a SparqlTemplateLinkUpdate for each reference that was added.
                     val standoffLinkUpdatesForAddedResourceRefs: Seq[Future[SparqlTemplateLinkUpdate]] =
-<<<<<<< HEAD
-                        textValueV1.resource_reference.map {
-                            targetResourceIri => incrementLinkValue(
-                                sourceResourceIri = resourceIri,
-                                linkPropertyIri = OntologyConstants.KnoraBase.HasStandoffLinkTo,
-                                targetResourceIri = targetResourceIri,
-                                permissionRelevantAssertions = permissionRelevantAssertions, // TODO: How should we create permissions for a LinkValue for standoff links (issue 88)?
-                                userProfile = userProfile
-                            )
-                        }.toVector
-=======
                     textValueV1.resource_reference.map {
                         targetResourceIri => incrementLinkValue(
                             sourceResourceIri = resourceIri,
@@ -1852,8 +1814,7 @@
                             valuePermissions = None,
                             userProfile = userProfile
                         )
-                    }
->>>>>>> 7153fbaa
+                    }.toVector
 
                     Future.sequence(standoffLinkUpdatesForAddedResourceRefs)
 
@@ -2024,8 +1985,7 @@
                     val removedResourceRefs = currentResourceRefs -- newResourceRefs
 
                     // Construct a SparqlTemplateLinkUpdate for each reference that was added.
-                    val standoffLinkUpdatesForAddedResourceRefs: Seq[Future[SparqlTemplateLinkUpdate]] =
-                    addedResourceRefs.toVector.map {
+                    val standoffLinkUpdatesForAddedResourceRefs: Seq[Future[SparqlTemplateLinkUpdate]] = addedResourceRefs.toVector.map {
                         targetResourceIri =>
                             incrementLinkValue(
                                 sourceResourceIri = resourceIri,
@@ -2039,8 +1999,7 @@
                     }
 
                     // Construct a SparqlTemplateLinkUpdate for each reference that was removed.
-                    val standoffLinkUpdatesForRemovedResourceRefs: Seq[Future[SparqlTemplateLinkUpdate]] =
-                    removedResourceRefs.toVector.map {
+                    val standoffLinkUpdatesForRemovedResourceRefs: Seq[Future[SparqlTemplateLinkUpdate]] = removedResourceRefs.toVector.map {
                         removedTargetResource =>
                             decrementLinkValue(
                                 sourceResourceIri = resourceIri,
@@ -2236,13 +2195,8 @@
                     // resources should be removed.
                     val deleteDirectLink = linkValueQueryResult.directLinkExists && newReferenceCount == 0
 
-<<<<<<< HEAD
                     // Generate an IRI for the new LinkValue.
                     val newLinkValueIri = knoraIdUtil.makeRandomValueIri(sourceResourceIri)
-=======
-                    // Generate an IRI for the new version of the LinkValue.
-                    val newLinkValueIri = knoraIriUtil.makeRandomValueIri(sourceResourceIri)
->>>>>>> 7153fbaa
 
                     SparqlTemplateLinkUpdate(
                         linkPropertyIri = linkPropertyIri,
