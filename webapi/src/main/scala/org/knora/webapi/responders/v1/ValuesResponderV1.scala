--- conflicted
+++ resolved
@@ -285,23 +285,17 @@
                 // Then, get the standoff resource references from all the text values to be created.
                 // The 'collect' method builds a new list by applying a partial function to all elements of the list
                 // on which the function is defined.
-<<<<<<< HEAD
-                resourceReferencesForAllTextValues: Iterable[Seq[IRI]] = allValuesToCreate.collect {
-                    case CreateValueV1WithComment(textValueV1: TextValueV1, _) => textValueV1.resource_reference
-=======
                 resourceReferencesForAllTextValues: Iterable[Set[IRI]] = allValuesToCreate.collect {
                     case CreateValueV1WithComment(textValueV1: TextValueV1, _) =>
                         // check that resource references are consistent in `resource_reference` and linking standoff tags
                         checkTextValueResourceRefs(textValueV1)
 
                         textValueV1.resource_reference
->>>>>>> b7368aec
                 }
 
                 // Combine those resource references into a single list, so if there are n text values with a reference to
                 // some IRI, the list will contain that IRI n times.
                 allResourceReferences: Iterable[IRI] = resourceReferencesForAllTextValues.flatten
-<<<<<<< HEAD
 
                 // Now we need to count the number of times each IRI occurs in allResourceReferences. To do this, first
                 // use groupBy(identity). The groupBy method takes a function that returns a key for each item in the
@@ -310,16 +304,6 @@
                 // IRI points to a sequence of the same IRI repeated as many times as it occurred in allResourceReferences.
                 allResourceReferencesGrouped: Map[IRI, Iterable[IRI]] = allResourceReferences.groupBy(identity)
 
-=======
-
-                // Now we need to count the number of times each IRI occurs in allResourceReferences. To do this, first
-                // use groupBy(identity). The groupBy method takes a function that returns a key for each item in the
-                // collection, and makes a Map in which items with the same key are grouped together. The identity
-                // function just returns its argument. So groupBy(identity) makes a Map[IRI, Iterable[IRI]] in which each
-                // IRI points to a sequence of the same IRI repeated as many times as it occurred in allResourceReferences.
-                allResourceReferencesGrouped: Map[IRI, Iterable[IRI]] = allResourceReferences.groupBy(identity)
-
->>>>>>> b7368aec
                 // Finally, replace each Iterable[IRI] with its size. That's the number of text values containing
                 // standoff references to that IRI.
                 targetIris: Map[IRI, Int] = allResourceReferencesGrouped.mapValues(_.size)
@@ -451,10 +435,7 @@
                                             valueIndex = valueToCreate.valueIndex,
                                             propertyIri = propertyIri,
                                             value = updateValueV1,
-<<<<<<< HEAD
-=======
                                             newValueIri = newValueIri,
->>>>>>> b7368aec
                                             linkUpdates = Seq.empty[SparqlTemplateLinkUpdate], // This is empty because we have to generate SPARQL for standoff links separately.
                                             maybeComment = valueToCreate.createValueV1WithComment.comment,
                                             valueOwner = userIri,
@@ -482,16 +463,11 @@
 
                 // Concatenate all the generated SPARQL into one string for the WHERE clause and one string for the INSERT clause, sorting
                 // the values by their indexes.
-<<<<<<< HEAD
+
                 resultsForAllProperties: Iterable[SparqlGenerationResultForProperty] = sparqlGenerationResults.values
                 allWhereSparql: String = resultsForAllProperties.flatMap(result => result.whereSparql.zip(result.valueIndexes)).toSeq.sortBy(_._2).map(_._1).mkString("\n\n")
-=======
-
-                resultsForAllProperties: Iterable[SparqlGenerationResultForProperty] = sparqlGenerationResults.values
-                allWhereSparql: String = resultsForAllProperties.flatMap(result => result.whereSparql.zip(result.valueIndexes)).toSeq.sortBy(_._2).map(_._1).mkString("\n\n")
 
                 // The SPARQL for the INSERT clause also contains the SPARQL that was generated to insert standoff links.
->>>>>>> b7368aec
                 allInsertSparql: String = resultsForAllProperties.flatMap(result => result.insertSparql.zip(result.valueIndexes)).toSeq.sortBy(_._2).map(_._1).mkString("\n\n") + standoffLinkInsertSparql
 
                 // Collect all the UnverifiedValueV1s for each property.
@@ -862,11 +838,7 @@
 
                     case _ =>
                         // We're updating an ordinary value. Generate an IRI for the new version of the value.
-<<<<<<< HEAD
-                        val newValueIri = knoraIriUtil.makeRandomValueIri(findResourceWithValueResult.resourceIri)
-=======
                         val newValueIri = knoraIdUtil.makeRandomValueIri(findResourceWithValueResult.resourceIri)
->>>>>>> b7368aec
 
                         // Give the new version the same project and permissions as the previous version.
 
@@ -1027,17 +999,6 @@
                     // version as deleted.
 
                     // Give the new version the same project and permissions as the previous version.
-<<<<<<< HEAD
-
-                    val valueProject: IRI = currentValueQueryResult.permissionRelevantAssertions.find {
-                        case (p, o) => p == OntologyConstants.KnoraBase.AttachedToProject
-                    }.map(_._2).getOrElse(findResourceWithValueResult.projectIri)
-
-                    val valuePermissions: Option[String] = currentValueQueryResult.permissionRelevantAssertions.find {
-                        case (p, o) => p == OntologyConstants.KnoraBase.HasPermissions
-                    }.map(_._2)
-=======
->>>>>>> b7368aec
 
                     val valueProject: IRI = currentValueQueryResult.permissionRelevantAssertions.find {
                         case (p, o) => p == OntologyConstants.KnoraBase.AttachedToProject
@@ -1066,48 +1027,6 @@
                             linkSourceIri = findResourceWithValueResult.resourceIri,
                             linkUpdate = sparqlTemplateLinkUpdate,
                             maybeComment = deleteValueRequest.deleteComment
-<<<<<<< HEAD
-                        ).toString()
-
-                    } yield (sparqlUpdate, sparqlTemplateLinkUpdate.newLinkValueIri)
-
-                case other =>
-                    // It's not a LinkValue. Mark the existing version as deleted.
-
-                    // If it's a TextValue, make SparqlTemplateLinkUpdates for updating LinkValues representing
-                    // links in standoff markup.
-                    val linkUpdatesFuture: Future[Seq[SparqlTemplateLinkUpdate]] = other match {
-                        case textValue: TextValueV1 =>
-                            val linkUpdateFutures = textValue.resource_reference.map {
-                                targetResourceIri => decrementLinkValue(
-                                    sourceResourceIri = findResourceWithValueResult.resourceIri,
-                                    linkPropertyIri = OntologyConstants.KnoraBase.HasStandoffLinkTo,
-                                    targetResourceIri = targetResourceIri,
-                                    valueOwner = OntologyConstants.KnoraBase.SystemUser,
-                                    valueProject = None,
-                                    valuePermissions = None,
-                                    userProfile = deleteValueRequest.userProfile
-                                )
-                            }
-
-                            Future.sequence(linkUpdateFutures)
-
-                        case _ => Future(Seq.empty[SparqlTemplateLinkUpdate])
-                    }
-
-                    for {
-                        linkUpdates <- linkUpdatesFuture
-
-                        sparqlUpdate = queries.sparql.v1.txt.deleteValue(
-                            dataNamedGraph = settings.projectNamedGraphs(findResourceWithValueResult.projectIri).data,
-                            triplestore = settings.triplestoreType,
-                            resourceIri = findResourceWithValueResult.resourceIri,
-                            propertyIri = findResourceWithValueResult.propertyIri,
-                            valueIri = deleteValueRequest.valueIri,
-                            maybeDeleteComment = deleteValueRequest.deleteComment,
-                            linkUpdates = linkUpdates
-                        ).toString()
-=======
                         ).toString()
                     } yield (sparqlUpdate, sparqlTemplateLinkUpdate.newLinkValueIri)
 
@@ -1147,7 +1066,6 @@
                             maybeDeleteComment = deleteValueRequest.deleteComment,
                             linkUpdates = linkUpdates
                         ).toString()
->>>>>>> b7368aec
                     } yield (sparqlUpdate, deleteValueRequest.valueIri)
             }
 
@@ -1901,11 +1819,7 @@
                             valuePermissions = None,
                             userProfile = userProfile
                         )
-<<<<<<< HEAD
-                    }
-=======
                     }.toVector
->>>>>>> b7368aec
 
                     Future.sequence(standoffLinkUpdatesForAddedResourceRefs)
 
@@ -2076,12 +1990,7 @@
                     val removedResourceRefs = currentResourceRefs -- newResourceRefs
 
                     // Construct a SparqlTemplateLinkUpdate for each reference that was added.
-<<<<<<< HEAD
-                    val standoffLinkUpdatesForAddedResourceRefs: Seq[Future[SparqlTemplateLinkUpdate]] =
-                    addedResourceRefs.toVector.map {
-=======
                     val standoffLinkUpdatesForAddedResourceRefs: Seq[Future[SparqlTemplateLinkUpdate]] = addedResourceRefs.toVector.map {
->>>>>>> b7368aec
                         targetResourceIri =>
                             incrementLinkValue(
                                 sourceResourceIri = resourceIri,
@@ -2095,12 +2004,7 @@
                     }
 
                     // Construct a SparqlTemplateLinkUpdate for each reference that was removed.
-<<<<<<< HEAD
-                    val standoffLinkUpdatesForRemovedResourceRefs: Seq[Future[SparqlTemplateLinkUpdate]] =
-                    removedResourceRefs.toVector.map {
-=======
                     val standoffLinkUpdatesForRemovedResourceRefs: Seq[Future[SparqlTemplateLinkUpdate]] = removedResourceRefs.toVector.map {
->>>>>>> b7368aec
                         removedTargetResource =>
                             decrementLinkValue(
                                 sourceResourceIri = resourceIri,
@@ -2296,13 +2200,8 @@
                     // resources should be removed.
                     val deleteDirectLink = linkValueQueryResult.directLinkExists && newReferenceCount == 0
 
-<<<<<<< HEAD
-                    // Generate an IRI for the new version of the LinkValue.
-                    val newLinkValueIri = knoraIriUtil.makeRandomValueIri(sourceResourceIri)
-=======
                     // Generate an IRI for the new LinkValue.
                     val newLinkValueIri = knoraIdUtil.makeRandomValueIri(sourceResourceIri)
->>>>>>> b7368aec
 
                     SparqlTemplateLinkUpdate(
                         linkPropertyIri = linkPropertyIri,
