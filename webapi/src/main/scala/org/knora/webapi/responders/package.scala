--- conflicted
+++ resolved
@@ -27,43 +27,35 @@
     val RESPONDER_MANAGER_ACTOR_NAME: String = "responderManager"
     val RESPONDER_MANAGER_ACTOR_PATH: String = "/user/" + RESPONDER_MANAGER_ACTOR_NAME
 
-<<<<<<< HEAD
-    val RESOURCES_V1_ACTOR_NAME = "resourcesV1"
-    val RESOURCES_V1_ACTOR_PATH = RESPONDER_MANAGER_ACTOR_PATH + "/" + RESOURCES_V1_ACTOR_NAME
+    val RESOURCES_V1_ACTOR_NAME: String = "resourcesV1"
+    val RESOURCES_V1_ACTOR_PATH: String = RESPONDER_MANAGER_ACTOR_PATH + "/" + RESOURCES_V1_ACTOR_NAME
 
-    val VALUES_V1_ACTOR_NAME = "valuesV1"
-    val VALUES_V1_ACTOR_PATH = RESPONDER_MANAGER_ACTOR_PATH + "/" + VALUES_V1_ACTOR_NAME
-=======
-    val RESOURCES_ROUTER_V1_ACTOR_NAME: String = "resourcesRouterV1"
-    val RESOURCES_ROUTER_V1_ACTOR_PATH: String = RESPONDER_MANAGER_ACTOR_PATH + "/" + RESOURCES_ROUTER_V1_ACTOR_NAME
-
-    val VALUES_ROUTER_V1_ACTOR_NAME: String = "valuesRouterV1"
-    val VALUES_ROUTER_V1_ACTOR_PATH: String = RESPONDER_MANAGER_ACTOR_PATH + "/" + VALUES_ROUTER_V1_ACTOR_NAME
->>>>>>> 35a2bff8
+    val VALUES_V1_ACTOR_NAME: String = "valuesV1"
+    val VALUES_V1_ACTOR_PATH: String = RESPONDER_MANAGER_ACTOR_PATH + "/" + VALUES_V1_ACTOR_NAME
 
     val SIPI_ROUTER_V1_ACTOR_NAME: String = "sipiRouterV1"
     val SIPI_ROUTER_V1_ACTOR_PATH: String = RESPONDER_MANAGER_ACTOR_PATH + "/" + SIPI_ROUTER_V1_ACTOR_NAME
 
-    val STANDOFF_ROUTER_V1_ACTOR_NAME: String = "standoffRouterV1"
-    val STANDOFF_ROUTER_V1_ACTOR_PATH: String = RESPONDER_MANAGER_ACTOR_PATH + "/" + STANDOFF_ROUTER_V1_ACTOR_NAME
+    val STANDOFF_V1_ACTOR_NAME: String = "standoffV1"
+    val STANDOFF_V1_ACTOR_PATH: String = RESPONDER_MANAGER_ACTOR_PATH + "/" + STANDOFF_V1_ACTOR_NAME
 
-    val USERS_ROUTER_V1_ACTOR_NAME: String = "usersRouterV1"
-    val USERS_ROUTER_V1_ACTOR_PATH: String = RESPONDER_MANAGER_ACTOR_PATH + "/" + USERS_ROUTER_V1_ACTOR_NAME
+    val USERS_V1_ACTOR_NAME: String = "usersV1"
+    val USERS_V1_ACTOR_PATH: String = RESPONDER_MANAGER_ACTOR_PATH + "/" + USERS_V1_ACTOR_NAME
 
-    val LISTS_ROUTER_V1_ACTOR_NAME: String = "listsRouterV1"
-    val LISTS_ROUTER_V1_ACTOR_PATH: String = RESPONDER_MANAGER_ACTOR_PATH + "/" + LISTS_ROUTER_V1_ACTOR_NAME
+    val LISTS_V1_ACTOR_NAME: String = "listsV1"
+    val LISTS_V1_ACTOR_PATH: String = RESPONDER_MANAGER_ACTOR_PATH + "/" + LISTS_V1_ACTOR_NAME
 
-    val SEARCH_ROUTER_V1_ACTOR_NAME: String = "searchRouterV1"
-    val SEARCH_ROUTER_V1_ACTOR_PATH: String = RESPONDER_MANAGER_ACTOR_PATH + "/" + SEARCH_ROUTER_V1_ACTOR_NAME
+    val SEARCH_V1_ACTOR_NAME: String = "searchV1"
+    val SEARCH_V1_ACTOR_PATH: String = RESPONDER_MANAGER_ACTOR_PATH + "/" + SEARCH_V1_ACTOR_NAME
 
-    val ONTOLOGY_ROUTER_V1_ACTOR_NAME: String = "ontologyRouterV1"
-    val ONTOLOGY_ROUTER_V1_ACTOR_PATH: String = RESPONDER_MANAGER_ACTOR_PATH + "/" + ONTOLOGY_ROUTER_V1_ACTOR_NAME
+    val ONTOLOGY_V1_ACTOR_NAME: String = "ontologyV1"
+    val ONTOLOGY_V1_ACTOR_PATH: String = RESPONDER_MANAGER_ACTOR_PATH + "/" + ONTOLOGY_V1_ACTOR_NAME
 
-    val PROJECTS_ROUTER_V1_ACTOR_NAME: String = "projectsRouterV1"
-    val PROJECTS_ROUTER_V1_ACTOR_PATH: String = RESPONDER_MANAGER_ACTOR_PATH + "/" + PROJECTS_ROUTER_V1_ACTOR_NAME
+    val PROJECTS_V1_ACTOR_NAME: String = "projectsV1"
+    val PROJECTS_V1_ACTOR_PATH: String = RESPONDER_MANAGER_ACTOR_PATH + "/" + PROJECTS_V1_ACTOR_NAME
 
-    val CKAN_ROUTER_V1_ACTOR_NAME: String = "ckanRouterV1"
-    val CKAN_ROUTER_V1_ACTOR_PATH: String = RESPONDER_MANAGER_ACTOR_PATH + "/" + CKAN_ROUTER_V1_ACTOR_NAME
+    val CKAN_V1_ACTOR_NAME: String = "ckanV1"
+    val CKAN_V1_ACTOR_PATH: String = RESPONDER_MANAGER_ACTOR_PATH + "/" + CKAN_V1_ACTOR_NAME
 
 
 
@@ -71,50 +63,50 @@
     // --------------------------------------- V2 Routers ---------------------------------------
     // ------------------------------------------------------------------------------------------
 
-    val ONTOLOGY_ROUTER_V2_ACTOR_NAME: String = "ontologyRouterV2"
-    val ONTOLOGY_ROUTER_V2_ACTOR_PATH: String = RESPONDER_MANAGER_ACTOR_PATH + "/" + ONTOLOGY_ROUTER_V2_ACTOR_NAME
+    val ONTOLOGY_V2_ACTOR_NAME: String = "ontologyV2"
+    val ONTOLOGY_V2_ACTOR_PATH: String = RESPONDER_MANAGER_ACTOR_PATH + "/" + ONTOLOGY_V2_ACTOR_NAME
 
-    val SEARCH_ROUTER_V2_ACTOR_NAME: String = "searchRouterV2"
-    val SEARCH_ROUTER_V2_ACTOR_PATH: String = RESPONDER_MANAGER_ACTOR_PATH + "/" + SEARCH_ROUTER_V2_ACTOR_NAME
+    val SEARCH_V2_ACTOR_NAME: String = "searchV2"
+    val SEARCH_V2_ACTOR_PATH: String = RESPONDER_MANAGER_ACTOR_PATH + "/" + SEARCH_V2_ACTOR_NAME
 
-    val RESOURCES_ROUTER_V2_ACTOR_NAME: String = "resourcesRouterV2"
-    val RESOURCES_ROUTER_V2_ACTOR_PATH: String = RESPONDER_MANAGER_ACTOR_PATH + "/" + RESOURCES_ROUTER_V2_ACTOR_NAME
+    val RESOURCES_V2_ACTOR_NAME: String = "resourcesV2"
+    val RESOURCES_V2_ACTOR_PATH: String = RESPONDER_MANAGER_ACTOR_PATH + "/" + RESOURCES_V2_ACTOR_NAME
 
-    val VALUES_ROUTER_V2_ACTOR_NAME: String = "valuesRouterV2"
-    val VALUES_ROUTER_V2_ACTOR_PATH: String = RESPONDER_MANAGER_ACTOR_PATH + "/" + VALUES_ROUTER_V2_ACTOR_NAME
+    val VALUES_V2_ACTOR_NAME: String = "valuesV2"
+    val VALUES_V2_ACTOR_PATH: String = RESPONDER_MANAGER_ACTOR_PATH + "/" + VALUES_V2_ACTOR_NAME
 
-    val PERSISTENT_MAP_ROUTER_V2_ACTOR_NAME: String = "persistentMapRouterV2"
-    val PERSISTENT_MAP_ROUTER_V2_ACTOR_PATH: String = RESPONDER_MANAGER_ACTOR_PATH + "/" + PERSISTENT_MAP_ROUTER_V2_ACTOR_NAME
+    val PERSISTENT_MAP_V2_ACTOR_NAME: String = "persistentMapV2"
+    val PERSISTENT_MAP_V2_ACTOR_PATH: String = RESPONDER_MANAGER_ACTOR_PATH + "/" + PERSISTENT_MAP_V2_ACTOR_NAME
 
-    val STANDOFF_ROUTER_V2_ACTOR_NAME: String = "standoffRouterV2"
-    val STANDOFF_ROUTER_V2_ACTOR_PATH: String = RESPONDER_MANAGER_ACTOR_PATH + "/" + STANDOFF_ROUTER_V2_ACTOR_NAME
+    val STANDOFF_V2_ACTOR_NAME: String = "standoffV2"
+    val STANDOFF_V2_ACTOR_PATH: String = RESPONDER_MANAGER_ACTOR_PATH + "/" + STANDOFF_V2_ACTOR_NAME
 
-    val LISTS_ROUTER_V2_ACTOR_NAME: String = "listsRouterV2"
-    val LISTS_ROUTER_V2_ACTOR_PATH: String = RESPONDER_MANAGER_ACTOR_PATH + "/" + LISTS_ROUTER_V2_ACTOR_NAME
+    val LISTS_V2_ACTOR_NAME: String = "listsV2"
+    val LISTS_V2_ACTOR_PATH: String = RESPONDER_MANAGER_ACTOR_PATH + "/" + LISTS_V2_ACTOR_NAME
 
 
     // ------------------------------------------------------------------------------------------
     // ------------------------------------- Admin Routers --------------------------------------
     // ------------------------------------------------------------------------------------------
 
-    val GROUPS_ROUTER_ADM_ACTOR_NAME: String = "groupsRouterADM"
-    val GROUPS_ROUTER_ADM_ACTOR_PATH: String = RESPONDER_MANAGER_ACTOR_PATH + "/" + GROUPS_ROUTER_ADM_ACTOR_NAME
+    val GROUPS_ADM_ACTOR_NAME: String = "groupsADM"
+    val GROUPS_ADM_ACTOR_PATH: String = RESPONDER_MANAGER_ACTOR_PATH + "/" + GROUPS_ADM_ACTOR_NAME
 
-    val LISTS_ROUTER_ADM_ACTOR_NAME: String = "listsRouterADM"
-    val LISTS_ROUTER_ADM_ACTOR_PATH: String = RESPONDER_MANAGER_ACTOR_PATH + "/" + LISTS_ROUTER_ADM_ACTOR_NAME
+    val LISTS_ADM_ACTOR_NAME: String = "listsADM"
+    val LISTS_ADM_ACTOR_PATH: String = RESPONDER_MANAGER_ACTOR_PATH + "/" + LISTS_ADM_ACTOR_NAME
 
-    val ONTOLOGIES_ROUTER_ADM_ACTOR_NAME: String = "ontologiesRouterADM"
-    val ONTOLOGIES_ROUTER_ADM_ACTOR_PATH: String = RESPONDER_MANAGER_ACTOR_PATH + "/" + ONTOLOGIES_ROUTER_ADM_ACTOR_NAME
+    val ONTOLOGIES_ADM_ACTOR_NAME: String = "ontologiesADM"
+    val ONTOLOGIES_ADM_ACTOR_PATH: String = RESPONDER_MANAGER_ACTOR_PATH + "/" + ONTOLOGIES_ADM_ACTOR_NAME
 
-    val PERMISSIONS_ROUTER_ADM_ACTOR_NAME: String = "permissionsRouterADM"
-    val PERMISSIONS_ROUTER_ADM_ACTOR_PATH: String = RESPONDER_MANAGER_ACTOR_PATH + "/" + PERMISSIONS_ROUTER_ADM_ACTOR_NAME
+    val PERMISSIONS_ADM_ACTOR_NAME: String = "permissionsADM"
+    val PERMISSIONS_ADM_ACTOR_PATH: String = RESPONDER_MANAGER_ACTOR_PATH + "/" + PERMISSIONS_ADM_ACTOR_NAME
 
-    val PROJECTS_ROUTER_ADM_ACTOR_NAME: String = "projectsRouterADM"
-    val PROJECTS_ROUTER_ADM_ACTOR_PATH: String = RESPONDER_MANAGER_ACTOR_PATH + "/" + PROJECTS_ROUTER_ADM_ACTOR_NAME
+    val PROJECTS_ADM_ACTOR_NAME: String = "projectsADM"
+    val PROJECTS_ADM_ACTOR_PATH: String = RESPONDER_MANAGER_ACTOR_PATH + "/" + PROJECTS_ADM_ACTOR_NAME
 
-    val STORE_ROUTER_ADM_ACTOR_NAME: String = "storeRouterADM"
-    val STORE_ROUTER_ADM_ACTOR_PATH: String = RESPONDER_MANAGER_ACTOR_PATH + "/" + STORE_ROUTER_ADM_ACTOR_NAME
+    val STORE_ADM_ACTOR_NAME: String = "storeADM"
+    val STORE_ADM_ACTOR_PATH: String = RESPONDER_MANAGER_ACTOR_PATH + "/" + STORE_ADM_ACTOR_NAME
 
-    val USERS_ROUTER_ADM_ACTOR_NAME: String = "usersRouterADM"
-    val USERS_ROUTER_ADM_ACTOR_PATH: String = RESPONDER_MANAGER_ACTOR_PATH + "/" + USERS_ROUTER_ADM_ACTOR_NAME
+    val USERS_ADM_ACTOR_NAME: String = "usersADM"
+    val USERS_ADM_ACTOR_PATH: String = RESPONDER_MANAGER_ACTOR_PATH + "/" + USERS_ADM_ACTOR_NAME
 }