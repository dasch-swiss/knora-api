/*
 * Copyright © 2015 Lukas Rosenthaler, Benjamin Geer, Ivan Subotic,
 * Tobias Schweizer, André Kilchenmann, and Sepideh Alassi.
 *
 * This file is part of Knora.
 *
 * Knora is free software: you can redistribute it and/or modify
 * it under the terms of the GNU Affero General Public License as published
 * by the Free Software Foundation, either version 3 of the License, or
 * (at your option) any later version.
 *
 * Knora is distributed in the hope that it will be useful,
 * but WITHOUT ANY WARRANTY; without even the implied warranty of
 * MERCHANTABILITY or FITNESS FOR A PARTICULAR PURPOSE.  See the
 * GNU Affero General Public License for more details.
 *
 * You should have received a copy of the GNU Affero General Public
 * License along with Knora.  If not, see <http://www.gnu.org/licenses/>.
 */

package org.knora.webapi

/**
  * Contains constants representing the Akka names and paths of the responder actors.
  */
package object responders {

    val RESPONDER_MANAGER_ACTOR_NAME = "responderManager"
    val RESPONDER_MANAGER_ACTOR_PATH = "/user/" + RESPONDER_MANAGER_ACTOR_NAME

    val RESOURCES_ROUTER_V1_ACTOR_NAME = "resourcesRouterV1"
    val RESOURCES_ROUTER_V1_ACTOR_PATH = RESPONDER_MANAGER_ACTOR_PATH + "/" + RESOURCES_ROUTER_V1_ACTOR_NAME

    val VALUES_ROUTER_V1_ACTOR_NAME = "valuesRouterV1"
    val VALUES_ROUTER_V1_ACTOR_PATH = RESPONDER_MANAGER_ACTOR_PATH + "/" + VALUES_ROUTER_V1_ACTOR_NAME

    val SIPI_ROUTER_V1_ACTOR_NAME = "sipiRouterV1"
    val SIPI_ROUTER_V1_ACTOR_PATH = RESPONDER_MANAGER_ACTOR_PATH + "/" + SIPI_ROUTER_V1_ACTOR_NAME

    val STANDOFF_ROUTER_V1_ACTOR_NAME = "standoffRouterV1"
    val STANDOFF_ROUTER_V1_ACTOR_PATH = RESPONDER_MANAGER_ACTOR_PATH + "/" + STANDOFF_ROUTER_V1_ACTOR_NAME

    val USERS_ROUTER_V1_ACTOR_NAME = "usersRouterV1"
    val USERS_ROUTER_V1_ACTOR_PATH = RESPONDER_MANAGER_ACTOR_PATH + "/" + USERS_ROUTER_V1_ACTOR_NAME

    val LISTS_ROUTER_V1_ACTOR_NAME = "listsRouterV1"
    val LISTS_ROUTER_V1_ACTOR_PATH = RESPONDER_MANAGER_ACTOR_PATH + "/" + LISTS_ROUTER_V1_ACTOR_NAME

    val SEARCH_ROUTER_V1_ACTOR_NAME = "searchRouterV1"
    val SEARCH_ROUTER_V1_ACTOR_PATH = RESPONDER_MANAGER_ACTOR_PATH + "/" + SEARCH_ROUTER_V1_ACTOR_NAME

    val ONTOLOGY_ROUTER_V1_ACTOR_NAME = "ontologyRouterV1"
    val ONTOLOGY_ROUTER_V1_ACTOR_PATH = RESPONDER_MANAGER_ACTOR_PATH + "/" + ONTOLOGY_ROUTER_V1_ACTOR_NAME

    val PROJECTS_ROUTER_V1_ACTOR_NAME = "projectsRouterV1"
    val PROJECTS_ROUTER_V1_ACTOR_PATH = RESPONDER_MANAGER_ACTOR_PATH + "/" + PROJECTS_ROUTER_V1_ACTOR_NAME

    val CKAN_ROUTER_V1_ACTOR_NAME = "ckanRouterV1"
    val CKAN_ROUTER_V1_ACTOR_PATH = RESPONDER_MANAGER_ACTOR_PATH + "/" + CKAN_ROUTER_V1_ACTOR_NAME

    val STORE_ROUTER_V1_ACTOR_NAME = "storeRouterV1"
    val STORE_ROUTER_V1_ACTOR_PATH = RESPONDER_MANAGER_ACTOR_PATH + "/" + STORE_ROUTER_V1_ACTOR_NAME

    val PERMISSIONS_ROUTER_V1_ACTOR_NAME = "permissionsRouterV1"
    val PERMISSIONS_ROUTER_V1_ACTOR_PATH = RESPONDER_MANAGER_ACTOR_PATH + "/" + PERMISSIONS_ROUTER_V1_ACTOR_NAME

    val GROUPS_ROUTER_V1_ACTOR_NAME = "groupsRouterV1"
    val GROUPS_ROUTER_V1_ACTOR_PATH = RESPONDER_MANAGER_ACTOR_PATH + "/" + GROUPS_ROUTER_V1_ACTOR_NAME

    // ------------------------------------------------------------------------------------------
    // --------------------------------------- V2 Routers ---------------------------------------
    // ------------------------------------------------------------------------------------------

    val ONTOLOGY_ROUTER_V2_ACTOR_NAME = "ontologyRouterV2"
    val ONTOLOGY_ROUTER_V2_ACTOR_PATH = RESPONDER_MANAGER_ACTOR_PATH + "/" + ONTOLOGY_ROUTER_V2_ACTOR_NAME

    val SEARCH_ROUTER_V2_ACTOR_NAME = "searchRouterV2"
    val SEARCH_ROUTER_V2_ACTOR_PATH = RESPONDER_MANAGER_ACTOR_PATH + "/" + SEARCH_ROUTER_V2_ACTOR_NAME

    val RESOURCES_ROUTER_V2_ACTOR_NAME = "resourcesRouterV2"
    val RESOURCES_ROUTER_V2_ACTOR_PATH = RESPONDER_MANAGER_ACTOR_PATH + "/" + RESOURCES_ROUTER_V2_ACTOR_NAME

    val PERSISTENT_MAP_ROUTER_V2_ACTOR_NAME = "persistentMapRouterV2"
    val PERSISTENT_MAP_ROUTER_V2_ACTOR_PATH = RESPONDER_MANAGER_ACTOR_PATH + "/" + PERSISTENT_MAP_ROUTER_V2_ACTOR_NAME

<<<<<<< HEAD

=======
>>>>>>> 79cc3f5a
    // ------------------------------------------------------------------------------------------
    // ------------------------------------- Admin Routers --------------------------------------
    // ------------------------------------------------------------------------------------------

<<<<<<< HEAD
    val ONTOLOGIES_ADMIN_ROUTER_ACTOR_NAME = "ontologiesAdminRouter"
    val ONTOLOGIES_ADMIN_ROUTER_ACTOR_PATH = RESPONDER_MANAGER_ACTOR_PATH + "/" + ONTOLOGIES_ADMIN_ROUTER_ACTOR_NAME
=======
    val LISTS_ADMIN_ROUTER_ACTOR_NAME = "listsAdminRouter"
    val LISTS_ADMIN_ROUTER_ACTOR_PATH = RESPONDER_MANAGER_ACTOR_PATH + "/" + LISTS_ADMIN_ROUTER_ACTOR_NAME
>>>>>>> 79cc3f5a
}<|MERGE_RESOLUTION|>--- conflicted
+++ resolved
@@ -83,19 +83,13 @@
     val PERSISTENT_MAP_ROUTER_V2_ACTOR_NAME = "persistentMapRouterV2"
     val PERSISTENT_MAP_ROUTER_V2_ACTOR_PATH = RESPONDER_MANAGER_ACTOR_PATH + "/" + PERSISTENT_MAP_ROUTER_V2_ACTOR_NAME
 
-<<<<<<< HEAD
-
-=======
->>>>>>> 79cc3f5a
     // ------------------------------------------------------------------------------------------
     // ------------------------------------- Admin Routers --------------------------------------
     // ------------------------------------------------------------------------------------------
 
-<<<<<<< HEAD
+    val LISTS_ADMIN_ROUTER_ACTOR_NAME = "listsAdminRouter"
+    val LISTS_ADMIN_ROUTER_ACTOR_PATH = RESPONDER_MANAGER_ACTOR_PATH + "/" + LISTS_ADMIN_ROUTER_ACTOR_NAME
+
     val ONTOLOGIES_ADMIN_ROUTER_ACTOR_NAME = "ontologiesAdminRouter"
     val ONTOLOGIES_ADMIN_ROUTER_ACTOR_PATH = RESPONDER_MANAGER_ACTOR_PATH + "/" + ONTOLOGIES_ADMIN_ROUTER_ACTOR_NAME
-=======
-    val LISTS_ADMIN_ROUTER_ACTOR_NAME = "listsAdminRouter"
-    val LISTS_ADMIN_ROUTER_ACTOR_PATH = RESPONDER_MANAGER_ACTOR_PATH + "/" + LISTS_ADMIN_ROUTER_ACTOR_NAME
->>>>>>> 79cc3f5a
 }