/*
 * Copyright © 2015-2019 the contributors (see Contributors.md).
 *
 * This file is part of Knora.
 *
 * Knora is free software: you can redistribute it and/or modify
 * it under the terms of the GNU Affero General Public License as published
 * by the Free Software Foundation, either version 3 of the License, or
 * (at your option) any later version.
 *
 * Knora is distributed in the hope that it will be useful,
 * but WITHOUT ANY WARRANTY; without even the implied warranty of
 * MERCHANTABILITY or FITNESS FOR A PARTICULAR PURPOSE.  See the
 * GNU Affero General Public License for more details.
 *
 * You should have received a copy of the GNU Affero General Public
 * License along with Knora.  If not, see <http://www.gnu.org/licenses/>.
 */

package org.knora.webapi.responders.v2

import akka.http.scaladsl.util.FastFuture
import akka.pattern._
import org.knora.webapi._
import org.knora.webapi.messages.admin.responder.usersmessages.UserADM
import org.knora.webapi.messages.store.triplestoremessages._
import org.knora.webapi.messages.v2.responder.ontologymessages.{EntityInfoGetRequestV2, EntityInfoGetResponseV2, ReadClassInfoV2, ReadPropertyInfoV2}
import org.knora.webapi.messages.v2.responder.resourcemessages._
import org.knora.webapi.messages.v2.responder.searchmessages._
import org.knora.webapi.responders.Responder.handleUnexpectedMessage
import org.knora.webapi.responders.ResponderData
import org.knora.webapi.responders.v2.search.ApacheLuceneSupport._
import org.knora.webapi.responders.v2.search._
import org.knora.webapi.responders.v2.search.gravsearch._
import org.knora.webapi.responders.v2.search.gravsearch.prequery._
import org.knora.webapi.responders.v2.search.gravsearch.types._
import org.knora.webapi.util.ConstructResponseUtilV2.{MappingAndXSLTransformation, ResourceWithValueRdfData}
import org.knora.webapi.util.IriConversions._
import org.knora.webapi.util._
import org.knora.webapi.util.standoff.StandoffTagUtilV2

import scala.concurrent.Future

/**
  * Constants used in [[SearchResponderV2]].
  */
object SearchResponderV2Constants {

    val forbiddenResourceIri: IRI = s"http://${StringFormatter.IriDomain}/0000/forbiddenResource"
}

class SearchResponderV2(responderData: ResponderData) extends ResponderWithStandoffV2(responderData) {

    // A Gravsearch type inspection runner.
    private val gravsearchTypeInspectionRunner = new GravsearchTypeInspectionRunner(responderData)

    /**
      * Receives a message of type [[SearchResponderRequestV2]], and returns an appropriate response message.
      */
    def receive(msg: SearchResponderRequestV2) = msg match {
        case FullTextSearchCountRequestV2(searchValue, limitToProject, limitToResourceClass, limitToStandoffClass, requestingUser) => fulltextSearchCountV2(searchValue, limitToProject, limitToResourceClass, limitToStandoffClass, requestingUser)
        case FulltextSearchRequestV2(searchValue, offset, limitToProject, limitToResourceClass, limitToStandoffClass, targetSchema, schemaOptions, requestingUser) => fulltextSearchV2(searchValue, offset, limitToProject, limitToResourceClass, limitToStandoffClass, targetSchema, schemaOptions, requestingUser)
        case GravsearchCountRequestV2(query, requestingUser) => gravsearchCountV2(inputQuery = query, requestingUser = requestingUser)
        case GravsearchRequestV2(query, targetSchema, schemaOptions, requestingUser) => gravsearchV2(inputQuery = query, targetSchema = targetSchema, schemaOptions = schemaOptions, requestingUser = requestingUser)
        case SearchResourceByLabelCountRequestV2(searchValue, limitToProject, limitToResourceClass, requestingUser) => searchResourcesByLabelCountV2(searchValue, limitToProject, limitToResourceClass, requestingUser)
        case SearchResourceByLabelRequestV2(searchValue, offset, limitToProject, limitToResourceClass, targetSchema, requestingUser) => searchResourcesByLabelV2(searchValue, offset, limitToProject, limitToResourceClass, targetSchema, requestingUser)
        case resourcesInProjectGetRequestV2: SearchResourcesByProjectAndClassRequestV2 => searchResourcesByProjectAndClassV2(resourcesInProjectGetRequestV2)
        case other => handleUnexpectedMessage(other, log, this.getClass.getName)
    }

    /**
      * Gets the forbidden resource.
      *
      * @param requestingUser the user making the request.
      * @return the forbidden resource.
      */
    private def getForbiddenResource(requestingUser: UserADM): Future[Some[ReadResourceV2]] = {
        import SearchResponderV2Constants.forbiddenResourceIri

        for {
            forbiddenResSeq: ReadResourcesSequenceV2 <- (responderManager ? ResourcesGetRequestV2(
                resourceIris = Seq(forbiddenResourceIri),
                targetSchema = ApiV2Complex, // This has no effect, because ForbiddenResource has no values.
                requestingUser = requestingUser)).mapTo[ReadResourcesSequenceV2]
            forbiddenRes = forbiddenResSeq.resources.headOption.getOrElse(throw InconsistentTriplestoreDataException(s"$forbiddenResourceIri was not returned"))
        } yield Some(forbiddenRes)
    }

    /**
      * Performs a fulltext search and returns the resources count (how many resources match the search criteria),
      * without taking into consideration permission checking.
      *
      * This method does not return the resources themselves.
      *
      * @param searchValue          the values to search for.
      * @param limitToProject       limit search to given project.
      * @param limitToResourceClass limit search to given resource class.
      * @param requestingUser       the the client making the request.
      * @return a [[ResourceCountV2]] representing the number of resources that have been found.
      */
    private def fulltextSearchCountV2(searchValue: String, limitToProject: Option[IRI], limitToResourceClass: Option[SmartIri], limitToStandoffClass: Option[SmartIri], requestingUser: UserADM): Future[ResourceCountV2] = {

        val searchTerms: CombineSearchTerms = CombineSearchTerms(searchValue)

        for {
            countSparql <- Future(queries.sparql.v2.txt.searchFulltext(
                triplestore = settings.triplestoreType,
                searchTerms = searchTerms,
                limitToProject = limitToProject,
                limitToResourceClass = limitToResourceClass.map(_.toString),
                limitToStandoffClass.map(_.toString),
                separator = None, // no separator needed for count query
                limit = 1,
                offset = 0,
                countQuery = true // do  not get the resources themselves, but the sum of results
            ).toString())

            // _ = println(countSparql)

            countResponse: SparqlSelectResponse <- (storeManager ? SparqlSelectRequest(countSparql)).mapTo[SparqlSelectResponse]

            // query response should contain one result with one row with the name "count"
            _ = if (countResponse.results.bindings.length != 1) {
                throw GravsearchException(s"Fulltext count query is expected to return exactly one row, but ${countResponse.results.bindings.size} given")
            }

            count = countResponse.results.bindings.head.rowMap("count")

        } yield ResourceCountV2(numberOfResources = count.toInt)
    }

    /**
      * Performs a fulltext search (simple search).
      *
      * @param searchValue          the values to search for.
      * @param offset               the offset to be used for paging.
      * @param limitToProject       limit search to given project.
      * @param limitToResourceClass limit search to given resource class.
      * @param targetSchema         the target API schema.
      * @param schemaOptions        the schema options submitted with the request.
      * @param requestingUser       the the client making the request.
      * @return a [[ReadResourcesSequenceV2]] representing the resources that have been found.
      */
    private def fulltextSearchV2(searchValue: String,
                                 offset: Int,
                                 limitToProject: Option[IRI],
                                 limitToResourceClass: Option[SmartIri],
                                 limitToStandoffClass: Option[SmartIri],
                                 targetSchema: ApiV2Schema,
                                 schemaOptions: Set[SchemaOption],
                                 requestingUser: UserADM): Future[ReadResourcesSequenceV2] = {
        import FullTextMainQueryGenerator.FullTextSearchConstants

        val groupConcatSeparator = StringFormatter.INFORMATION_SEPARATOR_ONE

        val searchTerms: CombineSearchTerms = CombineSearchTerms(searchValue)

        for {
            searchSparql <- Future(queries.sparql.v2.txt.searchFulltext(
                triplestore = settings.triplestoreType,
                searchTerms = searchTerms,
                limitToProject = limitToProject,
                limitToResourceClass = limitToResourceClass.map(_.toString),
                limitToStandoffClass = limitToStandoffClass.map(_.toString),
                separator = Some(groupConcatSeparator),
                limit = settings.v2ResultsPerPage,
                offset = offset * settings.v2ResultsPerPage, // determine the actual offset
                countQuery = false
            ).toString())

            // _ = println(searchSparql)

            prequeryResponse: SparqlSelectResponse <- (storeManager ? SparqlSelectRequest(searchSparql)).mapTo[SparqlSelectResponse]

            // _ = println(prequeryResponse)

            // a sequence of resource IRIs that match the search criteria
            // attention: no permission checking has been done so far
            resourceIris: Seq[IRI] = prequeryResponse.results.bindings.map {
                resultRow: VariableResultsRow => resultRow.rowMap(FullTextSearchConstants.resourceVar.variableName)
            }

            // make sure that the prequery returned some results
            queryResultsSeparatedWithFullGraphPattern: Map[IRI, ConstructResponseUtilV2.ResourceWithValueRdfData] <- if (resourceIris.nonEmpty) {

                // for each resource, create a Set of value object IRIs
                val valueObjectIrisPerResource: Map[IRI, Set[IRI]] = prequeryResponse.results.bindings.foldLeft(Map.empty[IRI, Set[IRI]]) {
                    (acc: Map[IRI, Set[IRI]], resultRow: VariableResultsRow) =>

                        val mainResIri: IRI = resultRow.rowMap(FullTextSearchConstants.resourceVar.variableName)

                        resultRow.rowMap.get(FullTextSearchConstants.valueObjectConcatVar.variableName) match {

                            case Some(valObjIris) =>

                                acc + (mainResIri -> valObjIris.split(groupConcatSeparator).toSet)

                            case None => acc
                        }
                }

                // println(valueObjectIrisPerResource)

                // collect all value object IRIs
                val allValueObjectIris = valueObjectIrisPerResource.values.flatten.toSet

                // create CONSTRUCT queries to query resources and their values
                val mainQuery = FullTextMainQueryGenerator.createMainQuery(
                    resourceIris = resourceIris.toSet,
                    valueObjectIris = allValueObjectIris,
                    targetSchema = targetSchema,
                    schemaOptions = schemaOptions,
                    settings = settings
                )

                val triplestoreSpecificQueryPatternTransformerConstruct: ConstructToConstructTransformer = {
                    if (settings.triplestoreType.startsWith("graphdb")) {
                        // GraphDB
                        new SparqlTransformer.GraphDBConstructToConstructTransformer
                    } else {
                        // Other
                        new SparqlTransformer.NoInferenceConstructToConstructTransformer
                    }
                }

                val triplestoreSpecificQuery = QueryTraverser.transformConstructToConstruct(
                    inputQuery = mainQuery,
                    transformer = triplestoreSpecificQueryPatternTransformerConstruct
                )

                // println(triplestoreSpecificQuery.toSparql)

                for {
                    searchResponse: SparqlConstructResponse <- (storeManager ? SparqlConstructRequest(triplestoreSpecificQuery.toSparql)).mapTo[SparqlConstructResponse]

                    // separate resources and value objects
                    queryResultsSep = ConstructResponseUtilV2.splitMainResourcesAndValueRdfData(constructQueryResults = searchResponse, requestingUser = requestingUser)

                    // for each main resource check if all dependent resources and value objects are still present after permission checking
                    // this ensures that the user has sufficient permissions on the whole graph pattern
                    queryResWithFullGraphPattern = queryResultsSep.foldLeft(Map.empty[IRI, ConstructResponseUtilV2.ResourceWithValueRdfData]) {
                        case (acc: Map[IRI, ConstructResponseUtilV2.ResourceWithValueRdfData], (mainResIri: IRI, values: ConstructResponseUtilV2.ResourceWithValueRdfData)) =>

                            valueObjectIrisPerResource.get(mainResIri) match {

                                case Some(valObjIris) =>

                                    // check for presence of value objects: valueObjectIrisPerResource
                                    val expectedValueObjects: Set[IRI] = valueObjectIrisPerResource(mainResIri)

                                    // value property assertions for the current resource
                                    val valuePropAssertions: Map[IRI, Seq[ConstructResponseUtilV2.ValueRdfData]] = values.valuePropertyAssertions

                                    // all value objects contained in `valuePropAssertions`
                                    val resAndValueObjIris: MainQueryResultProcessor.ResourceIrisAndValueObjectIris = MainQueryResultProcessor.collectResourceIrisAndValueObjectIrisFromMainQueryResult(valuePropAssertions)

                                    // check if the client has sufficient permissions on all value objects IRIs present in the graph pattern
                                    val allValueObjects: Boolean = resAndValueObjIris.valueObjectIris.intersect(expectedValueObjects) == expectedValueObjects

                                    if (allValueObjects) {
                                        // sufficient permissions, include the main resource and its values
                                        acc + (mainResIri -> values)
                                    } else {
                                        // insufficient permissions, skip the resource
                                        acc
                                    }

                                case None =>
                                    // no properties -> rfs:label matched
                                    acc + (mainResIri -> values)
                            }
                    }

                } yield queryResWithFullGraphPattern
            } else {

                // the prequery returned no results, no further query is necessary
                Future(Map.empty[IRI, ConstructResponseUtilV2.ResourceWithValueRdfData])
            }

            // check if there are resources the user does not have sufficient permissions to see
            forbiddenResourceOption: Option[ReadResourceV2] <- if (resourceIris.size > queryResultsSeparatedWithFullGraphPattern.size) {
                // some of the main resources have been suppressed, represent them using the forbidden resource

                getForbiddenResource(requestingUser)
            } else {
                // all resources visible, no need for the forbidden resource
                Future(None)
            }

            // Find out whether to query standoff along with text values. This boolean value will be passed to
            // ConstructResponseUtilV2.makeTextValueContentV2.
            queryStandoff = SchemaOptions.queryStandoffWithTextValues(targetSchema = targetSchema, schemaOptions = schemaOptions)

            // If we're querying standoff, get XML-to standoff mappings.
            mappingsAsMap: Map[IRI, MappingAndXSLTransformation] <- if (queryStandoff) {
                getMappingsFromQueryResultsSeparated(queryResultsSeparatedWithFullGraphPattern, requestingUser)
            } else {
                FastFuture.successful(Map.empty[IRI, MappingAndXSLTransformation])
            }

            // _ = println(mappingsAsMap)

            resources: Vector[ReadResourceV2] <- ConstructResponseUtilV2.createSearchResponse(
                searchResults = queryResultsSeparatedWithFullGraphPattern,
                orderByResourceIri = resourceIris,
                mappings = mappingsAsMap,
                queryStandoff = queryStandoff,
                forbiddenResource = forbiddenResourceOption,
                responderManager = responderManager,
<<<<<<< HEAD
=======
                knoraIdUtil = knoraIdUtil,
                settings = settings,
                targetSchema = targetSchema,
>>>>>>> 72d89dc4
                requestingUser = requestingUser
            )

        } yield ReadResourcesSequenceV2(
            numberOfResources = resourceIris.size,
            resources = resources
        )

    }


    /**
      * Performs a count query for a Gravsearch query provided by the user.
      *
      * @param inputQuery     a Gravsearch query provided by the client.
      * @param requestingUser the the client making the request.
      * @return a [[ResourceCountV2]] representing the number of resources that have been found.
      */
    private def gravsearchCountV2(inputQuery: ConstructQuery, apiSchema: ApiV2Schema = ApiV2Simple, requestingUser: UserADM): Future[ResourceCountV2] = {

        // make sure that OFFSET is 0
        if (inputQuery.offset != 0) throw GravsearchException(s"OFFSET must be 0 for a count query, but ${inputQuery.offset} given")

        for {

            // Do type inspection and remove type annotations from the WHERE clause.

            typeInspectionResult: GravsearchTypeInspectionResult <- gravsearchTypeInspectionRunner.inspectTypes(inputQuery.whereClause, requestingUser)
            whereClauseWithoutAnnotations: WhereClause = GravsearchTypeInspectionUtil.removeTypeAnnotations(inputQuery.whereClause)

            // Validate schemas and predicates in the CONSTRUCT clause.
            _ = GravsearchQueryChecker.checkConstructClause(
                constructClause = inputQuery.constructClause,
                typeInspectionResult = typeInspectionResult
            )

            // Create a Select prequery

            nonTriplestoreSpecificConstructToSelectTransformer: NonTriplestoreSpecificGravsearchToCountPrequeryGenerator = new NonTriplestoreSpecificGravsearchToCountPrequeryGenerator(
                typeInspectionResult = typeInspectionResult,
                querySchema = inputQuery.querySchema.getOrElse(throw AssertionException(s"WhereClause has no querySchema"))
            )

            nonTriplestoreSpecficPrequery: SelectQuery = QueryTraverser.transformConstructToSelect(
                inputQuery = inputQuery.copy(
                    whereClause = whereClauseWithoutAnnotations,
                    orderBy = Seq.empty[OrderCriterion] // count queries do not need any sorting criteria
                ),
                transformer = nonTriplestoreSpecificConstructToSelectTransformer
            )

            // Convert the non-triplestore-specific query to a triplestore-specific one.
            triplestoreSpecificQueryPatternTransformerSelect: SelectToSelectTransformer = {
                if (settings.triplestoreType.startsWith("graphdb")) {
                    // GraphDB
                    new SparqlTransformer.GraphDBSelectToSelectTransformer
                } else {
                    // Other
                    new SparqlTransformer.NoInferenceSelectToSelectTransformer
                }
            }

            // Convert the preprocessed query to a non-triplestore-specific query.
            triplestoreSpecificCountQuery = QueryTraverser.transformSelectToSelect(
                inputQuery = nonTriplestoreSpecficPrequery,
                transformer = triplestoreSpecificQueryPatternTransformerSelect
            )

            // _ = println(triplestoreSpecificCountQuery.toSparql)

            countResponse: SparqlSelectResponse <- (storeManager ? SparqlSelectRequest(triplestoreSpecificCountQuery.toSparql)).mapTo[SparqlSelectResponse]

            // query response should contain one result with one row with the name "count"
            _ = if (countResponse.results.bindings.length != 1) {
                throw GravsearchException(s"Fulltext count query is expected to return exactly one row, but ${countResponse.results.bindings.size} given")
            }

            count: String = countResponse.results.bindings.head.rowMap("count")

        } yield ResourceCountV2(numberOfResources = count.toInt)

    }

    /**
      * Performs a search using a Gravsearch query provided by the client.
      *
      * @param inputQuery     a Gravsearch query provided by the client.
      * @param targetSchema   the target API schema.
      * @param schemaOptions  the schema options submitted with the request.
      * @param requestingUser the the client making the request.
      * @return a [[ReadResourcesSequenceV2]] representing the resources that have been found.
      */
    private def gravsearchV2(inputQuery: ConstructQuery,
                             targetSchema: ApiV2Schema,
                             schemaOptions: Set[SchemaOption],
                             requestingUser: UserADM): Future[ReadResourcesSequenceV2] = {
        import org.knora.webapi.responders.v2.search.MainQueryResultProcessor
        import org.knora.webapi.responders.v2.search.gravsearch.mainquery.GravsearchMainQueryGenerator

        for {
            // Do type inspection and remove type annotations from the WHERE clause.

            typeInspectionResult: GravsearchTypeInspectionResult <- gravsearchTypeInspectionRunner.inspectTypes(inputQuery.whereClause, requestingUser)
            whereClauseWithoutAnnotations: WhereClause = GravsearchTypeInspectionUtil.removeTypeAnnotations(inputQuery.whereClause)

            // Validate schemas and predicates in the CONSTRUCT clause.
            _ = GravsearchQueryChecker.checkConstructClause(
                constructClause = inputQuery.constructClause,
                typeInspectionResult = typeInspectionResult
            )

            // Create a Select prequery

            nonTriplestoreSpecificConstructToSelectTransformer: NonTriplestoreSpecificGravsearchToPrequeryGenerator = new NonTriplestoreSpecificGravsearchToPrequeryGenerator(
                typeInspectionResult = typeInspectionResult,
                querySchema = inputQuery.querySchema.getOrElse(throw AssertionException(s"WhereClause has no querySchema")),
                settings = settings
            )


            // TODO: if the ORDER BY criterion is a property whose occurrence is not 1, then the logic does not work correctly
            // TODO: the ORDER BY criterion has to be included in a GROUP BY statement, returning more than one row if property occurs more than once

            nonTriplestoreSpecficPrequery: SelectQuery = QueryTraverser.transformConstructToSelect(
                inputQuery = inputQuery.copy(whereClause = whereClauseWithoutAnnotations),
                transformer = nonTriplestoreSpecificConstructToSelectTransformer
            )

            // Convert the non-triplestore-specific query to a triplestore-specific one.
            triplestoreSpecificQueryPatternTransformerSelect: SelectToSelectTransformer = {
                if (settings.triplestoreType.startsWith("graphdb")) {
                    // GraphDB
                    new SparqlTransformer.GraphDBSelectToSelectTransformer
                } else {
                    // Other
                    new SparqlTransformer.NoInferenceSelectToSelectTransformer
                }
            }

            // Convert the preprocessed query to a non-triplestore-specific query.
            triplestoreSpecificPrequery = QueryTraverser.transformSelectToSelect(
                inputQuery = nonTriplestoreSpecficPrequery,
                transformer = triplestoreSpecificQueryPatternTransformerSelect
            )

            // _ = println(triplestoreSpecificPrequery.toSparql)

            prequeryResponse: SparqlSelectResponse <- (storeManager ? SparqlSelectRequest(triplestoreSpecificPrequery.toSparql)).mapTo[SparqlSelectResponse]

            // variable representing the main resources
            mainResourceVar: QueryVariable = nonTriplestoreSpecificConstructToSelectTransformer.getMainResourceVariable

            // a sequence of resource IRIs that match the search criteria
            // attention: no permission checking has been done so far
            mainResourceIris: Seq[IRI] = prequeryResponse.results.bindings.map {
                resultRow: VariableResultsRow =>
                    resultRow.rowMap(mainResourceVar.variableName)
            }

            queryResultsSeparatedWithFullGraphPattern: Map[IRI, ConstructResponseUtilV2.ResourceWithValueRdfData] <- if (mainResourceIris.nonEmpty) {
                // at least one resource matched the prequery

                // get all the IRIs for variables representing dependent resources per main resource
                val dependentResourceIrisPerMainResource: MainQueryResultProcessor.DependentResourcesPerMainResource = MainQueryResultProcessor.getDependentResourceIrisPerMainResource(prequeryResponse, nonTriplestoreSpecificConstructToSelectTransformer, mainResourceVar)

                // collect all variables representing resources
                val allResourceVariablesFromTypeInspection: Set[QueryVariable] = typeInspectionResult.entities.collect {
                    case (queryVar: TypeableVariable, nonPropTypeInfo: NonPropertyTypeInfo) if OntologyConstants.KnoraApi.isKnoraApiV2Resource(nonPropTypeInfo.typeIri) => QueryVariable(queryVar.variableName)
                }.toSet

                // the user may have defined IRIs of dependent resources in the input query (type annotations)
                // only add them if they are mentioned in a positive context (not negated like in a FILTER NOT EXISTS or MINUS)
                val dependentResourceIrisFromTypeInspection: Set[IRI] = typeInspectionResult.entities.collect {
                    case (iri: TypeableIri, _: NonPropertyTypeInfo) if whereClauseWithoutAnnotations.positiveEntities.contains(IriRef(iri.iri)) =>
                        iri.iri.toString
                }.toSet

                // the IRIs of all dependent resources for all main resources
                val allDependentResourceIris: Set[IRI] = dependentResourceIrisPerMainResource.dependentResourcesPerMainResource.values.flatten.toSet ++ dependentResourceIrisFromTypeInspection

                // for each main resource, create a Map of value object variables and their Iris
                val valueObjectVarsAndIrisPerMainResource: MainQueryResultProcessor.ValueObjectVariablesAndValueObjectIris = MainQueryResultProcessor.getValueObjectVarsAndIrisPerMainResource(prequeryResponse, nonTriplestoreSpecificConstructToSelectTransformer, mainResourceVar)

                // collect all value objects IRIs (for all main resources and for all value object variables)
                val allValueObjectIris: Set[IRI] = valueObjectVarsAndIrisPerMainResource.valueObjectVariablesAndValueObjectIris.values.foldLeft(Set.empty[IRI]) {
                    case (acc: Set[IRI], valObjIrisForQueryVar: Map[QueryVariable, Set[IRI]]) =>
                        acc ++ valObjIrisForQueryVar.values.flatten.toSet
                }

                // create the main query
                // it is a Union of two sets: the main resources and the dependent resources
                val mainQuery: ConstructQuery = GravsearchMainQueryGenerator.createMainQuery(
                    mainResourceIris = mainResourceIris.map(iri => IriRef(iri.toSmartIri)).toSet,
                    dependentResourceIris = allDependentResourceIris.map(iri => IriRef(iri.toSmartIri)),
                    valueObjectIris = allValueObjectIris,
                    targetSchema = targetSchema,
                    schemaOptions = schemaOptions,
                    settings = settings
                )

                val triplestoreSpecificQueryPatternTransformerConstruct: ConstructToConstructTransformer = {
                    if (settings.triplestoreType.startsWith("graphdb")) {
                        // GraphDB
                        new SparqlTransformer.GraphDBConstructToConstructTransformer
                    } else {
                        // Other
                        new SparqlTransformer.NoInferenceConstructToConstructTransformer
                    }
                }

                val triplestoreSpecificQuery = QueryTraverser.transformConstructToConstruct(
                    inputQuery = mainQuery,
                    transformer = triplestoreSpecificQueryPatternTransformerConstruct
                )

                // Convert the result to a SPARQL string and send it to the triplestore.
                val triplestoreSpecificSparql: String = triplestoreSpecificQuery.toSparql

                // println("++++++++")
                // println(triplestoreSpecificSparql)

                for {
                    mainQueryResponse: SparqlConstructResponse <- (storeManager ? SparqlConstructRequest(triplestoreSpecificSparql)).mapTo[SparqlConstructResponse]

                    // for each main resource, check if all dependent resources and value objects are still present after permission checking
                    // this ensures that the user has sufficient permissions on the whole graph pattern
                    queryResultsWithFullGraphPattern: Map[IRI, ConstructResponseUtilV2.ResourceWithValueRdfData] = MainQueryResultProcessor.getMainQueryResultsWithFullGraphPattern(
                        mainQueryResponse = mainQueryResponse,
                        dependentResourceIrisPerMainResource = dependentResourceIrisPerMainResource,
                        valueObjectVarsAndIrisPerMainResource = valueObjectVarsAndIrisPerMainResource,
                        requestingUser = requestingUser)

                    // filter out those value objects that the user does not want to be returned by the query (not present in the input query's CONSTRUCT clause)
                    queryResWithFullGraphPatternOnlyRequestedValues: Map[IRI, ConstructResponseUtilV2.ResourceWithValueRdfData] = MainQueryResultProcessor.getRequestedValuesFromResultsWithFullGraphPattern(
                        queryResultsWithFullGraphPattern,
                        valueObjectVarsAndIrisPerMainResource,
                        allResourceVariablesFromTypeInspection,
                        dependentResourceIrisFromTypeInspection,
                        nonTriplestoreSpecificConstructToSelectTransformer,
                        typeInspectionResult,
                        inputQuery
                    )

                } yield queryResWithFullGraphPatternOnlyRequestedValues

            } else {
                // the prequery returned no results, no further query is necessary
                Future(Map.empty[IRI, ConstructResponseUtilV2.ResourceWithValueRdfData])
            }

            // check if there are resources the user does not have sufficient permissions to see
            forbiddenResourceOption: Option[ReadResourceV2] <- if (mainResourceIris.size > queryResultsSeparatedWithFullGraphPattern.size) {
                // some of the main resources have been suppressed, represent them using the forbidden resource

                getForbiddenResource(requestingUser)
            } else {
                // all resources visible, no need for the forbidden resource
                Future(None)
            }

            // Find out whether to query standoff along with text values. This boolean value will be passed to
            // ConstructResponseUtilV2.makeTextValueContentV2.
            queryStandoff = SchemaOptions.queryStandoffWithTextValues(targetSchema = targetSchema, schemaOptions = schemaOptions)

            // If we're querying standoff, get XML-to standoff mappings.
            mappingsAsMap: Map[IRI, MappingAndXSLTransformation] <- if (queryStandoff) {
                getMappingsFromQueryResultsSeparated(queryResultsSeparatedWithFullGraphPattern, requestingUser)
            } else {
                FastFuture.successful(Map.empty[IRI, MappingAndXSLTransformation])
            }

            resources <- ConstructResponseUtilV2.createSearchResponse(
                searchResults = queryResultsSeparatedWithFullGraphPattern,
                orderByResourceIri = mainResourceIris,
                mappings = mappingsAsMap,
                queryStandoff = queryStandoff,
                forbiddenResource = forbiddenResourceOption,
                responderManager = responderManager,
<<<<<<< HEAD
=======
                knoraIdUtil = knoraIdUtil,
                settings = settings,
                targetSchema = targetSchema,
>>>>>>> 72d89dc4
                requestingUser = requestingUser
            )

        } yield ReadResourcesSequenceV2(
            numberOfResources = mainResourceIris.size,
            resources = resources
        )
    }


    /**
      * Gets resources from a project.
      *
      * @param resourcesInProjectGetRequestV2 the request message.
      * @return a [[ReadResourcesSequenceV2]].
      */
    private def searchResourcesByProjectAndClassV2(resourcesInProjectGetRequestV2: SearchResourcesByProjectAndClassRequestV2): Future[ReadResourcesSequenceV2] = {
        val internalClassIri = resourcesInProjectGetRequestV2.resourceClass.toOntologySchema(InternalSchema)
        val maybeInternalOrderByPropertyIri: Option[SmartIri] = resourcesInProjectGetRequestV2.orderByProperty.map(_.toOntologySchema(InternalSchema))

        for {
            // Get information about the resource class, and about the ORDER BY property if specified.
            entityInfoResponse: EntityInfoGetResponseV2 <- {
                responderManager ? EntityInfoGetRequestV2(
                    classIris = Set(internalClassIri),
                    propertyIris = maybeInternalOrderByPropertyIri.toSet,
                    requestingUser = resourcesInProjectGetRequestV2.requestingUser
                )
            }.mapTo[EntityInfoGetResponseV2]

            classDef: ReadClassInfoV2 = entityInfoResponse.classInfoMap(internalClassIri)

            // If an ORDER BY property was specified, determine which subproperty of knora-base:valueHas to use to get the
            // literal value to sort by.
            maybeOrderByValuePredicate: Option[SmartIri] = maybeInternalOrderByPropertyIri match {
                case Some(internalOrderByPropertyIri) =>
                    val internalOrderByPropertyDef: ReadPropertyInfoV2 = entityInfoResponse.propertyInfoMap(internalOrderByPropertyIri)

                    // Ensure that the ORDER BY property is one that we can sort by.
                    if (!internalOrderByPropertyDef.isResourceProp || internalOrderByPropertyDef.isLinkProp || internalOrderByPropertyDef.isLinkValueProp || internalOrderByPropertyDef.isFileValueProp) {
                        throw BadRequestException(s"Cannot sort by property <${resourcesInProjectGetRequestV2.orderByProperty}>")
                    }

                    // Ensure that the resource class has a cardinality on the ORDER BY property.
                    if (!classDef.knoraResourceProperties.contains(internalOrderByPropertyIri)) {
                        throw BadRequestException(s"Class <${resourcesInProjectGetRequestV2.resourceClass}> has no cardinality on property <${resourcesInProjectGetRequestV2.orderByProperty}>")
                    }

                    // Get the value class that's the object of the knora-base:objectClassConstraint of the ORDER BY property.
                    val orderByValueType: SmartIri = internalOrderByPropertyDef.entityInfoContent.requireIriObject(OntologyConstants.KnoraBase.ObjectClassConstraint.toSmartIri, throw InconsistentTriplestoreDataException(s"Property <$internalOrderByPropertyIri> has no knora-base:objectClassConstraint"))

                    // Determine which subproperty of knora-base:valueHas corresponds to that value class.
                    val orderByValuePredicate = orderByValueType.toString match {
                        case OntologyConstants.KnoraBase.IntValue => OntologyConstants.KnoraBase.ValueHasInteger
                        case OntologyConstants.KnoraBase.DecimalValue => OntologyConstants.KnoraBase.ValueHasDecimal
                        case OntologyConstants.KnoraBase.BooleanValue => OntologyConstants.KnoraBase.ValueHasBoolean
                        case OntologyConstants.KnoraBase.DateValue => OntologyConstants.KnoraBase.ValueHasStartJDN
                        case OntologyConstants.KnoraBase.ColorValue => OntologyConstants.KnoraBase.ValueHasColor
                        case OntologyConstants.KnoraBase.GeonameValue => OntologyConstants.KnoraBase.ValueHasGeonameCode
                        case OntologyConstants.KnoraBase.IntervalValue => OntologyConstants.KnoraBase.ValueHasIntervalStart
                        case OntologyConstants.KnoraBase.UriValue => OntologyConstants.KnoraBase.ValueHasUri
                        case _ => OntologyConstants.KnoraBase.ValueHasString
                    }

                    Some(orderByValuePredicate.toSmartIri)

                case None => None
            }

            // Do a SELECT prequery to get the IRIs of the requested page of resources.
            prequery = queries.sparql.v2.txt.getResourcesInProjectPrequery(
                triplestore = settings.triplestoreType,
                projectIri = resourcesInProjectGetRequestV2.projectIri.toString,
                resourceClassIri = internalClassIri,
                maybeOrderByProperty = maybeInternalOrderByPropertyIri,
                maybeOrderByValuePredicate = maybeOrderByValuePredicate,
                limit = settings.v2ResultsPerPage,
                offset = resourcesInProjectGetRequestV2.page * settings.v2ResultsPerPage
            ).toString

            sparqlSelectResponse <- (storeManager ? SparqlSelectRequest(prequery)).mapTo[SparqlSelectResponse]
            mainResourceIris: Seq[IRI] = sparqlSelectResponse.results.bindings.map(_.rowMap("resource"))

            // Find out whether to query standoff along with text values. This boolean value will be passed to
            // ConstructResponseUtilV2.makeTextValueContentV2.
            queryStandoff: Boolean = SchemaOptions.queryStandoffWithTextValues(targetSchema = ApiV2Complex, schemaOptions = resourcesInProjectGetRequestV2.schemaOptions)

            // If we're supposed to query standoff, get the indexes delimiting the first page of standoff. (Subsequent
            // pages, if any, will be queried separately.)
            (maybeStandoffMinStartIndex: Option[Int], maybeStandoffMaxStartIndex: Option[Int]) = StandoffTagUtilV2.getStandoffMinAndMaxStartIndexesForTextValueQuery(
                queryStandoff = queryStandoff,
                settings = settings
            )

            // Are there any matching resources?
            resources: Vector[ReadResourceV2] <- if (mainResourceIris.nonEmpty) {
                for {
                    // Yes. Do a CONSTRUCT query to get the contents of those resources. If we're querying standoff, get
                    // at most one page of standoff per text value.
                    resourceRequestSparql <- Future(queries.sparql.v2.txt.getResourcePropertiesAndValues(
                        triplestore = settings.triplestoreType,
                        resourceIris = mainResourceIris,
                        preview = false,
                        queryAllNonStandoff = true,
                        maybePropertyIri = None,
                        maybeVersionDate = None,
                        maybeStandoffMinStartIndex = maybeStandoffMinStartIndex,
                        maybeStandoffMaxStartIndex = maybeStandoffMaxStartIndex,
                        stringFormatter = stringFormatter
                    ).toString())

                    // _ = println(resourceRequestSparql)

                    resourceRequestResponse: SparqlConstructResponse <- (storeManager ? SparqlConstructRequest(resourceRequestSparql)).mapTo[SparqlConstructResponse]

                    // separate resources and values
                    queryResultsSeparated: Map[IRI, ResourceWithValueRdfData] = ConstructResponseUtilV2.splitMainResourcesAndValueRdfData(constructQueryResults = resourceRequestResponse, requestingUser = resourcesInProjectGetRequestV2.requestingUser)

                    // check if there are resources the user does not have sufficient permissions to see
                    forbiddenResourceOption: Option[ReadResourceV2] <- if (mainResourceIris.size > queryResultsSeparated.size) {
                        // some of the main resources have been suppressed, represent them using the forbidden resource
                        getForbiddenResource(resourcesInProjectGetRequestV2.requestingUser)
                    } else {
                        // all resources visible, no need for the forbidden resource
                        Future(None)
                    }

                    // If we're querying standoff, get XML-to standoff mappings.
                    mappings: Map[IRI, MappingAndXSLTransformation] <- if (queryStandoff) {
                        getMappingsFromQueryResultsSeparated(queryResultsSeparated, resourcesInProjectGetRequestV2.requestingUser)
                    } else {
                        FastFuture.successful(Map.empty[IRI, MappingAndXSLTransformation])
                    }

                    // Construct a ReadResourceV2 for each resource that the user has permission to see.
                    searchResponse <- ConstructResponseUtilV2.createSearchResponse(
                        searchResults = queryResultsSeparated,
                        orderByResourceIri = mainResourceIris,
                        mappings = mappings,
                        queryStandoff = maybeStandoffMinStartIndex.nonEmpty,
                        forbiddenResource = forbiddenResourceOption,
                        responderManager = responderManager,
<<<<<<< HEAD
=======
                        knoraIdUtil = knoraIdUtil,
                        targetSchema = resourcesInProjectGetRequestV2.targetSchema,
                        settings = settings,
>>>>>>> 72d89dc4
                        requestingUser = resourcesInProjectGetRequestV2.requestingUser
                    )
                } yield searchResponse
            } else {
                FastFuture.successful(Vector.empty[ReadResourceV2])
            }

        } yield ReadResourcesSequenceV2(
            numberOfResources = resources.size,
            resources = resources
        )
    }

    /**
      * Performs a count query for a search for resources by their rdfs:label.
      *
      * @param searchValue          the values to search for.
      * @param limitToProject       limit search to given project.
      * @param limitToResourceClass limit search to given resource class.
      * @param requestingUser       the the client making the request.
      * @return a [[ReadResourcesSequenceV2]] representing the resources that have been found.
      */
    private def searchResourcesByLabelCountV2(searchValue: String, limitToProject: Option[IRI], limitToResourceClass: Option[SmartIri], requestingUser: UserADM) = {

        val searchPhrase: MatchStringWhileTyping = MatchStringWhileTyping(searchValue)

        for {
            countSparql <- Future(queries.sparql.v2.txt.searchResourceByLabel(
                triplestore = settings.triplestoreType,
                searchTerm = searchPhrase,
                limitToProject = limitToProject,
                limitToResourceClass = limitToResourceClass.map(_.toString),
                limit = 1,
                offset = 0,
                countQuery = true
            ).toString())

            // _ = println(countSparql)

            countResponse: SparqlSelectResponse <- (storeManager ? SparqlSelectRequest(countSparql)).mapTo[SparqlSelectResponse]

            // query response should contain one result with one row with the name "count"
            _ = if (countResponse.results.bindings.length != 1) {
                throw GravsearchException(s"Fulltext count query is expected to return exactly one row, but ${countResponse.results.bindings.size} given")
            }

            count = countResponse.results.bindings.head.rowMap("count")

        } yield ReadResourcesSequenceV2(
            numberOfResources = count.toInt,
            resources = Seq.empty[ReadResourceV2] // no results for a count query
        )

    }



    /**
      * Performs a search for resources by their rdfs:label.
      *
      * @param searchValue          the values to search for.
      * @param offset               the offset to be used for paging.
      * @param limitToProject       limit search to given project.
      * @param limitToResourceClass limit search to given resource class.
      * @param targetSchema         the schema of the response.
      * @param requestingUser       the the client making the request.
      * @return a [[ReadResourcesSequenceV2]] representing the resources that have been found.
      */
    private def searchResourcesByLabelV2(searchValue: String,
                                         offset: Int,
                                         limitToProject: Option[IRI],
                                         limitToResourceClass: Option[SmartIri],
                                         targetSchema: ApiV2Schema,
                                         requestingUser: UserADM): Future[ReadResourcesSequenceV2] = {

        val searchPhrase: MatchStringWhileTyping = MatchStringWhileTyping(searchValue)

        for {
            searchResourceByLabelSparql <- Future(queries.sparql.v2.txt.searchResourceByLabel(
                triplestore = settings.triplestoreType,
                searchTerm = searchPhrase,
                limitToProject = limitToProject,
                limitToResourceClass = limitToResourceClass.map(_.toString),
                limit = settings.v2ResultsPerPage,
                offset = offset * settings.v2ResultsPerPage,
                countQuery = false
            ).toString())

            // _ = println(searchResourceByLabelSparql)

            searchResourceByLabelResponse: SparqlConstructResponse <- (storeManager ? SparqlConstructRequest(searchResourceByLabelSparql)).mapTo[SparqlConstructResponse]

            // collect the IRIs of main resources returned
            mainResourceIris: Set[IRI] = searchResourceByLabelResponse.statements.foldLeft(Set.empty[IRI]) {
                case (acc: Set[IRI], (subjIri: IRI, assertions: Seq[(IRI, String)])) =>
                    //statement.pred == OntologyConstants.KnoraBase.IsMainResource && statement.obj.toBoolean

                    // check if the assertions represent a main resource and include its IRI if so
                    val subjectIsMainResource: Boolean = assertions.contains((OntologyConstants.Rdf.Type, OntologyConstants.KnoraBase.Resource)) && assertions.exists {
                        case (pred, obj) =>
                            pred == OntologyConstants.KnoraBase.IsMainResource && obj.toBoolean
                    }

                    if (subjectIsMainResource) {
                        acc + subjIri
                    } else {
                        acc
                    }
            }

            // _ = println(mainResourceIris.size)

            // separate resources and value objects
            queryResultsSeparated = ConstructResponseUtilV2.splitMainResourcesAndValueRdfData(constructQueryResults = searchResourceByLabelResponse, requestingUser = requestingUser)

            // check if there are resources the user does not have sufficient permissions to see
            forbiddenResourceOption: Option[ReadResourceV2] <- if (mainResourceIris.size > queryResultsSeparated.size) {
                // some of the main resources have been suppressed, represent them using the forbidden resource
                getForbiddenResource(requestingUser)
            } else {
                // all resources visible, no need for the forbidden resource
                Future(None)
            }

            //_ = println(queryResultsSeparated)

            resources <- ConstructResponseUtilV2.createSearchResponse(
                searchResults = queryResultsSeparated,
                orderByResourceIri = mainResourceIris.toSeq.sorted,
                queryStandoff = false,
                forbiddenResource = forbiddenResourceOption,
                responderManager = responderManager,
<<<<<<< HEAD
=======
                knoraIdUtil = knoraIdUtil,
                targetSchema = targetSchema,
                settings = settings,
>>>>>>> 72d89dc4
                requestingUser = requestingUser
            )

        } yield ReadResourcesSequenceV2(
            numberOfResources = queryResultsSeparated.size,
            resources = resources
        )

    }

}<|MERGE_RESOLUTION|>--- conflicted
+++ resolved
@@ -308,12 +308,8 @@
                 queryStandoff = queryStandoff,
                 forbiddenResource = forbiddenResourceOption,
                 responderManager = responderManager,
-<<<<<<< HEAD
-=======
-                knoraIdUtil = knoraIdUtil,
                 settings = settings,
                 targetSchema = targetSchema,
->>>>>>> 72d89dc4
                 requestingUser = requestingUser
             )
 
@@ -592,12 +588,8 @@
                 queryStandoff = queryStandoff,
                 forbiddenResource = forbiddenResourceOption,
                 responderManager = responderManager,
-<<<<<<< HEAD
-=======
-                knoraIdUtil = knoraIdUtil,
                 settings = settings,
                 targetSchema = targetSchema,
->>>>>>> 72d89dc4
                 requestingUser = requestingUser
             )
 
@@ -740,12 +732,8 @@
                         queryStandoff = maybeStandoffMinStartIndex.nonEmpty,
                         forbiddenResource = forbiddenResourceOption,
                         responderManager = responderManager,
-<<<<<<< HEAD
-=======
-                        knoraIdUtil = knoraIdUtil,
                         targetSchema = resourcesInProjectGetRequestV2.targetSchema,
                         settings = settings,
->>>>>>> 72d89dc4
                         requestingUser = resourcesInProjectGetRequestV2.requestingUser
                     )
                 } yield searchResponse
@@ -878,12 +866,8 @@
                 queryStandoff = false,
                 forbiddenResource = forbiddenResourceOption,
                 responderManager = responderManager,
-<<<<<<< HEAD
-=======
-                knoraIdUtil = knoraIdUtil,
                 targetSchema = targetSchema,
                 settings = settings,
->>>>>>> 72d89dc4
                 requestingUser = requestingUser
             )
 
