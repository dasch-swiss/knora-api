/*
 * Copyright © 2015 Lukas Rosenthaler, Benjamin Geer, Ivan Subotic,
 * Tobias Schweizer, André Kilchenmann, and Sepideh Alassi.
 *
 * This file is part of Knora.
 *
 * Knora is free software: you can redistribute it and/or modify
 * it under the terms of the GNU Affero General Public License as published
 * by the Free Software Foundation, either version 3 of the License, or
 * (at your option) any later version.
 *
 * Knora is distributed in the hope that it will be useful,
 * but WITHOUT ANY WARRANTY; without even the implied warranty of
 * MERCHANTABILITY or FITNESS FOR A PARTICULAR PURPOSE.  See the
 * GNU Affero General Public License for more details.
 *
 * You should have received a copy of the GNU Affero General Public
 * License along with Knora.  If not, see <http://www.gnu.org/licenses/>.
 */

package org.knora.webapi.responders.v2

import akka.pattern._
import org.eclipse.rdf4j.model.impl.SimpleValueFactory
import org.knora.webapi.messages.v1.responder.ontologymessages._
import org.knora.webapi.messages.v1.responder.projectmessages.ProjectsNamedGraphGetV1
import org.knora.webapi.messages.v1.responder.standoffmessages.StandoffDataTypeClasses
import org.knora.webapi.messages.v1.responder.usermessages.UserProfileV1
import org.knora.webapi.messages.store.triplestoremessages.{SparqlSelectRequest, SparqlSelectResponse, VariableResultsRow}
import org.knora.webapi.messages.v2.responder.ontologymessages.Cardinality.OwlCardinalityInfo
import org.knora.webapi.messages.v2.responder.ontologymessages._
import org.knora.webapi.responders.Responder
import org.knora.webapi.util.ActorUtil.{future2Message, handleUnexpectedMessage}
import org.knora.webapi.util.{CacheUtil, ErrorHandlingMap, KnoraIdUtil}
import org.knora.webapi._

import scala.concurrent.Future

class OntologyResponderV2 extends Responder {

    private val knoraIdUtil = new KnoraIdUtil
    private val valueFactory = SimpleValueFactory.getInstance()

    /**
      * The name of the ontology cache.
      */
    private val OntologyCacheName = "ontologyCache"

    /**
      * The cache key under which cached ontology data is stored.
      */
    private val OntologyCacheKey = "ontologyCacheData"

    private val BuiltInApiV2WithValueObjectsClasses: Map[IRI, ClassEntityInfoV2] = KnoraApiV2WithValueObjects.Classes.map {
        classEntity => classEntity.classIri -> classEntity
    }.toMap

    private val BuiltInApiV2WithValueObjectsProperties: Map[IRI, PropertyEntityInfoV2] = KnoraApiV2WithValueObjects.Properties.map {
        propertyEntity => propertyEntity.propertyIri -> propertyEntity
    }.toMap

    /**
      * A container for all the cached ontology data.
      *
<<<<<<< HEAD
      * @param namedGraphClasses                   a map of named graph IRIs to sets of class IRIs defined in each named graph.
=======
      * @param namedGraphs                         the set of available named graphs.
      * @param namedGraphResourceClasses           a map of named graph IRIs to sets of resource IRIs defined in each named graph.
>>>>>>> 8c1c0405
      * @param namedGraphProperties                a map of property IRIs to sets of property IRIs defined in each named graph.
      * @param classDefs                           a map of class IRIs to class definitions.
      * @param resourceAndValueSubClassOfRelations a map of IRIs of resource and value classes to sets of the IRIs of their base classes.
      * @param resourceSuperClassOfRelations       a map of IRIs of resource classes to sets of the IRIs of their subclasses.
      * @param propertyDefs                        a map of property IRIs to property definitions.
      */
<<<<<<< HEAD
    case class OntologyCacheData(namedGraphClasses: Map[IRI, Set[IRI]],
=======
    case class OntologyCacheData(namedGraphs: Set[IRI],
                                 namedGraphResourceClasses: Map[IRI, Set[IRI]],
>>>>>>> 8c1c0405
                                 namedGraphProperties: Map[IRI, Set[IRI]],
                                 classDefs: Map[IRI, ClassEntityInfoV2],
                                 resourceAndValueSubClassOfRelations: Map[IRI, Set[IRI]],
                                 resourceSuperClassOfRelations: Map[IRI, Set[IRI]],
                                 propertyDefs: Map[IRI, PropertyEntityInfoV2],
                                 standoffClassDefs: Map[IRI, StandoffClassEntityInfoV2],
                                 standoffPropertyDefs: Map[IRI, StandoffPropertyEntityInfoV2],
                                 standoffClassDefsWithDataType: Map[IRI, StandoffClassEntityInfoV2])

    def receive = {
        case LoadOntologiesRequestV2(userProfile) => future2Message(sender(), loadOntologies(userProfile), log)
        case EntityInfoGetRequestV2(classIris, propertyIris, userProfile) => future2Message(sender(), getEntityInfoResponseV2(classIris, propertyIris, userProfile), log)
        case StandoffEntityInfoGetRequestV2(standoffClassIris, standoffPropertyIris, userProfile) => future2Message(sender(), getStandoffEntityInfoResponseV2(standoffClassIris, standoffPropertyIris, userProfile), log)
        case StandoffClassesWithDataTypeGetRequestV2(userProfile) => future2Message(sender(), getStandoffStandoffClassesWithDataTypeV2(userProfile), log)
        case StandoffAllPropertyEntitiesGetRequestV2(userProfile) => future2Message(sender(), getAllStandoffPropertyEntitiesV2(userProfile), log)
        case CheckSubClassRequestV2(subClassIri, superClassIri, userProfile) => future2Message(sender(), checkSubClassV2(subClassIri, superClassIri, userProfile), log)
        case SubClassesGetRequestV2(resourceClassIri, userProfile) => future2Message(sender(), getSubClassesV2(resourceClassIri, userProfile), log)
        case NamedGraphEntitiesRequestV2(namedGraphIri, userProfile) => future2Message(sender(), getNamedGraphEntityInfoV2ForNamedGraphV2(namedGraphIri, userProfile), log)
        case NamedGraphEntitiesGetRequestV2(namedGraphIris, allLanguages, userProfile) => future2Message(sender(), getEntitiesForNamedGraphV2(namedGraphIris, allLanguages, userProfile), log)
        case ClassesGetRequestV2(resourceClassIris, allLanguages, userProfile) => future2Message(sender(), getResourceClassDefinitionsWithCardinalitiesV2(resourceClassIris, allLanguages, userProfile), log)
        case PropertyEntitiesGetRequestV2(propertyIris, allLanguages, userProfile) => future2Message(sender(), getPropertyDefinitionsV2(propertyIris, allLanguages, userProfile), log)
        case NamedGraphsGetRequestV2(userProfile) => future2Message(sender(), getNamedGraphsV2(userProfile), log)
        case other => handleUnexpectedMessage(sender(), other, log, this.getClass.getName)
    }

    /**
      * Loads and caches all ontology information.
      *
      * @param userProfile the profile of the user making the request.
      * @return a [[LoadOntologiesResponse]].
      */
    private def loadOntologies(userProfile: UserProfileV1): Future[LoadOntologiesResponseV2] = {
        // TODO: determine whether the user is authorised to reload the ontologies (depends on pull request #168).

        /**
          * A temporary container for information about an OWL cardinality and the property it applies to.
          *
          * @param propertyIri      the IRI of the property that the cardinality applies to.
          * @param cardinalityIri   the IRI of the cardinality (e.g. `http://www.w3.org/2002/07/owl#minCardinality`).
          * @param cardinalityValue the value of the cardinality (in Knora, this is always 0 or 1).
          * @param isLinkProp       `true` if the property is a subproperty of `knora-base:hasLinkTo`.
          * @param isLinkValueProp  `true` if the property is a subproperty of `knora-base:hasLinkToValue`.
          * @param isFileValueProp  `true` if the property is a subproperty of `knora-base:hasFileValue`.
          */
        case class OwlCardinalityOnProperty(propertyIri: IRI,
                                            cardinalityIri: IRI,
                                            cardinalityValue: Int,
                                            isLinkProp: Boolean = false,
                                            isLinkValueProp: Boolean = false,
                                            isFileValueProp: Boolean = false)

        /**
          * Gets the IRI of the ontology that an entity belongs to. This is assumed to be the namespace
          * part of the IRI of the entity (i.e. everything up to and including the first `#` character or the last `/`
          * character), minus the trailing `#` or `/`.
          *
          * @param entityIri the entity IRI.
          * @return the IRI of the ontology that the entity belongs to.
          */
        def getOntologyIri(entityIri: IRI): IRI = {
            valueFactory.createIRI(entityIri).getNamespace.stripSuffix("#").stripSuffix("/")
        }

        /**
          * Recursively walks up an entity hierarchy, collecting the IRIs of all base entities.
          *
          * @param iri             the IRI of an entity.
          * @param directRelations a map of entities to their direct base entities.
          * @return all the base entities of the specified entity.
          */
        def getAllBaseDefs(iri: IRI, directRelations: Map[IRI, Set[IRI]]): Set[IRI] = {
            directRelations.get(iri) match {
                case Some(baseDefs) =>
                    baseDefs ++ baseDefs.flatMap(baseDef => getAllBaseDefs(baseDef, directRelations))

                case None => Set.empty[IRI]
            }
        }

        /**
          * Given a resource class, recursively adds its inherited cardinalities to the cardinalities it defines
          * directly. A cardinality for a subproperty in a subclass overrides a cardinality for a base property in
          * a base class.
          *
          * @param resourceClassIri                 the IRI of the resource class whose properties are to be computed.
          * @param directSubClassOfRelations        a map of the direct `rdfs:subClassOf` relations defined on each resource class.
          * @param allSubPropertyOfRelations        a map in which each property IRI points to the full set of its base properties.
          * @param directResourceClassCardinalities a map of the cardinalities defined directly on each resource class.
          * @return a map in which each key is the IRI of a property that has a cardinality in the resource class (or that it inherits
          *         from its base classes), and each value is the cardinality on the property.
          */
        def inheritCardinalities(resourceClassIri: IRI,
                                 directSubClassOfRelations: Map[IRI, Set[IRI]],
                                 allSubPropertyOfRelations: Map[IRI, Set[IRI]],
                                 directResourceClassCardinalities: Map[IRI, Map[IRI, OwlCardinalityOnProperty]]): Map[IRI, OwlCardinalityOnProperty] = {
            // Recursively get properties that are available to inherit from base classes. If we have no information about
            // a class, that could mean that it isn't a subclass of knora-base:Resource (e.g. it's something like
            // foaf:Person), in which case we assume that it has no base classes.
            val cardinalitiesAvailableToInherit: Map[IRI, OwlCardinalityOnProperty] = directSubClassOfRelations.getOrElse(resourceClassIri, Set.empty[IRI]).foldLeft(Map.empty[IRI, OwlCardinalityOnProperty]) {
                case (acc, baseClass) =>
                    acc ++ inheritCardinalities(
                        resourceClassIri = baseClass,
                        directSubClassOfRelations = directSubClassOfRelations,
                        allSubPropertyOfRelations = allSubPropertyOfRelations,
                        directResourceClassCardinalities = directResourceClassCardinalities
                    )
            }

            // Get the properties that have cardinalities defined directly on this class. Again, if we have no information
            // about a class, we assume that it has no cardinalities.
            val thisClassCardinalities: Map[IRI, OwlCardinalityOnProperty] = directResourceClassCardinalities.getOrElse(resourceClassIri, Map.empty[IRI, OwlCardinalityOnProperty])

            // From the properties that are available to inherit, filter out the ones that are overridden by properties
            // with cardinalities defined directly on this class.
            val inheritedCardinalities: Map[IRI, OwlCardinalityOnProperty] = cardinalitiesAvailableToInherit.filterNot {
                case (baseClassProp, baseClassCardinality) => thisClassCardinalities.exists {
                    case (thisClassProp, cardinality) =>
                        allSubPropertyOfRelations.get(thisClassProp) match {
                            case Some(baseProps) => baseProps.contains(baseClassProp)
                            case None => thisClassProp == baseClassProp
                        }
                }
            }

            // Add the inherited properties to the ones with directly defined cardinalities.
            thisClassCardinalities ++ inheritedCardinalities
        }

        for {
            // Get all resource class definitions.
            resourceDefsSparql <- Future(queries.sparql.v2.txt.getResourceClassDefinitions(triplestore = settings.triplestoreType).toString())
            resourceDefsResponse: SparqlSelectResponse <- (storeManager ? SparqlSelectRequest(resourceDefsSparql)).mapTo[SparqlSelectResponse]
            resourceDefsRows: Seq[VariableResultsRow] = resourceDefsResponse.results.bindings

            // Get the value class hierarchy.
            valueClassesSparql = queries.sparql.v2.txt.getValueClassHierarchy(triplestore = settings.triplestoreType).toString()
            valueClassesResponse: SparqlSelectResponse <- (storeManager ? SparqlSelectRequest(valueClassesSparql)).mapTo[SparqlSelectResponse]
            valueClassesRows: Seq[VariableResultsRow] = valueClassesResponse.results.bindings

            // Get all property definitions.
            propertyDefsSparql = queries.sparql.v2.txt.getPropertyDefinitions(triplestore = settings.triplestoreType).toString()
            propertyDefsResponse: SparqlSelectResponse <- (storeManager ? SparqlSelectRequest(propertyDefsSparql)).mapTo[SparqlSelectResponse]
            propertyDefsRows: Seq[VariableResultsRow] = propertyDefsResponse.results.bindings

            // Make a map of IRIs of named graphs to IRIs of resource classes defined in each one, excluding resource
            // classes that can't be instantiated directly.
            graphClassMap: Map[IRI, Set[IRI]] = resourceDefsRows.groupBy(_.rowMap("graph")).map {
                case (graphIri: IRI, graphRows: Seq[VariableResultsRow]) =>
                    graphIri -> (graphRows.map(_.rowMap("resourceClass")).toSet -- OntologyConstants.KnoraBase.AbstractResourceClasses)
            } + (OntologyConstants.KnoraApiV2WithValueObjects.KnoraApiOntologyIri -> BuiltInApiV2WithValueObjectsClasses.keySet)

            // Make a map of IRIs of named graphs to IRIs of properties defined in each one, excluding properties
            // that can't be used directly.
            graphPropMap: Map[IRI, Set[IRI]] = propertyDefsRows.groupBy(_.rowMap("graph")).map {
                case (graphIri, graphRows) =>
                    graphIri -> (graphRows.map(_.rowMap("prop")).toSet - OntologyConstants.KnoraBase.ResourceProperty - OntologyConstants.KnoraBase.HasValue)
            } + (OntologyConstants.KnoraApiV2WithValueObjects.KnoraApiOntologyIri -> BuiltInApiV2WithValueObjectsProperties.keySet)

            // Group the rows representing resource class definitions by resource class IRI. This needs to include abstract resource classes such as
            // knora-base:Resource, so cardinalities can be inherited from them.
            resourceDefsGrouped: Map[IRI, Seq[VariableResultsRow]] = resourceDefsRows.groupBy(_.rowMap("resourceClass"))
            resourceClassIris = resourceDefsGrouped.keySet

            // Group the rows representing property definitions by property IRI, excluding knora-base:resoureceProperty and knora-base:hasValue, which are never used directly.
            propertyDefsGrouped: Map[IRI, Seq[VariableResultsRow]] = propertyDefsRows.groupBy(_.rowMap("prop")) - OntologyConstants.KnoraBase.ResourceProperty - OntologyConstants.KnoraBase.HasValue
            propertyIris = propertyDefsGrouped.keySet

            // Group the rows representing value class relations by value class IRI.
            valueClassesGrouped: Map[IRI, Seq[VariableResultsRow]] = valueClassesRows.groupBy(_.rowMap("valueClass"))

            // Make a map of resource class IRIs to their immediate base classes.
            directResourceSubClassOfRelations: Map[IRI, Set[IRI]] = resourceDefsGrouped.map {
                case (resourceClassIri, rows) =>
                    val baseClasses = rows.filter(_.rowMap.get("resourceClassPred").contains(OntologyConstants.Rdfs.SubClassOf)).map(_.rowMap("resourceClassObj")).toSet
                    (resourceClassIri, baseClasses)
            }

            // Make a map of property IRIs to their immediate base properties.
            directSubPropertyOfRelations: Map[IRI, Set[IRI]] = propertyDefsGrouped.map {
                case (propertyIri, rows) =>
                    val baseProperties = rows.filter(_.rowMap.get("propPred").contains(OntologyConstants.Rdfs.SubPropertyOf)).map(_.rowMap("propObj")).toSet
                    (propertyIri, baseProperties)
            }

            // Make a map in which each resource class IRI points to the full set of its base classes. A class is also
            // a subclass of itself.
            allResourceSubClassOfRelations: Map[IRI, Set[IRI]] = resourceClassIris.map {
                resourceClassIri => (resourceClassIri, getAllBaseDefs(resourceClassIri, directResourceSubClassOfRelations) + resourceClassIri)
            }.toMap

            // Make a map in which each resource class IRI points to the full set of its subclasses. A class is also
            // a subclass of itself.
            allResourceSuperClassOfRelations: Map[IRI, Set[IRI]] = allResourceSubClassOfRelations.toVector.flatMap {
                case (subClass: IRI, baseClasses: Set[IRI]) =>
                    baseClasses.toVector.map {
                        baseClass => baseClass -> subClass
                    }
            }.groupBy(_._1).map {
                case (baseClass: IRI, baseClassAndSubClasses: Vector[(IRI, IRI)]) =>
                    baseClass -> baseClassAndSubClasses.map(_._2).toSet
            }

            // Make a map in which each property IRI points to the full set of its base properties. A property is also
            // a subproperty of itself.
            allSubPropertyOfRelations: Map[IRI, Set[IRI]] = propertyIris.map {
                propertyIri => (propertyIri, getAllBaseDefs(propertyIri, directSubPropertyOfRelations) + propertyIri)
            }.toMap

            // Make a map in which each value class IRI points to the full set of its base classes (excluding the ones
            // whose names end in "Base", since they aren't used directly). A class is also a subclass of itself (this
            // is handled by the SPARQL query).
            allValueSubClassOfRelations: Map[IRI, Set[IRI]] = valueClassesGrouped.map {
                case (valueClassIri, baseClassRows) =>
                    valueClassIri -> baseClassRows.map(_.rowMap("baseClass")).filterNot(_.endsWith("Base")).toSet
            }

            // Make a set of all subproperties of knora-base:hasLinkTo.
            linkProps: Set[IRI] = propertyIris.filter(prop => allSubPropertyOfRelations(prop).contains(OntologyConstants.KnoraBase.HasLinkTo))

            // Make a set of all subproperties of knora-base:hasLinkToValue.
            linkValueProps: Set[IRI] = propertyIris.filter(prop => allSubPropertyOfRelations(prop).contains(OntologyConstants.KnoraBase.HasLinkToValue))

            // Make a set of all subproperties of knora-base:hasFileValue.
            fileValueProps: Set[IRI] = propertyIris.filter(prop => allSubPropertyOfRelations(prop).contains(OntologyConstants.KnoraBase.HasFileValue))

            // Make a map of the cardinalities defined directly on each resource class. Each resource class IRI points to a map of
            // property IRIs to OwlCardinality objects.
            directResourceClassCardinalities: Map[IRI, Map[IRI, OwlCardinalityOnProperty]] = resourceDefsGrouped.map {
                case (resourceClassIri, rows) =>
                    val resourceClassCardinalities: Map[IRI, OwlCardinalityOnProperty] = rows.filter(_.rowMap.contains("cardinalityProp")).map {
                        cardinalityRow =>
                            val cardinalityRowMap = cardinalityRow.rowMap
                            val propertyIri = cardinalityRowMap("cardinalityProp")

                            val owlCardinality = OwlCardinalityOnProperty(
                                propertyIri = propertyIri,
                                cardinalityIri = cardinalityRowMap("cardinality"),
                                cardinalityValue = cardinalityRowMap("cardinalityVal").toInt,
                                isLinkProp = linkProps.contains(propertyIri),
                                isLinkValueProp = linkValueProps.contains(propertyIri),
                                isFileValueProp = fileValueProps.contains(propertyIri)
                            )

                            propertyIri -> owlCardinality
                    }.toMap

                    resourceClassIri -> resourceClassCardinalities
            }

            // Allow each resource class to inherit cardinalities from its base classes.
            resourceCardinalitiesWithInheritance: Map[IRI, Set[OwlCardinalityOnProperty]] = resourceClassIris.map {
                resourceClassIri =>
                    val resourceClassCardinalities: Set[OwlCardinalityOnProperty] = inheritCardinalities(
                        resourceClassIri = resourceClassIri,
                        directSubClassOfRelations = directResourceSubClassOfRelations,
                        allSubPropertyOfRelations = allSubPropertyOfRelations,
                        directResourceClassCardinalities = directResourceClassCardinalities
                    ).values.toSet

                    resourceClassIri -> resourceClassCardinalities
            }.toMap

            // Now that we've done cardinality inheritance, remove the resource class definitions that can't be
            // instantiated directly.
            concreteResourceDefsGrouped = resourceDefsGrouped -- OntologyConstants.KnoraBase.AbstractResourceClasses

            // Construct a ClassEntityInfoV2 for each resource class.
            resourceEntityInfos: Map[IRI, ClassEntityInfoV2] = concreteResourceDefsGrouped.map {
                case (resourceClassIri, resourceClassRows) =>
                    // Group the rows for each resource class by predicate IRI.
                    val groupedByPredicate: Map[IRI, Seq[VariableResultsRow]] = resourceClassRows.filter(_.rowMap.contains("resourceClassPred")).groupBy(_.rowMap("resourceClassPred")) - OntologyConstants.Rdfs.SubClassOf

                    val predicates: Map[IRI, PredicateInfoV2] = groupedByPredicate.map {
                        case (predicateIri, predicateRows) =>
                            val (predicateRowsWithLang, predicateRowsWithoutLang) = predicateRows.partition(_.rowMap.contains("resourceClassObjLang"))
                            val objects = predicateRowsWithoutLang.map(_.rowMap("resourceClassObj")).toSet
                            val objectsWithLang = predicateRowsWithLang.map {
                                predicateRow => predicateRow.rowMap("resourceClassObjLang") -> predicateRow.rowMap("resourceClassObj")
                            }.toMap

                            predicateIri -> PredicateInfoV2(
                                predicateIri = predicateIri,
                                ontologyIri = getOntologyIri(resourceClassIri),
                                objects = objects,
                                objectsWithLang = objectsWithLang
                            )
                    }

                    // Get the OWL cardinalities for the class.
                    val owlCardinalities = resourceCardinalitiesWithInheritance(resourceClassIri)

                    // Identify the link properties, like value properties, and file value properties in the cardinalities.
                    val linkProps = owlCardinalities.filter(_.isLinkProp).map(_.propertyIri)
                    val linkValueProps = owlCardinalities.filter(_.isLinkValueProp).map(_.propertyIri)
                    val fileValueProps = owlCardinalities.filter(_.isFileValueProp).map(_.propertyIri)

                    // Make sure there is a link value property for each link property.
                    val missingLinkValueProps = linkProps.map(linkProp => knoraIdUtil.linkPropertyIriToLinkValuePropertyIri(linkProp)) -- linkValueProps
                    if (missingLinkValueProps.nonEmpty) {
                        throw InconsistentTriplestoreDataException(s"Resource class $resourceClassIri has cardinalities for one or more link properties without corresponding link value properties. The missing link value property or properties: ${missingLinkValueProps.mkString(", ")}")
                    }

                    // Make sure there is a link property for each link value property.
                    val missingLinkProps = linkValueProps.map(linkValueProp => knoraIdUtil.linkValuePropertyIri2LinkPropertyIri(linkValueProp)) -- linkProps
                    if (missingLinkProps.nonEmpty) {
                        throw InconsistentTriplestoreDataException(s"Resource class $resourceClassIri has cardinalities for one or more link value properties without corresponding link properties. The missing link property or properties: ${missingLinkProps.mkString(", ")}")
                    }

                    val resourceEntityInfo = ClassEntityInfoV2(
                        classIri = resourceClassIri,
                        ontologyIri = getOntologyIri(resourceClassIri),
                        predicates = new ErrorHandlingMap(predicates, { key: IRI => s"Predicate $key not found for resource class $resourceClassIri" }),
                        cardinalities = owlCardinalities.map {
                            owlCardinality =>
                                // Convert the OWL cardinality to a Knora Cardinality enum value.
                                owlCardinality.propertyIri -> Cardinality.owlCardinality2KnoraCardinality(
                                    propertyIri = owlCardinality.propertyIri,
                                    OwlCardinalityInfo(
                                        owlCardinalityIri = owlCardinality.cardinalityIri,
                                        owlCardinalityValue = owlCardinality.cardinalityValue
                                    )
                                )
                        }.toMap,
                        linkProperties = linkProps,
                        linkValueProperties = linkValueProps,
                        fileValueProperties = fileValueProps,
                        subClassOf = directResourceSubClassOfRelations.getOrElse(resourceClassIri, Set.empty[IRI]),
                        ontologySchema = InternalSchema
                    )

                    resourceClassIri -> resourceEntityInfo
            }

            // Construct a PropertyEntityInfoV2 for each property definition, not taking inheritance into account.
            propertyEntityInfos: Map[IRI, PropertyEntityInfoV2] = propertyDefsGrouped.map {
                case (propertyIri, propertyRows) =>
                    val ontologyIri = getOntologyIri(propertyIri)

                    // Group the rows for each property by predicate IRI.
                    val groupedByPredicate: Map[IRI, Seq[VariableResultsRow]] = propertyRows.groupBy(_.rowMap("propPred")) - OntologyConstants.Rdfs.SubPropertyOf

                    val predicates: Map[IRI, PredicateInfoV2] = groupedByPredicate.map {
                        case (predicateIri, predicateRows) =>
                            val (predicateRowsWithLang, predicateRowsWithoutLang) = predicateRows.partition(_.rowMap.contains("propObjLang"))
                            val objects = predicateRowsWithoutLang.map(_.rowMap("propObj")).toSet
                            val objectsWithLang = predicateRowsWithLang.map {
                                predicateRow => predicateRow.rowMap("propObjLang") -> predicateRow.rowMap("propObj")
                            }.toMap

                            predicateIri -> PredicateInfoV2(
                                predicateIri = predicateIri,
                                ontologyIri = ontologyIri,
                                objects = objects,
                                objectsWithLang = objectsWithLang
                            )
                    }

                    val propertyEntityInfo = PropertyEntityInfoV2(
                        propertyIri = propertyIri,
                        ontologyIri = ontologyIri,
                        isLinkProp = linkProps.contains(propertyIri),
                        isLinkValueProp = linkValueProps.contains(propertyIri),
                        isFileValueProp = fileValueProps.contains(propertyIri),
                        predicates = predicates,
                        subPropertyOf = directSubPropertyOfRelations.getOrElse(propertyIri, Set.empty[IRI]),
                        ontologySchema = InternalSchema
                    )

                    propertyIri -> propertyEntityInfo
            }

            //
            // get all the standoff class definitions and their properties
            //

            // get ontology information about the value base classes
            valueBaseClassesSparql <- Future(queries.sparql.v2.txt.getValueBaseClassDefinitions(triplestore = settings.triplestoreType).toString())
            valueBaseClassesResponse: SparqlSelectResponse <- (storeManager ? SparqlSelectRequest(valueBaseClassesSparql)).mapTo[SparqlSelectResponse]
            valueBaseClassesRows: Seq[VariableResultsRow] = valueBaseClassesResponse.results.bindings

            // get ontology information about the standoff classes
            standoffClassesSparql <- Future(queries.sparql.v2.txt.getStandoffClassDefinitions(triplestore = settings.triplestoreType).toString())
            standoffClassesResponse: SparqlSelectResponse <- (storeManager ? SparqlSelectRequest(standoffClassesSparql)).mapTo[SparqlSelectResponse]
            allStandoffClassRows: Seq[VariableResultsRow] = standoffClassesResponse.results.bindings

            // add the property Iris of the value base classes since they may be used by some standoff classes
            combinedStandoffClasses = valueBaseClassesRows ++ allStandoffClassRows

            // collect all the standoff property Iris from the cardinalities
            standoffPropertyIris = combinedStandoffClasses.foldLeft(Set.empty[IRI]) {
                case (acc, row) =>
                    val standoffPropIri: Option[String] = row.rowMap.get("cardinalityProp")

                    if (standoffPropIri.isDefined) {
                        acc + standoffPropIri.get
                    } else {
                        acc
                    }
            }

            // get information about the standoff properties
            standoffPropsSparql <- Future(queries.sparql.v2.txt.getStandoffPropertyDefinitions(triplestore = settings.triplestoreType, standoffPropertyIris.toList).toString())
            standoffPropsResponse: SparqlSelectResponse <- (storeManager ? SparqlSelectRequest(standoffPropsSparql)).mapTo[SparqlSelectResponse]
            standoffPropsRows: Seq[VariableResultsRow] = standoffPropsResponse.results.bindings

            // Group the rows representing value base class definitions by value base class IRI.
            valueBaseClassesGrouped: Map[IRI, Seq[VariableResultsRow]] = valueBaseClassesRows.groupBy(_.rowMap("valueBaseClass"))

            // Group the rows representing standoff class definitions by standoff class IRI.
            standoffClassesGrouped: Map[IRI, Seq[VariableResultsRow]] = allStandoffClassRows.groupBy(_.rowMap("standoffClass"))
            standoffClassIris = standoffClassesGrouped.keySet

            // Group the rows representing property definitions by property IRI.
            standoffPropertyDefsGrouped: Map[IRI, Seq[VariableResultsRow]] = standoffPropsRows.groupBy(_.rowMap("prop"))

            // Make a map of standoff property IRIs to their immediate base properties.
            directStandoffSubPropertyOfRelations: Map[IRI, Set[IRI]] = standoffPropertyDefsGrouped.map {
                case (propertyIri, rows) =>
                    val baseProperties = rows.filter(_.rowMap.get("propPred").contains(OntologyConstants.Rdfs.SubPropertyOf)).map(_.rowMap("propObj")).toSet
                    (propertyIri, baseProperties)
            }

            // Make a map of standoff class IRIs to their immediate base classes.
            directStandoffSubClassOfRelations: Map[IRI, Set[IRI]] = standoffClassesGrouped.map {
                case (standoffClassIri, rows) =>
                    val baseClasses = rows.filter(_.rowMap.get("standoffClassPred").contains(OntologyConstants.Rdfs.SubClassOf)).map(_.rowMap("standoffClassObj")).toSet
                    (standoffClassIri, baseClasses)
            }

            // Make a map in which each standoff class IRI points to the full set of its base classes. A class is also
            // a subclass of itself.
            allStandoffSubClassOfRelations: Map[IRI, Set[IRI]] = standoffClassIris.map {
                standoffClassIri => (standoffClassIri, getAllBaseDefs(standoffClassIri, directStandoffSubClassOfRelations) + standoffClassIri)
            }.toMap

            // Make a map of the cardinalities defined directly on each value base class. Each value base class IRI points to a map of
            // property IRIs to OwlCardinality objects.
            valueBaseClassCardinalities: Map[IRI, Map[IRI, OwlCardinalityOnProperty]] = valueBaseClassesGrouped.map {
                case (valueBaseClassIri, rows) =>
                    val valueBaseClassCardinalities: Map[IRI, OwlCardinalityOnProperty] = rows.filter(_.rowMap.contains("cardinalityProp")).map {
                        cardinalityRow =>
                            val cardinalityRowMap = cardinalityRow.rowMap
                            val propertyIri = cardinalityRowMap("cardinalityProp")

                            val owlCardinality = OwlCardinalityOnProperty(
                                propertyIri = propertyIri,
                                cardinalityIri = cardinalityRowMap("cardinality"),
                                cardinalityValue = cardinalityRowMap("cardinalityVal").toInt
                            )

                            propertyIri -> owlCardinality
                    }.toMap

                    valueBaseClassIri -> valueBaseClassCardinalities
            }

            // Make a map of the cardinalities defined directly on each standoff class. Each standoff class IRI points to a map of
            // property IRIs to OwlCardinality objects.
            directStandoffClassCardinalities: Map[IRI, Map[IRI, OwlCardinalityOnProperty]] = standoffClassesGrouped.map {
                case (standoffClassIri, rows) =>
                    val standoffClassCardinalities: Map[IRI, OwlCardinalityOnProperty] = rows.filter(_.rowMap.contains("cardinalityProp")).map {
                        cardinalityRow =>
                            val cardinalityRowMap = cardinalityRow.rowMap
                            val propertyIri = cardinalityRowMap("cardinalityProp")

                            val owlCardinality = OwlCardinalityOnProperty(
                                propertyIri = propertyIri,
                                cardinalityIri = cardinalityRowMap("cardinality"),
                                cardinalityValue = cardinalityRowMap("cardinalityVal").toInt
                            )

                            propertyIri -> owlCardinality
                    }.toMap

                    standoffClassIri -> standoffClassCardinalities
            }

            // Allow each standoff class to inherit cardinalities from its base classes.
            standoffCardinalitiesWithInheritance = standoffClassIris.map {
                standoffClassIri =>
                    val standoffClassCardinalities: Set[OwlCardinalityOnProperty] = inheritCardinalities(
                        resourceClassIri = standoffClassIri,
                        directSubClassOfRelations = directStandoffSubClassOfRelations,
                        allSubPropertyOfRelations = directStandoffSubPropertyOfRelations,
                        directResourceClassCardinalities = directStandoffClassCardinalities ++ valueBaseClassCardinalities
                    ).values.toSet

                    val prop2Card: Map[IRI, Cardinality.Value] = standoffClassCardinalities.map {
                        (card: OwlCardinalityOnProperty) =>
                            card.propertyIri -> Cardinality.owlCardinality2KnoraCardinality(
                                propertyIri = card.propertyIri,
                                OwlCardinalityInfo(
                                    owlCardinalityIri = card.cardinalityIri,
                                    owlCardinalityValue = card.cardinalityValue
                                )
                            )
                    }.toMap

                    standoffClassIri -> prop2Card
            }.toMap

            standoffClassEntityInfos: Map[IRI, StandoffClassEntityInfoV2] = standoffClassesGrouped.map {
                case (standoffClassIri, standoffClassRows) =>

                    val standoffGroupedByPredicate: Map[IRI, Seq[VariableResultsRow]] = standoffClassRows.filter(_.rowMap.contains("standoffClassPred")).groupBy(_.rowMap("standoffClassPred")) - OntologyConstants.Rdfs.SubClassOf

                    val predicates: Map[IRI, PredicateInfoV2] = standoffGroupedByPredicate.map {
                        case (predicateIri, predicateRows) =>
                            val (predicateRowsWithLang, predicateRowsWithoutLang) = predicateRows.partition(_.rowMap.contains("standoffClassObjLang"))
                            val objects = predicateRowsWithoutLang.map(_.rowMap("standoffClassObj")).toSet
                            val objectsWithLang = predicateRowsWithLang.map {
                                predicateRow => predicateRow.rowMap("standoffClassObjLang") -> predicateRow.rowMap("standoffClassObj")
                            }.toMap

                            predicateIri -> PredicateInfoV2(
                                predicateIri = predicateIri,
                                ontologyIri = getOntologyIri(standoffClassIri),
                                objects = objects,
                                objectsWithLang = objectsWithLang
                            )
                    }

                    // determine the data type of the given standoff class IRI
                    // if the resulting set is empty, it is not a typed standoff class
                    val standoffDataType: Set[IRI] = allStandoffSubClassOfRelations(standoffClassIri).intersect(StandoffDataTypeClasses.getStandoffClassIris)
                    if (standoffDataType.size > 1) {
                        throw InconsistentTriplestoreDataException(s"standoff class $standoffClassIri is a subclass of more than one standoff data type class: ${standoffDataType.mkString(", ")}")
                    }

                    val standoffInfo = StandoffClassEntityInfoV2(
                        standoffClassIri = standoffClassIri,
                        ontologyIri = getOntologyIri(standoffClassIri),
                        predicates = predicates,
                        cardinalities = standoffCardinalitiesWithInheritance(standoffClassIri),
                        dataType = standoffDataType.headOption match {
                            case Some(dataType: IRI) => Some(StandoffDataTypeClasses.lookup(dataType, () => throw InconsistentTriplestoreDataException(s"$dataType is not a valid standoff data type")))
                            case None => None
                        }
                    )

                    standoffClassIri -> standoffInfo
            }

            // Make a map in which each standoff property IRI points to the full set of its base properties. A property is also
            // a subproperty of itself.
            allStandoffSubPropertyOfRelations: Map[IRI, Set[IRI]] = standoffPropertyIris.map {
                propertyIri => (propertyIri, getAllBaseDefs(propertyIri, directStandoffSubPropertyOfRelations) + propertyIri)
            }.toMap


            // Construct a StandoffPropertyEntityInfoV2 for each property definition, not taking inheritance into account.
            standoffPropertyEntityInfos: Map[IRI, StandoffPropertyEntityInfoV2] = standoffPropertyDefsGrouped.map {
                case (standoffPropertyIri, propertyRows) =>
                    val ontologyIri = getOntologyIri(standoffPropertyIri)

                    // Group the rows for each property by predicate IRI.
                    val groupedByPredicate: Map[IRI, Seq[VariableResultsRow]] = propertyRows.groupBy(_.rowMap("propPred")) - OntologyConstants.Rdfs.SubPropertyOf

                    val predicates: Map[IRI, PredicateInfoV2] = groupedByPredicate.map {
                        case (predicateIri, predicateRows) =>
                            val (predicateRowsWithLang, predicateRowsWithoutLang) = predicateRows.partition(_.rowMap.contains("propObjLang"))
                            val objects = predicateRowsWithoutLang.map(_.rowMap("propObj")).toSet
                            val objectsWithLang = predicateRowsWithLang.map {
                                predicateRow => predicateRow.rowMap("propObjLang") -> predicateRow.rowMap("propObj")
                            }.toMap

                            predicateIri -> PredicateInfoV2(
                                predicateIri = predicateIri,
                                ontologyIri = ontologyIri,
                                objects = objects,
                                objectsWithLang = objectsWithLang
                            )
                    }

                    val standoffPropertyEntityInfo = StandoffPropertyEntityInfoV2(
                        standoffPropertyIri = standoffPropertyIri,
                        ontologyIri = ontologyIri,
                        predicates = predicates,
                        isSubPropertyOf = allStandoffSubPropertyOfRelations(standoffPropertyIri)
                    )

                    standoffPropertyIri -> standoffPropertyEntityInfo
            }

            // collect all the standoff classes that have a data type (i.e. are subclasses of a data type standoff class)
            standoffClassEntityInfosWithDataType: Map[IRI, StandoffClassEntityInfoV2] = standoffClassEntityInfos.filter {
                case (standoffClassIri: IRI, entityInfo: StandoffClassEntityInfoV2) =>
                    entityInfo.dataType.isDefined
            }

            allClassDefs = resourceEntityInfos ++ BuiltInApiV2WithValueObjectsClasses
            allPropertyDefs = propertyEntityInfos ++ BuiltInApiV2WithValueObjectsProperties

            // Cache all the data.

            ontologyCacheData: OntologyCacheData = OntologyCacheData(
<<<<<<< HEAD
                namedGraphClasses = new ErrorHandlingMap[IRI, Set[IRI]](graphClassMap, { key => s"Named graph not found: $key" }),
=======
                namedGraphs = graphClassMap.keySet ++ graphPropMap.keySet,
                namedGraphResourceClasses = new ErrorHandlingMap[IRI, Set[IRI]](graphClassMap, { key => s"Named graph not found: $key" }),
>>>>>>> 8c1c0405
                namedGraphProperties = new ErrorHandlingMap[IRI, Set[IRI]](graphPropMap, { key => s"Named graph not found: $key" }),
                classDefs = new ErrorHandlingMap[IRI, ClassEntityInfoV2](allClassDefs, { key => s"Class not found: $key" }),
                resourceAndValueSubClassOfRelations = new ErrorHandlingMap[IRI, Set[IRI]](allResourceSubClassOfRelations ++ allValueSubClassOfRelations, { key => s"Class not found: $key" }),
                resourceSuperClassOfRelations = new ErrorHandlingMap[IRI, Set[IRI]](allResourceSuperClassOfRelations, { key => s"Class not found: $key" }),
                propertyDefs = new ErrorHandlingMap[IRI, PropertyEntityInfoV2](allPropertyDefs, { key => s"Property not found: $key" }),
                standoffClassDefs = new ErrorHandlingMap[IRI, StandoffClassEntityInfoV2](standoffClassEntityInfos, { key => s"Standoff class def not found $key" }),
                standoffPropertyDefs = new ErrorHandlingMap[IRI, StandoffPropertyEntityInfoV2](standoffPropertyEntityInfos, { key => s"Standoff property def not found $key" }),
                standoffClassDefsWithDataType = new ErrorHandlingMap[IRI, StandoffClassEntityInfoV2](standoffClassEntityInfosWithDataType, { key => s"Standoff class def with datatype not found $key" }))

            _ = CacheUtil.put(cacheName = OntologyCacheName, key = OntologyCacheKey, value = ontologyCacheData)

        } yield LoadOntologiesResponseV2()
    }

    /**
      * Gets the ontology data from the cache.
      *
      * @return an [[OntologyCacheData]]
      */
    private def getCacheData: Future[OntologyCacheData] = {
        Future {
            CacheUtil.get[OntologyCacheData](cacheName = OntologyCacheName, key = OntologyCacheKey) match {
                case Some(data) => data
                case None => throw ApplicationCacheException(s"Key '$OntologyCacheKey' not found in application cache '$OntologyCacheName'")
            }
        }
    }

    /**
      * Given a list of resource IRIs and a list of property IRIs (ontology entities), returns an [[EntityInfoGetResponseV1]] describing both resource and property entities.
      *
      * @param classIris    the IRIs of the resource entities to be queried.
      * @param propertyIris the IRIs of the property entities to be queried.
      * @param userProfile  the profile of the user making the request.
      * @return an [[EntityInfoGetResponseV1]].
      */
    private def getEntityInfoResponseV2(classIris: Set[IRI] = Set.empty[IRI], propertyIris: Set[IRI] = Set.empty[IRI], userProfile: UserProfileV1): Future[EntityInfoGetResponseV2] = {
        for {
            cacheData <- getCacheData

            classDefsAvailable = cacheData.classDefs.filterKeys(classIris)
            propertyDefsAvailable = cacheData.propertyDefs.filterKeys(propertyIris)

            missingClassDefs = classIris -- classDefsAvailable.keySet

            _ = if (missingClassDefs.nonEmpty) {
                throw NotFoundException(s"One or more requested classes were not found: ${missingClassDefs.mkString(", ")}")
            }

            missingPropertyDefs = propertyIris -- propertyDefsAvailable.keySet

            _ = if (missingPropertyDefs.nonEmpty) {
                throw NotFoundException(s"One or more requested properties were not found: ${missingPropertyDefs.mkString(", ")}")
            }

            response = EntityInfoGetResponseV2(
                classEntityInfoMap = new ErrorHandlingMap(classDefsAvailable, { key => s"Resource class $key not found" }),
                propertyEntityInfoMap = new ErrorHandlingMap(propertyDefsAvailable, { key => s"Property $key not found" })
            )
        } yield response
    }

    /**
      * Given a list of standoff class IRIs and a list of property IRIs (ontology entities), returns an [[StandoffEntityInfoGetResponseV1]] describing both resource and property entities.
      *
      * @param standoffClassIris    the IRIs of the resource entities to be queried.
      * @param standoffPropertyIris the IRIs of the property entities to be queried.
      * @param userProfile          the profile of the user making the request.
      * @return an [[EntityInfoGetResponseV1]].
      */
    private def getStandoffEntityInfoResponseV2(standoffClassIris: Set[IRI] = Set.empty[IRI], standoffPropertyIris: Set[IRI] = Set.empty[IRI], userProfile: UserProfileV1): Future[StandoffEntityInfoGetResponseV2] = {
        for {
            cacheData <- getCacheData
            response = StandoffEntityInfoGetResponseV2(
                standoffClassEntityInfoMap = cacheData.standoffClassDefs.filterKeys(standoffClassIris),
                standoffPropertyEntityInfoMap = cacheData.standoffPropertyDefs.filterKeys(standoffPropertyIris)
            )
        } yield response
    }

    /**
      * Gets information about all standoff classes that are a subclass of a data type standoff class.
      *
      * @param userProfile the profile of the user making the request.
      * @return a [[StandoffClassesWithDataTypeGetResponseV1]]
      */
    private def getStandoffStandoffClassesWithDataTypeV2(userProfile: UserProfileV1): Future[StandoffClassesWithDataTypeGetResponseV2] = {
        for {
            cacheData <- getCacheData
            response = StandoffClassesWithDataTypeGetResponseV2(
                standoffClassEntityInfoMap = cacheData.standoffClassDefsWithDataType
            )
        } yield response
    }

    /**
      * Gets all standoff property entities.
      *
      * @param userProfile the profile of the user making the request.
      * @return a [[StandoffAllPropertyEntitiesGetResponseV1]].
      */
    private def getAllStandoffPropertyEntitiesV2(userProfile: UserProfileV1): Future[StandoffAllPropertyEntitiesGetResponseV2] = {
        for {
            cacheData <- getCacheData
            response = StandoffAllPropertyEntitiesGetResponseV2(
                standoffAllPropertiesEntityInfoMap = cacheData.standoffPropertyDefs
            )
        } yield response
    }

    /**
      * Checks whether a certain Knora resource or value class is a subclass of another class.
      *
      * @param subClassIri   the IRI of the resource or value class whose subclassOf relations have to be checked.
      * @param superClassIri the IRI of the resource or value class to check for (whether it is a a super class of `subClassIri` or not).
      * @return a [[CheckSubClassResponseV1]].
      */
    private def checkSubClassV2(subClassIri: IRI, superClassIri: IRI, userProfile: UserProfileV1): Future[CheckSubClassResponseV2] = {
        for {
            cacheData <- getCacheData
            response = CheckSubClassResponseV2(
                isSubClass = cacheData.resourceAndValueSubClassOfRelations(subClassIri).contains(superClassIri)
            )
        } yield response
    }

    /**
      * Gets the IRIs of the subclasses of a resource class.
      *
      * @param resourceClassIri the IRI of the resource class whose subclasses should be returned.
      * @return a [[SubClassesGetResponseV1]].
      */
    private def getSubClassesV2(resourceClassIri: IRI, userProfile: UserProfileV1): Future[SubClassesGetResponseV2] = {
        for {
            cacheData <- getCacheData

            subClassIris = cacheData.resourceSuperClassOfRelations(resourceClassIri).toVector.sorted

            subClasses = subClassIris.map {
                subClassIri =>
                    val resourceClassInfo: ClassEntityInfoV2 = cacheData.classDefs(subClassIri)

                    SubClassInfoV2(
                        id = subClassIri,
                        label = resourceClassInfo.getPredicateObject(
                            predicateIri = OntologyConstants.Rdfs.Label,
                            preferredLangs = Some(userProfile.userData.lang, settings.fallbackLanguage)
                        ).getOrElse(throw InconsistentTriplestoreDataException(s"Resource class $subClassIri has no rdfs:label"))
                    )
            }

            response = SubClassesGetResponseV2(
                subClasses = subClasses
            )
        } yield response
    }

    /**
      * Gets the [[NamedGraphEntityInfoV1]] for a named graph
      *
      * @param namedGraphIri the IRI of the named graph to query
      * @param userProfile   the profile of the user making the request.
      * @return a [[NamedGraphEntityInfoV1]].
      */
    private def getNamedGraphEntityInfoV2ForNamedGraphV2(namedGraphIri: IRI, userProfile: UserProfileV1): Future[NamedGraphEntityInfoV2] = {
        for {
            cacheData <- getCacheData
<<<<<<< HEAD
            response = NamedGraphEntityInfoV2(
                namedGraphIri = namedGraphIri,
                propertyIris = cacheData.namedGraphProperties(namedGraphIri),
                classIris = cacheData.namedGraphClasses(namedGraphIri)
            )
        } yield response
=======

            _ = if (!cacheData.namedGraphs.contains(namedGraphIri)) {
                throw InconsistentTriplestoreDataException(s"Named graph not found: $namedGraphIri")
            }
        } yield NamedGraphEntityInfoV2(
            namedGraphIri = namedGraphIri,
            propertyIris = cacheData.namedGraphProperties.getOrElse(namedGraphIri, Set.empty[IRI]),
            resourceClasses = cacheData.namedGraphResourceClasses.getOrElse(namedGraphIri, Set.empty[IRI])
        )
>>>>>>> 8c1c0405
    }

    private def getNamedGraphsV2(userProfile: UserProfileV1): Future[ReadNamedGraphsV2] = {
        for {
            // TODO: refactor this for V2
            projectsNamedGraph: Seq[NamedGraphV1] <- (responderManager ? ProjectsNamedGraphGetV1(userProfile)).mapTo[Seq[NamedGraphV1]]

            response = ReadNamedGraphsV2(
                namedGraphs = projectsNamedGraph.map(_.id).toSet
            )
        } yield response
    }

    /**
      * Requests the resource classes defined in the given named graphs.
      *
      * @param namedGraphIris the Iris of the named graphs to be queried.
      * @param userProfile    the profile of the user making the request.
      * @return a [[ReadEntityDefinitionsV2]].
      */
    private def getEntitiesForNamedGraphV2(namedGraphIris: Set[IRI], allLanguages: Boolean, userProfile: UserProfileV1): Future[ReadEntityDefinitionsV2] = {

        for {

<<<<<<< HEAD
        // collect resource class IRIs from given named graphs
            entitiesForNamedGraphsWithFuture: Map[IRI, Future[NamedGraphEntityInfoV2]] <- Future(namedGraphIris.foldLeft(Map.empty[IRI, Future[NamedGraphEntityInfoV2]]) {
                case (acc: Map[IRI, Future[NamedGraphEntityInfoV2]], namedGraphIri: IRI) =>
                    val entitiesFuture: Future[NamedGraphEntityInfoV2] = for {
=======
            // collect resource class IRIs from given named graphs
            resourceClassesForNamedGraphWithFuture: Map[IRI, Future[Set[IRI]]] <- Future(namedGraphIris.foldLeft(Map.empty[IRI, Future[Set[IRI]]]) {
                case (acc: Map[IRI, Future[Set[IRI]]], namedGraphIri: IRI) =>
                    val resourceClassesFuture: Future[Set[IRI]] = for {
>>>>>>> 8c1c0405
                        namedGraphEntities <- getNamedGraphEntityInfoV2ForNamedGraphV2(namedGraphIri = namedGraphIri, userProfile = userProfile)
                    } yield namedGraphEntities
                    acc + (namedGraphIri -> entitiesFuture)
            })



            // get rid of the Future
            entitiesForNamedGraphs: Iterable[(IRI, NamedGraphEntityInfoV2)] <- Future.traverse(entitiesForNamedGraphsWithFuture) {
                case (namedGraph, entitiesWithFuture) =>
                    for {
                        entities <- entitiesWithFuture
                    } yield namedGraph -> entities
            }

            entitiesForNamedGraphsMap: Map[IRI, NamedGraphEntityInfoV2] = entitiesForNamedGraphs.toMap

            // collect all resource class Iris
            resourceClassIris: Set[IRI] = entitiesForNamedGraphsMap.values.flatMap(_.classIris).toSet
            propertyIris: Set[IRI] = entitiesForNamedGraphsMap.values.flatMap(_.propertyIris).toSet

            readEntityDefsForClasses: ReadEntityDefinitionsV2 <- getResourceClassDefinitionsWithCardinalitiesV2(resourceClassIris, allLanguages, userProfile = userProfile)
            readEntityDefsForProperties: ReadEntityDefinitionsV2 <- getPropertyDefinitionsV2(propertyIris, allLanguages, userProfile = userProfile)

            ontologiesWithClasses: Map[IRI, Set[IRI]] = entitiesForNamedGraphsMap.map {
                case (namedGraphIri, namedGraphInfo) => (namedGraphIri, namedGraphInfo.classIris)
            }
        } yield ReadEntityDefinitionsV2(
            ontologies = ontologiesWithClasses,
            classes = readEntityDefsForClasses.classes,
            properties = readEntityDefsForProperties.properties,
            userLang = readEntityDefsForClasses.userLang
        )
    }

    /**
      * Requests information about resource classes and their properties.
      *
      * @param resourceClassIris the Iris of the resource classes to query for.
      * @param userProfile       the profile of the user making the request.
      * @return a [[ReadEntityDefinitionsV2]].
      */
    private def getResourceClassDefinitionsWithCardinalitiesV2(resourceClassIris: Set[IRI], allLanguages: Boolean, userProfile: UserProfileV1): Future[ReadEntityDefinitionsV2] = {
        for {

<<<<<<< HEAD
        // request information about the given resource class Iris
            resourceClassResponse: EntityInfoGetResponseV2 <- getEntityInfoResponseV2(classIris = resourceClassIris, userProfile = userProfile)
=======
            // request information about the given resource class Iris
            resourceClassResponse: EntityInfoGetResponseV2 <- getEntityInfoResponseV2(resourceClassIris = resourceClassIris, userProfile = userProfile)

            cacheData <- getCacheData
>>>>>>> 8c1c0405

            // get the subclassOf relations of the given resource classes
            /*
            cacheData <- getCacheData
            subClassOfRelations: Map[IRI, Set[IRI]] = classIris.map {
                resClass =>
                    resClass -> cacheData.resourceAndValueSubClassOfRelations(resClass)
            }.toMap
            */

            // get all property Iris from cardinalities
            propertyIris: Set[IRI] = resourceClassResponse.classEntityInfoMap.values.foldLeft(Set.empty[IRI]) {
                case (acc: Set[IRI], resourceEntityInfo: ClassEntityInfoV2) =>
                    acc ++ resourceEntityInfo.cardinalities.keySet
            }

            // request information about the properties for which cardinalities are defined
            propertiesResponse: EntityInfoGetResponseV2 <- getEntityInfoResponseV2(propertyIris = propertyIris, userProfile = userProfile)

            // Are we returning data in the user's preferred language, or in all available languages?
            userLang = if (!allLanguages) {
                // Just the user's preferred language.
                Some(userProfile.userData.lang)
            } else {
                // All available languages.
                None
            }

        } yield ReadEntityDefinitionsV2(classes = resourceClassResponse.classEntityInfoMap, properties = propertiesResponse.propertyEntityInfoMap, userLang = userLang)
    }

    /**
      * Requests information about property entities.
      *
      * @param propertyIris the Iris of the properties to query for.
      * @param userProfile  the profile of the user making the request.
      * @return a [[ReadEntityDefinitionsV2]].
      */
    private def getPropertyDefinitionsV2(propertyIris: Set[IRI], allLanguages: Boolean, userProfile: UserProfileV1) = {

        for {

            propertiesResponse: EntityInfoGetResponseV2 <- getEntityInfoResponseV2(propertyIris = propertyIris, userProfile = userProfile)

            // Are we returning data in the user's preferred language, or in all available languages?
            userLang = if (!allLanguages) {
                // Just the user's preferred language.
                Some(userProfile.userData.lang)
            } else {
                // All available languages.
                None
            }

        } yield ReadEntityDefinitionsV2(properties = propertiesResponse.propertyEntityInfoMap, userLang = userLang)
    }
}<|MERGE_RESOLUTION|>--- conflicted
+++ resolved
@@ -62,24 +62,16 @@
     /**
       * A container for all the cached ontology data.
       *
-<<<<<<< HEAD
+      * @param namedGraphs                         the set of available named graphs.
       * @param namedGraphClasses                   a map of named graph IRIs to sets of class IRIs defined in each named graph.
-=======
-      * @param namedGraphs                         the set of available named graphs.
-      * @param namedGraphResourceClasses           a map of named graph IRIs to sets of resource IRIs defined in each named graph.
->>>>>>> 8c1c0405
       * @param namedGraphProperties                a map of property IRIs to sets of property IRIs defined in each named graph.
       * @param classDefs                           a map of class IRIs to class definitions.
       * @param resourceAndValueSubClassOfRelations a map of IRIs of resource and value classes to sets of the IRIs of their base classes.
       * @param resourceSuperClassOfRelations       a map of IRIs of resource classes to sets of the IRIs of their subclasses.
       * @param propertyDefs                        a map of property IRIs to property definitions.
       */
-<<<<<<< HEAD
-    case class OntologyCacheData(namedGraphClasses: Map[IRI, Set[IRI]],
-=======
     case class OntologyCacheData(namedGraphs: Set[IRI],
-                                 namedGraphResourceClasses: Map[IRI, Set[IRI]],
->>>>>>> 8c1c0405
+                                 namedGraphClasses: Map[IRI, Set[IRI]],
                                  namedGraphProperties: Map[IRI, Set[IRI]],
                                  classDefs: Map[IRI, ClassEntityInfoV2],
                                  resourceAndValueSubClassOfRelations: Map[IRI, Set[IRI]],
@@ -676,12 +668,8 @@
             // Cache all the data.
 
             ontologyCacheData: OntologyCacheData = OntologyCacheData(
-<<<<<<< HEAD
+                namedGraphs = graphClassMap.keySet ++ graphPropMap.keySet,
                 namedGraphClasses = new ErrorHandlingMap[IRI, Set[IRI]](graphClassMap, { key => s"Named graph not found: $key" }),
-=======
-                namedGraphs = graphClassMap.keySet ++ graphPropMap.keySet,
-                namedGraphResourceClasses = new ErrorHandlingMap[IRI, Set[IRI]](graphClassMap, { key => s"Named graph not found: $key" }),
->>>>>>> 8c1c0405
                 namedGraphProperties = new ErrorHandlingMap[IRI, Set[IRI]](graphPropMap, { key => s"Named graph not found: $key" }),
                 classDefs = new ErrorHandlingMap[IRI, ClassEntityInfoV2](allClassDefs, { key => s"Class not found: $key" }),
                 resourceAndValueSubClassOfRelations = new ErrorHandlingMap[IRI, Set[IRI]](allResourceSubClassOfRelations ++ allValueSubClassOfRelations, { key => s"Class not found: $key" }),
@@ -849,14 +837,6 @@
     private def getNamedGraphEntityInfoV2ForNamedGraphV2(namedGraphIri: IRI, userProfile: UserProfileV1): Future[NamedGraphEntityInfoV2] = {
         for {
             cacheData <- getCacheData
-<<<<<<< HEAD
-            response = NamedGraphEntityInfoV2(
-                namedGraphIri = namedGraphIri,
-                propertyIris = cacheData.namedGraphProperties(namedGraphIri),
-                classIris = cacheData.namedGraphClasses(namedGraphIri)
-            )
-        } yield response
-=======
 
             _ = if (!cacheData.namedGraphs.contains(namedGraphIri)) {
                 throw InconsistentTriplestoreDataException(s"Named graph not found: $namedGraphIri")
@@ -864,9 +844,8 @@
         } yield NamedGraphEntityInfoV2(
             namedGraphIri = namedGraphIri,
             propertyIris = cacheData.namedGraphProperties.getOrElse(namedGraphIri, Set.empty[IRI]),
-            resourceClasses = cacheData.namedGraphResourceClasses.getOrElse(namedGraphIri, Set.empty[IRI])
+            classIris = cacheData.namedGraphClasses.getOrElse(namedGraphIri, Set.empty[IRI])
         )
->>>>>>> 8c1c0405
     }
 
     private def getNamedGraphsV2(userProfile: UserProfileV1): Future[ReadNamedGraphsV2] = {
@@ -891,17 +870,10 @@
 
         for {
 
-<<<<<<< HEAD
         // collect resource class IRIs from given named graphs
             entitiesForNamedGraphsWithFuture: Map[IRI, Future[NamedGraphEntityInfoV2]] <- Future(namedGraphIris.foldLeft(Map.empty[IRI, Future[NamedGraphEntityInfoV2]]) {
                 case (acc: Map[IRI, Future[NamedGraphEntityInfoV2]], namedGraphIri: IRI) =>
                     val entitiesFuture: Future[NamedGraphEntityInfoV2] = for {
-=======
-            // collect resource class IRIs from given named graphs
-            resourceClassesForNamedGraphWithFuture: Map[IRI, Future[Set[IRI]]] <- Future(namedGraphIris.foldLeft(Map.empty[IRI, Future[Set[IRI]]]) {
-                case (acc: Map[IRI, Future[Set[IRI]]], namedGraphIri: IRI) =>
-                    val resourceClassesFuture: Future[Set[IRI]] = for {
->>>>>>> 8c1c0405
                         namedGraphEntities <- getNamedGraphEntityInfoV2ForNamedGraphV2(namedGraphIri = namedGraphIri, userProfile = userProfile)
                     } yield namedGraphEntities
                     acc + (namedGraphIri -> entitiesFuture)
@@ -947,15 +919,8 @@
     private def getResourceClassDefinitionsWithCardinalitiesV2(resourceClassIris: Set[IRI], allLanguages: Boolean, userProfile: UserProfileV1): Future[ReadEntityDefinitionsV2] = {
         for {
 
-<<<<<<< HEAD
         // request information about the given resource class Iris
             resourceClassResponse: EntityInfoGetResponseV2 <- getEntityInfoResponseV2(classIris = resourceClassIris, userProfile = userProfile)
-=======
-            // request information about the given resource class Iris
-            resourceClassResponse: EntityInfoGetResponseV2 <- getEntityInfoResponseV2(resourceClassIris = resourceClassIris, userProfile = userProfile)
-
-            cacheData <- getCacheData
->>>>>>> 8c1c0405
 
             // get the subclassOf relations of the given resource classes
             /*
