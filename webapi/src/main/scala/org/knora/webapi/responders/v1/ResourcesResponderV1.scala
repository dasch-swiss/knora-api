/*
 * Copyright © 2015 Lukas Rosenthaler, Benjamin Geer, Ivan Subotic,
 * Tobias Schweizer, André Kilchenmann, and André Fatton.
 *
 * This file is part of Knora.
 *
 * Knora is free software: you can redistribute it and/or modify
 * it under the terms of the GNU Affero General Public License as published
 * by the Free Software Foundation, either version 3 of the License, or
 * (at your option) any later version.
 *
 * Knora is distributed in the hope that it will be useful,
 * but WITHOUT ANY WARRANTY; without even the implied warranty of
 * MERCHANTABILITY or FITNESS FOR A PARTICULAR PURPOSE.  See the
 * GNU Affero General Public License for more details.
 *
 * You should have received a copy of the GNU Affero General Public
 * License along with Knora.  If not, see <http://www.gnu.org/licenses/>.
 */

package org.knora.webapi.responders.v1

import java.util.UUID

import akka.actor.Status
import akka.pattern._
import org.knora.webapi._
import org.knora.webapi.messages.v1.responder.graphdatamessages._
import org.knora.webapi.messages.v1.responder.ontologymessages._
import org.knora.webapi.messages.v1.responder.projectmessages.{ProjectInfoByIRIGetRequest, ProjectInfoResponseV1, ProjectInfoType}
import org.knora.webapi.messages.v1.responder.resourcemessages._
import org.knora.webapi.messages.v1.responder.sipimessages._
import org.knora.webapi.messages.v1.responder.usermessages.{UserDataV1, UserProfileV1}
import org.knora.webapi.messages.v1.responder.valuemessages._
import org.knora.webapi.messages.v1.store.triplestoremessages._
import org.knora.webapi.responders.ResourceLocker
import org.knora.webapi.responders.v1.GroupedProps._
import org.knora.webapi.util.ActorUtil._
import org.knora.webapi.util._

import scala.collection.immutable.Iterable
import scala.concurrent.{Future, Promise}

/**
  * Responds to requests for information about resources, and returns responses in Knora API v1 format.
  */
class ResourcesResponderV1 extends ResponderV1 {

    // Converts SPARQL query results to ApiValueV1 objects.
    val valueUtilV1 = new ValueUtilV1(settings)

    // Creates IRIs for new Knora value objects.
    val knoraIdUtil = new KnoraIdUtil

    /**
      * Receives a message extending [[ResourcesResponderRequestV1]], and returns an appropriate response message, or
      * [[Status.Failure]]. If a serious error occurs (i.e. an error that isn't the client's fault), this
      * method first returns `Failure` to the sender, then throws an exception.
      */
    def receive = {
        case ResourceInfoGetRequestV1(resourceIri, userProfile) => future2Message(sender(), getResourceInfoResponseV1(resourceIri, userProfile), log)
        case ResourceFullGetRequestV1(resourceIri, userProfile, getIncoming) => future2Message(sender(), getFullResponseV1(resourceIri, userProfile, getIncoming), log)
        case ResourceContextGetRequestV1(resourceIri, userProfile, resinfo) => future2Message(sender(), getContextResponseV1(resourceIri, userProfile, resinfo), log)
        case ResourceRightsGetRequestV1(resourceIri, userProfile) => future2Message(sender(), getRightsResponseV1(resourceIri, userProfile), log)
        case GraphDataGetRequestV1(iri: IRI, userProfile: UserProfileV1, level: Int) => future2Message(sender(), getGraphDataResponseV1(iri, userProfile, level), log)
        case ResourceSearchGetRequestV1(searchString: String, resourceIri: Option[IRI], numberOfProps: Int, limitOfResults: Int, userProfile: UserProfileV1) => future2Message(sender(), getResourceSearchResponseV1(searchString, resourceIri, numberOfProps, limitOfResults, userProfile), log)
        case ResourceCreateRequestV1(resourceTypeIri, label, values, convertRequest, projectIri, userProfile, apiRequestID) => future2Message(sender(), createNewResource(resourceTypeIri, label, values, convertRequest, projectIri, userProfile, apiRequestID), log)
        case ResourceCheckClassRequestV1(resourceIri: IRI, owlClass: IRI, userProfile: UserProfileV1) => future2Message(sender(), checkResourceClass(resourceIri, owlClass, userProfile), log)
        case PropertiesGetRequestV1(resourceIri: IRI, userProfile: UserProfileV1) => future2Message(sender(), getPropertiesV1(resourceIri = resourceIri, userProfile = userProfile), log)
        case resourceDeleteRequest: ResourceDeleteRequestV1 => future2Message(sender(), deleteResourceV1(resourceDeleteRequest), log)
        case other => sender ! Status.Failure(UnexpectedMessageException(s"Unexpected message $other of type ${other.getClass.getCanonicalName}"))
    }

    /////////////////////////////////////////////////////////////////////////////////////////////////////////////////////////////////////
    // Methods for generating complete API responses.
    /**
      * Returns an instance of [[GraphDataGetResponseV1]] describing a graph representation, in Knora API v1 format.
      *
      * param resourceIri the IRI of the resource to be queried.
      * param userProfile the profile of the user making the request.
      * param level the degree of nested levels the request is asking for
      *
      * @return a [[GraphDataGetResponseV1]] containing a representation of the graph.
      */
    /**
      * TODO: implement build_graph recursion
      * this is just a stub
      * private def getGraphDataResponseV1(resourceIri: IRI, userProfile: UserProfileV1, level: Int): Future[GraphDataGetResponseV1] = {
      * for {
      * (nodes, edges) <- build_graph(resourceIri, level, List[GraphNodeV1](),
      * List[GraphDataEdgeV1](), userProfile)
      * } yield nodes match {
      * case nodes: Seq[GraphNodeV1] =>
      * GraphDataGetResponseV1(
      * status = ApiStatusCodesV1.OK,
      * graph = GraphV1(
      * id = resourceIri,
      * nodes = nodes,
      * edges = edges),
      * userdata = userProfile.userData)
      * case _ =>
      * GraphDataGetResponseV1(
      * status = ApiStatusCodesV1.UNSPECIFIED_ERROR,
      * graph = GraphV1(
      * id = resourceIri,
      * nodes = List[GraphNodeV1](),
      * edges = List[GraphDataEdgeV1]()),
      * userdata = userProfile.userData)
      * }
      * }
      */


    /**
      * Returns an instance of [[GraphDataGetResponseV1]] describing a graph representation, in Knora API v1 format.
      *
      * param resourceIri the IRI of the resource to be queried.
      * param userProfile the profile of the user making the request.
      * param level the degree of nested levels the request is asking for
      *
      * @return a [[GraphDataGetResponseV1]] containing a representation of the graph.
      */


    private def getGraphDataResponseV1(resourceIri: IRI, userProfile: UserProfileV1, depth: Int = 5): Future[GraphDataGetResponseV1] = {

        /**
          *
          * Example: asking for the graph for resource http://data.knora.org/c9824353ae06 will get the following 2 levels of links:
          *
          * To create a GraphV1 for the GraphDataGetResponseV1, we need a Seq of GraphNodesV1 and a Seq of GraphDataEdgeV1
          *
          * {{{
          * outgoingProp1                incomingProp1         resource1      outgoingProp2         incomingProp2      resource2
          * -------------------------------------------------------------------------------------------------------------------------
          * knora-base#isRegionOf                              e1c441dfc103
          * knora-base#isStandoffLinkTo                        047db418ae06   knora-base#isRegionOf                    883be8542e03
          *                              knora-base#hasLinkTo  8e88d28dae06   knora-base#hasLinkTo                     047db418ae06
          *                              knora-base#hasLinkTo  faa4d435a9f7   knora-base#hasLinkTo                     047db418ae06
          * }}}
          */

        def makeGraphNodeV1(resIri: IRI, userProfile: UserProfileV1): Future[GraphNodeV1] = {
            log.debug(s"...Making GraphNode for Iri: $resIri")

            val resPropsFuture: Future[Seq[PropertyV1]] = getResourceProperties(resIri, None, userProfile)

            for {
                (userPermissions, resInfo) <- getResourceInfoV1(resIri, userProfile, queryOntology = true)
                properties <- resPropsFuture
            } yield userPermissions match {
                case Some(permissions) =>
                    GraphNodeV1(id = resIri,
                        resinfo = Some(resInfo),
                        properties = Some(PropsV1(properties = properties)))
                case None =>
                    GraphNodeV1(id = resIri,
                        resinfo = None,
                        properties = None)
            }
        }

        // TODO: filter resinfo and properties for literal V1 frontend compatibility (100% necessary?)
        // TODO: switch to twirl template

        def makeGraphNodeAndEdge(resIri: IRI, from: IRI, userProfile: UserProfileV1, incoming: Boolean): Future[(GraphNodeV1, Option[GraphDataEdgeV1])] = {
            // log.debug(s"...Making GraphNode for Iri: $resIri")

            val resPropsFuture: Future[Seq[PropertyV1]] = getResourceProperties(resIri, None, userProfile)

            for {
                (userPermissions, resInfo) <- getResourceInfoV1(resIri, userProfile, queryOntology = true)
                properties <- resPropsFuture
            } yield userPermissions match {
                case Some(permissions) =>
                    val graphnode = GraphNodeV1(id = resIri,
                        resinfo = Some(resInfo),
                        properties = Some(PropsV1(properties = properties)))
                    val edge =
                        if (incoming) {
                            Some(GraphDataEdgeV1(
                                label = graphnode.resinfo.get.restype_label,
                                from = resIri,
                                to = from))
                        } else {
                            Some(GraphDataEdgeV1(
                                label = graphnode.resinfo.get.restype_label,
                                from = from,
                                to = resIri))
                        }
                    (graphnode, edge)
                case None =>
                    (GraphNodeV1(id = resIri,
                        resinfo = None,
                        properties = None), None)
            }
        }

        def makeGraphEdgeV1(label: Option[String], from: IRI, to: IRI): GraphDataEdgeV1 = {
            GraphDataEdgeV1(
                label = label,
                from = from,
                to = to)
        }

        /*  def createEdges(resourceIri: IRI, rows: Seq[VariableResultsRow]): Seq[GraphDataEdgeV1] = {
              // this is just the most brute force approach, to see what the edges are
              val groupByInc1: Map[IRI, Seq[VariableResultsRow]] = rows.filter(a => a.rowMap.contains("incomingProp1")).groupBy(_.rowMap("incomingProp1"))
              val groupByOut1: Map[IRI, Seq[VariableResultsRow]] = rows.filter(a => a.rowMap.contains("outgoingProp1")).groupBy(_.rowMap("outgoingProp1"))
              val groupByInc2: Map[IRI, Seq[VariableResultsRow]] = rows.filter(a => a.rowMap.contains("incomingProp2")).groupBy(_.rowMap("incomingProp2"))
              val groupByOut2: Map[IRI, Seq[VariableResultsRow]] = rows.filter(a => a.rowMap.contains("outgoingProp2")).groupBy(_.rowMap("outgoingProp2"))


              groupByInc1.map{case (x, lis) => (x, lis.map{ case m => makeGraphEdgeV1(Some("test"),
                  m.rowMap("resource1"), resourceIri)})}.values.toList.flatten ++
                groupByOut1.map{case (x, lis) => (x, lis.map{ case m => makeGraphEdgeV1(Some("test"), resourceIri, m.rowMap("resource1"))})}.values.toList.flatten ++
                groupByInc2.map{case (x, lis) => (x, lis.map{ case m => makeGraphEdgeV1(Some("test"),
                    m.rowMap("resource2"), m.rowMap("resource1"))})}.values.toList.flatten ++
                groupByOut2.map{case (x, lis) => (x, lis.map{ case m => makeGraphEdgeV1(Some("test"), m.rowMap("resource1"), m.rowMap("resource2"))})}.values.toList.flatten
          }*/

        def createGraph(resourceIri: IRI, rrows: Seq[VariableResultsRow], level: Int, userProfile: UserProfileV1):
        Seq[Future[(Seq[GraphNodeV1], Seq[GraphDataEdgeV1])]] = {
            rrows map { row =>
                processRow(resourceIri, row, level, userProfile)
            }
        }

        def processRow(resourceIri: IRI, row: VariableResultsRow, level: Int, userProfile: UserProfileV1):
        Future[(Seq[GraphNodeV1], Seq[GraphDataEdgeV1])] = {
            // example: if level is 4, then we have to look for res1, res2, res3, res4
            // on the same value of the counter, we also look at incomingProp1, outgoingProp1 etc
            var nodes: Seq[GraphNodeV1] = Vector.empty
            var edges: Seq[GraphDataEdgeV1] = Vector.empty
            val rowPromise = Promise[(Seq[GraphNodeV1], Seq[GraphDataEdgeV1])]()
            val counter: Int = 1
            def loop(row: VariableResultsRow, counter: Int, lastIri: IRI) {
                if (counter > level) {
                    // add the resourceIri (rootNode) to the graph as a last step
                    val rootNode: Future[GraphNodeV1] = makeGraphNodeV1(resourceIri, userProfile)
                    rootNode map {
                        node =>
                            nodes = node +: nodes
                            rowPromise.success((nodes, edges))
                    }
                } else {
                    if (row.rowMap.isDefinedAt("resource" ++ counter.toString)) {
                        val resIri = row.rowMap("resource" ++ counter.toString)
                        val incoming = row.rowMap.isDefinedAt("incomingProp" ++ counter.toString)
                        makeGraphNodeAndEdge(resIri, lastIri, userProfile, incoming) map { case (node, edge) =>
                            nodes = node +: nodes
                            edges = edge.get +: edges
                            loop(row, counter + 1, resIri)
                        }
                    } else {
                        // graph is interrupted
                        // add the resourceIri (rootNode) to the graph as a last step
                        // TODO: Don't do this for every row, just once
                        // println("graph is interrupted at level: " + counter)
                        val rootNode: Future[GraphNodeV1] = makeGraphNodeV1(resourceIri, userProfile)
                        rootNode map {
                            node =>
                                nodes = node +: nodes
                                rowPromise.success((nodes, edges))
                        }
                    }
                }
            }
            loop(row, counter, resourceIri)
            rowPromise.future
        }

        // execute the graph query template
        // the template can be of depth n, currently it's hardcoded at level 2

        for {
            sparqlQuery <- Future(queries.sparql.v1.txt.getGraph(
                triplestore = settings.triplestoreType,
                resourceIri = resourceIri
            ).toString())
            graphResponse <- (storeManager ? SparqlSelectRequest(sparqlQuery)).mapTo[SparqlSelectResponse]
            graphResponseRows: Seq[VariableResultsRow] = graphResponse.results.bindings

            // _ = println (graphResponseRows.map{x => println(x + " Row ")})

            // groupedByResource1: Map[IRI, Seq[VariableResultsRow]] = graphResponseRows.groupBy(_.rowMap("resource1"))
            // groupedByResource2: Map[IRI, Seq[VariableResultsRow]] = graphResponseRows.filter(x => x.rowMap.contains("resource2")).groupBy(_.rowMap("resource2"))

            graph = createGraph(resourceIri, graphResponseRows, depth, userProfile)

            /* graphNodesFutures: Seq[(Future[(GraphNodeV1, Option[GraphDataEdgeV1])],
               scala.collection.immutable.Iterable[Future[(GraphNodeV1, Option[GraphDataEdgeV1])]])] = groupedByResource1.map {
                 case (resIri1: IRI, rest: Seq[VariableResultsRow]) =>
                     (makeGraphNodeAndEdge(resIri1, resourceIri, userProfile, true), groupedByResource2.map {
                         case (resIri2: IRI, rest1: Seq[VariableResultsRow]) =>
                             for {
                                 graphNode2 <- makeGraphNodeAndEdge(resIri2, resIri1, userProfile, true)
                             } yield graphNode2
                     })
             }.toList*/
            //  rootNode = makeGraphNodeV1(resourceIri, userProfile)
            // graphWithRootNode = graph.++:(Vector(rootNode, Vector.empty))
            graphNodes <- Future.sequence(graph)

            nodes = graphNodes.flatMap(x => x._1)
            edges = graphNodes.flatMap(x => x._2)
            // TODO: error handling / handling of other ApiStatusCodes
            graphDataGetResponse = GraphDataGetResponseV1(
                graph = GraphV1(id = resourceIri, nodes = nodes, edges = edges),
                //  createEdges(resourceIri, graphResponseRows )),
                userdata = UserDataV1(lang = userProfile.userData.lang)
            )
        } yield graphDataGetResponse
    }


    /**
      * Returns an instance of [[ResourceInfoResponseV1]] describing a resource, in Knora API v1 format.
      *
      * @param resourceIri the IRI of the resource to be queried.
      * @param userProfile the profile of the user making the request.
      * @return a [[ResourceInfoResponseV1]] containing a representation of the resource.
      */
    private def getResourceInfoResponseV1(resourceIri: IRI, userProfile: UserProfileV1): Future[ResourceInfoResponseV1] = {
        for {
            (userPermissions, resInfo) <- getResourceInfoV1(
                resourceIri = resourceIri,
                userProfile = userProfile,
                queryOntology = true
            )
        } yield userPermissions match {
            case Some(permissions) =>
                ResourceInfoResponseV1(
                    resource_info = Some(resInfo),
                    rights = userPermissions,
                    userdata = userProfile.userData
                )
            case None =>
                val userID = userProfile.userData.user_id.getOrElse(OntologyConstants.KnoraBase.UnknownUser)
                throw ForbiddenException(s"User $userID does not have permission to view resource $resourceIri")
        }
    }

    /**
      * Returns an instance of [[ResourceFullResponseV1]] representing a Knora resource
      * with its properties and their values, in Knora API v1 format.
      *
      * @param resourceIri the IRI of the resource to be queried.
      * @param userProfile the profile of the user making the request.
      * @param getIncoming if `true` (the default), queries the resource's inconing references.
      * @return a [[ResourceFullResponseV1]].
      */
    private def getFullResponseV1(resourceIri: IRI, userProfile: UserProfileV1, getIncoming: Boolean = true): Future[ResourceFullResponseV1] = {
        // TODO: error handling if a required value does not exist

        // Query resource info, resource properties, and incoming references in parallel.
        // See http://buransky.com/scala/scala-for-comprehension-with-concurrently-running-futures/

        // Get information about the properties that have values for this resource.
        val groupedPropsByTypeFuture: Future[GroupedPropertiesByType] = getGroupedProperties(resourceIri)

        // Get a resource info containing basic information about the resource. Do not query the ontology here, because we will query it below.
        val resourceInfoFuture = getResourceInfoV1(
            resourceIri = resourceIri,
            userProfile = userProfile,
            queryOntology = false
        )

        // Get information about the references pointing from other resources to this resource.
        val maybeIncomingRefsFuture: Future[Option[SparqlSelectResponse]] = if (getIncoming) {
            for {
                incomingRefsSparql <- Future(queries.sparql.v1.txt.getIncomingReferences(
                    triplestore = settings.triplestoreType,
                    resourceIri = resourceIri
                ).toString())
                response <- (storeManager ? SparqlSelectRequest(incomingRefsSparql)).mapTo[SparqlSelectResponse]
            } yield Some(response)
        } else {
            Future(None)
        }

        for {
            groupedPropsByType: GroupedPropertiesByType <- groupedPropsByTypeFuture

            // Get the types of all the resources that this resource links to.
            linkedResourceTypes = groupedPropsByType.groupedLinkProperties.groupedProperties.foldLeft(Set.empty[IRI]) {
                case (acc, (prop, propMap)) =>
                    val targetResourceTypes = propMap.valueObjects.foldLeft(Set.empty[IRI]) {
                        case (resTypeAcc, (obj: IRI, objMap: ValueProps)) =>

                            val resType = objMap.literalData.get(OntologyConstants.Rdf.Type) match {
                                case Some(value: ValueLiterals) => value.literals
                                case None => throw InconsistentTriplestoreDataException(s"$obj has no rdf:type")
                            }

                            resTypeAcc ++ resType
                    }


                    acc ++ targetResourceTypes
            }

            // Group incoming reference rows by the IRI of the referring resource, and construct an IncomingV1 for each one.

            maybeIncomingRefsResponse: Option[SparqlSelectResponse] <- maybeIncomingRefsFuture

            incomingRefFutures: Vector[Future[Vector[IncomingV1]]] = maybeIncomingRefsResponse match {
                case Some(incomingRefsResponse) =>
                    val incomingRefsResponseRows = incomingRefsResponse.results.bindings

                    // Group the incoming reference query results by the IRI of the referring resource.
                    val groupedByIncomingIri: Map[IRI, Seq[VariableResultsRow]] = incomingRefsResponseRows.groupBy(_.rowMap("referringResource"))

                    groupedByIncomingIri.map {
                        case (incomingIri: IRI, rows: Seq[VariableResultsRow]) =>
                            // Make a resource info for each referring resource, and check the permissions on the referring resource.

                            val rowsForResInfo = rows.filterNot(row => InputValidation.optionStringToBoolean(row.rowMap.get("isLinkValue")))

                            for {
                                (incomingResPermission, incomingResInfo) <- makeResourceInfoV1(incomingIri, rowsForResInfo, userProfile, queryOntology = false)

                                // Does the user have permission to see the referring resource?
                                incomingV1s: Vector[IncomingV1] = incomingResPermission match {
                                    case Some(_) =>
                                        // Yes. For each link from the referring resource, check whether the user has permission to see the link. If so, make an IncomingV1 for the link.

                                        // Filter to get only the rows representing LinkValues.
                                        val rowsWithLinkValues = rows.filter(row => InputValidation.optionStringToBoolean(row.rowMap.get("isLinkValue")))

                                        // Group them by LinkValue IRI.
                                        val groupedByLinkValue: Map[String, Seq[VariableResultsRow]] = rowsWithLinkValues.groupBy(_.rowMap("obj"))

                                        // For each LinkValue, check whether the user has permission to see the link, and if so, make an IncomingV1.
                                        val maybeIncomingV1s: Iterable[Option[IncomingV1]] = groupedByLinkValue.map {
                                            case (linkValueIri: IRI, linkValueRows: Seq[VariableResultsRow]) =>
                                                // Convert the rows representing the LinkValue to a ValueProps.
                                                val originalValueProps = valueUtilV1.createValueProps(valueIri = linkValueIri, objRows = linkValueRows)

                                                // If the ValueProps doesn't contain a project, add the resource's project, because it's cumbersome to do this in SPARQL.
                                                val valuePropsWithProject = if (originalValueProps.literalData.contains(OntologyConstants.KnoraBase.AttachedToProject)) {
                                                    originalValueProps
                                                } else {
                                                    val projectTuple = (OntologyConstants.KnoraBase.AttachedToProject, ValueLiterals(Seq(incomingResInfo.project_id)))
                                                    val valueLiteralsWithProject = originalValueProps.literalData + projectTuple
                                                    ValueProps(literalData = valueLiteralsWithProject)
                                                }

                                                // Convert the resulting ValueProps into a LinkValueV1 so we can check its rdf:predicate.

                                                val apiValueV1 = valueUtilV1.makeValueV1(valuePropsWithProject)

                                                val linkValueV1: LinkValueV1 = apiValueV1 match {
                                                    case linkValueV1: LinkValueV1 => linkValueV1
                                                    case _ => throw InconsistentTriplestoreDataException(s"Expected $linkValueIri to be a knora-base:LinkValue, but its type is ${apiValueV1.valueTypeIri}")
                                                }

                                                // Check the permissions on the LinkValue.
                                                val linkValuePermission = PermissionUtilV1.getUserPermissionOnLinkValueV1WithValueProps(
                                                    linkValueIri = linkValueIri,
                                                    predicateIri = linkValueV1.predicateIri,
                                                    valueProps = valuePropsWithProject,
                                                    userProfile = userProfile
                                                )

                                                // Does the user have permission to see this link?
                                                linkValuePermission match {
                                                    case Some(_) =>
                                                        // Yes. Make a Some containing an IncomingV1 for the link.
                                                        Some(IncomingV1(
                                                            ext_res_id = ExternalResourceIDV1(
                                                                id = incomingIri,
                                                                pid = linkValueV1.predicateIri
                                                            ),
                                                            resinfo = incomingResInfo,
                                                            value = incomingResInfo.firstproperty
                                                        ))

                                                    case None =>
                                                        // No. Make a None.
                                                        None
                                                }
                                        }

                                        // Filter out the Nones, which represent incoming links that the user doesn't have permission to see.
                                        maybeIncomingV1s.flatten.toVector

                                    case None =>
                                        // The user doesn't have permission to see the referring resource.
                                        Vector.empty[IncomingV1]
                                }
                            } yield incomingV1s

                    }.toVector

                case None => Vector.empty[Future[Vector[IncomingV1]]]
            }

            incomingRefsWithoutQueryingOntology <- Future.sequence(incomingRefFutures).map(_.flatten)

            // Get the resource types of the incoming resources.
            incomingTypes: Set[IRI] = incomingRefsWithoutQueryingOntology.map(_.resinfo.restype_id).toSet

            // Get the resource info (minus ontology-based information) and the user's permissions on it.
            (permissions, resInfoWithoutQueryingOntology: ResourceInfoV1) <- resourceInfoFuture

            // Make a set of the IRIs of ontology entities that we need information about.
            entityIris: Set[IRI] = groupedPropsByType.groupedOrdinaryValueProperties.groupedProperties.keySet ++
                groupedPropsByType.groupedLinkProperties.groupedProperties.keySet ++
                incomingTypes ++ linkedResourceTypes + resInfoWithoutQueryingOntology.restype_id // use Set to eliminate redundancy

            // Ask the ontology responder for information about those entities.
            entityInfoResponse: EntityInfoGetResponseV1 <- (responderManager ? EntityInfoGetRequestV1(
                resourceClassIris = incomingTypes ++ linkedResourceTypes + resInfoWithoutQueryingOntology.restype_id,
                propertyIris = groupedPropsByType.groupedOrdinaryValueProperties.groupedProperties.keySet ++ groupedPropsByType.groupedLinkProperties.groupedProperties.keySet,
                userProfile = userProfile)
                ).mapTo[EntityInfoGetResponseV1]

            // Add ontology-based information to the resource info.
            resourceTypeIri = resInfoWithoutQueryingOntology.restype_id
            resourceTypeEntityInfo = entityInfoResponse.resourceEntityInfoMap(resourceTypeIri)

            maybeResourceTypeIconSrc = resourceTypeEntityInfo.getPredicateObject(OntologyConstants.KnoraBase.ResourceIcon) match {
                case Some(resClassIcon) => Some(valueUtilV1.makeResourceClassIconURL(resourceTypeIri, resClassIcon))
                case _ => None
            }

            resInfo: ResourceInfoV1 = resInfoWithoutQueryingOntology.copy(
                restype_label = resourceTypeEntityInfo.getPredicateObject(OntologyConstants.Rdfs.Label),
                restype_description = resourceTypeEntityInfo.getPredicateObject(OntologyConstants.Rdfs.Comment),
                restype_iconsrc = maybeResourceTypeIconSrc
            )

            // Construct a ResourceDataV1.
            resData = ResourceDataV1(
                rights = permissions,
                restype_label = resourceTypeEntityInfo.getPredicateObject(OntologyConstants.Rdfs.Label),
                restype_name = resInfo.restype_id,
                res_id = resourceIri,
                iconsrc = maybeResourceTypeIconSrc
            )

            // Add ontology-based information to incoming references.
            incomingRefs = incomingRefsWithoutQueryingOntology.map {
                incoming =>
                    val incomingResourceTypeEntityInfo = entityInfoResponse.resourceEntityInfoMap(incoming.resinfo.restype_id)

                    incoming.copy(
                        resinfo = incoming.resinfo.copy(
                            restype_label = incomingResourceTypeEntityInfo.getPredicateObject(OntologyConstants.Rdfs.Label),
                            restype_description = incomingResourceTypeEntityInfo.getPredicateObject(OntologyConstants.Rdfs.Comment),
                            restype_iconsrc = incomingResourceTypeEntityInfo.getPredicateObject(OntologyConstants.KnoraBase.ResourceIcon) match {
                                case Some(resClassIcon) => Some(valueUtilV1.makeResourceClassIconURL(incoming.resinfo.restype_id, resClassIcon))
                                case _ => None
                            }
                        )
                    )
            }

            // Collect all property IRIs and their cardinalities for the queried resource's type, except the ones that point to LinkValue objects or FileValue objects,
            // which are not relevant in this API operation.
            propsAndCardinalities: Map[IRI, Cardinality.Value] = resourceTypeEntityInfo.cardinalities.filterNot {
                case (propertyIri, cardinality) =>
                    resourceTypeEntityInfo.linkValueProperties(propertyIri) || resourceTypeEntityInfo.fileValueProperties(propertyIri)
            }

            // Construct PropertyV1 objects for the properties that have data for this resource.
            propertiesWithData = queryResults2PropertyV1s(
                containingResourceIri = resourceIri,
                groupedPropertiesByType = groupedPropsByType,
                propertyEntityInfoMap = entityInfoResponse.propertyEntityInfoMap,
                resourceEntityInfoMap = entityInfoResponse.resourceEntityInfoMap,
                propsAndCardinalities = propsAndCardinalities,
                userProfile = userProfile
            )

            // Construct PropertyV1 objects representing properties that have no data for this resource, but are possible properties for the resource type.

            // To find out which properties are possible but have no data for this resource, subtract the set of properties with data from the set of possible properties.
            emptyPropsIris = propsAndCardinalities.keySet -- (groupedPropsByType.groupedOrdinaryValueProperties.groupedProperties.keySet ++ groupedPropsByType.groupedLinkProperties.groupedProperties.keySet)

            // Get information from the ontology about the properties that have no data for this resource.
            emptyPropsInfoResponse: EntityInfoGetResponseV1 <- (responderManager ? EntityInfoGetRequestV1(propertyIris = emptyPropsIris, userProfile = userProfile)).mapTo[EntityInfoGetResponseV1]

            // Create a PropertyV1 for each of those properties.
            emptyProps: Set[PropertyV1] = emptyPropsIris.map {
                propertyIri =>
                    val propertyEntityInfo: PropertyEntityInfoV1 = emptyPropsInfoResponse.propertyEntityInfoMap(propertyIri)

                    if (propertyEntityInfo.isLinkProp) {
                        // It is a linking prop: its valuetype_id is knora-base:LinkValue.
                        // It is restricted to the resource class that is given for knora-base:objectClassConstraint
                        // for the given property which goes in the attributes that will be read by the GUI.

                        PropertyV1(
                            pid = propertyIri,
                            valuetype_id = Some(OntologyConstants.KnoraBase.LinkValue),
                            guiorder = propertyEntityInfo.getPredicateObject(OntologyConstants.SalsahGui.GuiOrder).map(_.toInt),
                            guielement = propertyEntityInfo.getPredicateObject(OntologyConstants.SalsahGui.GuiElement).map(guiElementIri => SalsahGuiConversions.iri2SalsahGuiElement(guiElementIri)),
                            label = propertyEntityInfo.getPredicateObject(OntologyConstants.Rdfs.Label),
                            occurrence = Some(propsAndCardinalities(propertyIri).toString),
                            attributes = (propertyEntityInfo.getPredicateObjects(OntologyConstants.SalsahGui.GuiAttribute) + valueUtilV1.makeAttributeRestype(propertyEntityInfo.getPredicateObject(OntologyConstants.KnoraBase.ObjectClassConstraint).getOrElse(throw InconsistentTriplestoreDataException(s"Property $propertyIri has no knora-base:objectClassConstraint")))).mkString(";"),
                            value_rights = Nil
                        )

                    } else {
                        PropertyV1(
                            pid = propertyIri,
                            valuetype_id = propertyEntityInfo.getPredicateObject(OntologyConstants.KnoraBase.ObjectClassConstraint),
                            guiorder = propertyEntityInfo.getPredicateObject(OntologyConstants.SalsahGui.GuiOrder).map(_.toInt),
                            guielement = propertyEntityInfo.getPredicateObject(OntologyConstants.SalsahGui.GuiElement).map(guiElementIri => SalsahGuiConversions.iri2SalsahGuiElement(guiElementIri)),
                            label = propertyEntityInfo.getPredicateObject(OntologyConstants.Rdfs.Label),
                            occurrence = Some(propsAndCardinalities(propertyIri).toString),
                            attributes = propertyEntityInfo.getPredicateObjects(OntologyConstants.SalsahGui.GuiAttribute).mkString(";"),
                            value_rights = Nil
                        )
                    }
            }

            // Add a fake property `__location__` if the resource has FileValues.
            properties: Seq[PropertyV1] = if (resInfo.locations.nonEmpty) {
                PropertyV1(
                    pid = "__location__",
                    valuetype_id = Some("-1"),
                    guiorder = Some(Int.MaxValue),
                    guielement = Some(SalsahGuiConversions.iri2SalsahGuiElement(OntologyConstants.SalsahGui.Fileupload)),
                    values = Vector(IntegerValueV1(0)),
                    value_ids = Vector("0"),
                    comments = Vector("0"),
                    locations = resInfo.locations match {
                        case Some(locations: Seq[LocationV1]) => locations
                        case None => Nil
                    },
                    value_rights = Nil
                ) +: (propertiesWithData ++ emptyProps)
            } else {
                propertiesWithData ++ emptyProps
            }

            // Construct the API response. Return no data if the user has no view permissions on the queried resource.
            resFullResponse = if (resData.rights.nonEmpty) {
                ResourceFullResponseV1(
                    resinfo = Some(resInfo),
                    resdata = Some(resData),
                    props = Some(PropsV1(properties)),
                    incoming = incomingRefs,
                    access = "OK",
                    userdata = userProfile.userData
                )
            } else {
                val userID = userProfile.userData.user_id.getOrElse(OntologyConstants.KnoraBase.UnknownUser)
                throw ForbiddenException(s"User $userID does not have permission to query resource $resourceIri")
            }
        } yield resFullResponse
    }

    /**
      * Returns an instance of [[ResourceContextResponseV1]] describing the context of a resource, in Knora API v1 format.
      *
      * @param resourceIri the IRI of the resource to be queried.
      * @param userProfile the profile of the user making the request.
      * @param resinfo     a flag if resinfo should be retrieved or not.
      * @return a [[ResourceContextResponseV1]] describing the context of the resource.
      */
    private def getContextResponseV1(resourceIri: IRI, userProfile: UserProfileV1, resinfo: Boolean): Future[ResourceContextResponseV1] = {

        /**
          * Represents a source object (e.g. a page of a book).
          *
          * @param id             IRI of the source Object.
          * @param firstprop      first property of the source object.
          * @param seqnum         sequence number of the source object.
          * @param permissionCode the current user's permissions on the source object.
          * @param fileValues     the file values belonging to the source object.
          */
        case class SourceObject(id: IRI,
                                firstprop: Option[String],
                                seqnum: Int,
                                permissionCode: Option[Int],
                                fileValues: Vector[StillImageFileValue] = Vector.empty[StillImageFileValue])

        /**
          * Represents a still image file value belonging to a source object (e.g., an image representation of a page).
          *
          * @param id            the file value IRI
          * @param permissioCode the current user's permission code on the file value.
          * @param image         a [[StillImageFileValueV1]]
          */
        case class StillImageFileValue(id: IRI,
                                       permissioCode: Option[Int],
                                       image: StillImageFileValueV1)


        /**
          * Creates a [[StillImageFileValue]] from a [[VariableResultsRow]] representing a row of context query results.
          * If the row doesn't contain a file value IRI, returns [[None]].
          *
          * @param row a [[VariableResultsRow]] representing a [[StillImageFileValueV1]].
          * @return a [[StillImageFileValue]].
          */
        def createStillImageFileValueFromResultRow(row: VariableResultsRow): Option[StillImageFileValue] = {
            // if the file value has no project, get the project from the source object
            val fileValueProject = row.rowMap.get("fileValueAttachedToProject") match {
                case Some(fileValueProjectIri) => fileValueProjectIri
                case None => row.rowMap("sourceObjectAttachedToProject")
            }

            // The row may or may not contain a file value IRI.
            row.rowMap.get("fileValue") match {
                case Some(fileValueIri) =>
                    val fileValuePermission = PermissionUtilV1.getUserPermissionV1(
                        subjectIri = fileValueIri,
                        subjectOwner = row.rowMap("fileValueAttachedToUser"),
                        subjectProject = fileValueProject,
                        subjectPermissionLiteral = row.rowMap.get("fileValuePermissions"),
                        userProfile = userProfile
                    )

                    Some(StillImageFileValue(
                        id = fileValueIri,
                        permissioCode = fileValuePermission,
                        image = StillImageFileValueV1(
                            internalMimeType = row.rowMap("internalMimeType"),
                            internalFilename = row.rowMap("internalFilename"),
                            originalFilename = row.rowMap("originalFilename"),
                            dimX = row.rowMap("dimX").toInt,
                            dimY = row.rowMap("dimY").toInt,
                            qualityLevel = row.rowMap("qualityLevel").toInt,
                            isPreview = InputValidation.optionStringToBoolean(row.rowMap.get("isPreview"))
                        ))
                    )

                case None => None
            }
        }

        /**
          * Creates a [[SourceObject]] from a [[VariableResultsRow]].
          *
          * @param row a [[VariableResultsRow]] representing a [[SourceObject]].
          * @return a [[SourceObject]].
          */
        def createSourceObjectFromResultRow(row: VariableResultsRow): SourceObject = {
            val sourceObjectIri = row.rowMap("sourceObject")
            val sourceObjectOwner = row.rowMap("sourceObjectAttachedToUser")
            val sourceObjectProject = row.rowMap("sourceObjectAttachedToProject")
            val sourceObjectLiteral = row.rowMap.get("sourceObjectPermissions")

            val sourceObjectPermissionCode = PermissionUtilV1.getUserPermissionV1(
                subjectIri = sourceObjectIri,
                subjectOwner = sourceObjectOwner,
                subjectProject = sourceObjectProject,
                subjectPermissionLiteral = sourceObjectLiteral,
                userProfile = userProfile
            )
<<<<<<< HEAD

            val linkValueIri = row.rowMap("linkValue")
            val linkValueOwner = row.rowMap("linkValueOwner")
            val linkValueProject = row.rowMap.getOrElse("linkValueProject", sourceObjectProject)
            val linkValuePermissions = row.rowMap.get("linkValuePermissions")
=======

            val linkValueIri = row.rowMap("linkValue")
            val linkValueOwner = row.rowMap("linkValueOwner")
            val linkValueProject = row.rowMap.getOrElse("linkValueProject", sourceObjectProject)
            val linkValuePermissions = row.rowMap.get("linkValuePermissions")

            // The link can't be a standoff link, because we know the link property is a subproperty of knora-base:isPartOf,
            // so we don't have to treat it as a special case here.
>>>>>>> b7368aec

            val linkValuePermissionCode = PermissionUtilV1.getUserPermissionV1(
                subjectIri = linkValueIri,
                subjectOwner = linkValueOwner,
                subjectProject = linkValueProject,
                subjectPermissionLiteral = linkValuePermissions,
                userProfile = userProfile
            )

            // Allow the user to see the link only if they have permission to see both the source object and the link value.
            val permissionCode = Seq(sourceObjectPermissionCode, linkValuePermissionCode).min

            SourceObject(id = row.rowMap("sourceObject"),
                firstprop = row.rowMap.get("firstprop"),
                seqnum = row.rowMap("seqnum").toInt,
                permissionCode = permissionCode,
                fileValues = createStillImageFileValueFromResultRow(row).toVector
            )
        }

        val userIri = userProfile.userData.user_id.getOrElse(OntologyConstants.KnoraBase.UnknownUser)

        for {
            // Get the resource info even if the user didn't ask for it, so we can check its permissions.
            (userPermission, resInfoV1) <- getResourceInfoV1(
                resourceIri = resourceIri,
                userProfile = userProfile,
                queryOntology = true
            )

            _ = if (userPermission.isEmpty) {
                throw ForbiddenException(s"User $userIri does not have permission to query the context of resource $resourceIri")
            }

            // If this resource is part of another resource, get its parent resource.
            isPartOfSparqlQuery = queries.sparql.v1.txt.isPartOf(
                triplestore = settings.triplestoreType,
                resourceIri = resourceIri
            ).toString()
            isPartOfResponse: SparqlSelectResponse <- (storeManager ? SparqlSelectRequest(isPartOfSparqlQuery)).mapTo[SparqlSelectResponse]

            (containingResourceIriOption: Option[IRI], containingResInfoV1Option: Option[ResourceInfoV1]) <- isPartOfResponse.results.bindings match {
                case rows if rows.nonEmpty =>
                    val rowMap = rows.head.rowMap
                    val containingResourceIri = rowMap("containingResource")
                    val containingResourceProject = rowMap("containingResourceProject")

                    for {
                        (containingResourcePermissionCode, resInfoV1) <- getResourceInfoV1(
                            resourceIri = containingResourceIri,
                            userProfile = userProfile,
                            queryOntology = true
                        )

                        linkValueIri = rowMap("linkValue")
                        linkValueOwner = rowMap("linkValueOwner")
                        linkValueProject = rowMap.getOrElse("linkValueProject", containingResourceProject)
                        linkValuePermissions = rowMap.get("linkValuePermissions")

<<<<<<< HEAD
=======
                        // The link can't be a standoff link, because we know the link property is a subproperty of knora-base:isPartOf,
                        // so we don't have to treat it as a special case here.

>>>>>>> b7368aec
                        linkValuePermissionCode = PermissionUtilV1.getUserPermissionV1(
                            subjectIri = linkValueIri,
                            subjectOwner = linkValueOwner,
                            subjectProject = linkValueProject,
                            subjectPermissionLiteral = linkValuePermissions,
                            userProfile = userProfile
                        )

                        // Allow the user to see the link only if they have permission to see both the containing resource and the link value.
                        permissionCode = Seq(containingResourcePermissionCode, linkValuePermissionCode).min

                    } yield permissionCode match {
                        case Some(permission) => (Some(containingResourceIri), Some(resInfoV1))
                        case None => (None, None)
                    }
                case _ => Future((None, None))
            }

            resourceContexts: Seq[ResourceContextItemV1] <- if (containingResInfoV1Option.isEmpty) {
                for {
                // Otherwise, do a SPARQL query that returns resources that are part of this resource (as indicated by knora-base:isPartOf).
                    contextSparqlQuery <- Future(queries.sparql.v1.txt.getContext(
                        triplestore = settings.triplestoreType,
                        resourceIri = resourceIri
                    ).toString())

                    // _ = println(contextSparqlQuery)

                    contextQueryResponse: SparqlSelectResponse <- (storeManager ? SparqlSelectRequest(contextSparqlQuery)).mapTo[SparqlSelectResponse]
                    rows = contextQueryResponse.results.bindings

                    // The results consist of one or more rows per source object. If there is more than one row per source object,
                    // each row provides a different file value. For each source object, create a SourceObject containing a Vector
                    // of file values.
                    sourceObjects: Vector[SourceObject] = rows.foldLeft(Vector.empty[SourceObject]) {
                        case (acc: Vector[SourceObject], row) =>
                            if (acc.isEmpty) {
                                // This is the first row, so create the first SourceObject containing the first file value, if any.
                                acc :+ createSourceObjectFromResultRow(row)
                            } else {
                                // Get the current SourceObject.
                                val currentSourceObj = acc.last

                                // Does the current row refer to the current SourceObject?
                                if (currentSourceObj.seqnum == row.rowMap("seqnum").toInt) {
                                    // Yes. Add the additional file value to the existing SourceObject.
                                    acc.dropRight(1) :+ currentSourceObj.copy(fileValues = currentSourceObj.fileValues ++ createStillImageFileValueFromResultRow(row))
                                } else {
                                    // No. Make a new SourceObject.
                                    acc :+ createSourceObjectFromResultRow(row)
                                }
                            }
                    }

                    // Filter the source objects by eliminating the ones that the user doesn't have permission to see.
                    sourceObjectsWithPermissions = sourceObjects.filter(sourceObj => sourceObj.permissionCode.nonEmpty)

                    //_ = println(ScalaPrettyPrinter.prettyPrint(sourceObjectsWithPermissions))

                    contextItems = sourceObjectsWithPermissions.map {
                        (sourceObj: SourceObject) =>

                            val preview: Option[LocationV1] = sourceObj.fileValues.find(fileVal => fileVal.permissioCode.nonEmpty && fileVal.image.isPreview) match {
                                case Some(preview: StillImageFileValue) =>
                                    Some(valueUtilV1.fileValueV12LocationV1(preview.image))
                                case None => None
                            }

                            val locations: Option[Seq[LocationV1]] = sourceObj.fileValues.find(fileVal => fileVal.permissioCode.nonEmpty && !fileVal.image.isPreview) match {
                                case Some(full: StillImageFileValue) =>
                                    val fileVals = createMultipleImageResolutions(full.image)
                                    Some(preview.toVector ++ fileVals.map(valueUtilV1.fileValueV12LocationV1))

                                case None => None
                            }

                            ResourceContextItemV1(
                                res_id = sourceObj.id,
                                preview = preview,
                                locations = locations,
                                firstprop = sourceObj.firstprop
                            )
                    }

                //_ = println(ScalaPrettyPrinter.prettyPrint(contextItems))


                } yield contextItems
            } else {
                Future(Nil)
            }

            resinfoV1WithRegionsOption: Option[ResourceInfoV1] <- if (resinfo) {

                for {
                //
                // check if there are regions pointing to this resource
                //
                    regionSparqlQuery <- Future(queries.sparql.v1.txt.getRegions(
                        triplestore = settings.triplestoreType,
                        resourceIri = resourceIri
                    ).toString())
                    regionQueryResponse: SparqlSelectResponse <- (storeManager ? SparqlSelectRequest(regionSparqlQuery)).mapTo[SparqlSelectResponse]
                    regionRows = regionQueryResponse.results.bindings

                    regionPropertiesSequencedFutures: Seq[Future[PropsGetForRegionV1]] = regionRows.filter {
                        regionRow =>
                            val permissionCodeForRegion = PermissionUtilV1.getUserPermissionV1(
                                subjectIri = regionRow.rowMap("region"),
                                subjectOwner = regionRow.rowMap("owner"),
                                subjectProject = regionRow.rowMap("project"),
                                subjectPermissionLiteral = regionRow.rowMap.get("regionObjectPermissions"),
                                userProfile = userProfile
                            )

                            // ignore regions the user has no permissions on
                            permissionCodeForRegion.nonEmpty
                    }.map {
                        regionRow =>

                            val regionIri = regionRow.rowMap("region")
                            val resClass = regionRow.rowMap("resclass") // possibly we deal with a subclass of knora-base:Region

                            // get the properties for each region
                            for {
                                propsV1: Seq[PropertyV1] <- getResourceProperties(resourceIri = regionIri, Some(resClass), userProfile = userProfile)

                                propsGetV1 = propsV1.map {
                                    // convert each PropertyV1 in a PropertyGetV1
                                    (propV1: PropertyV1) => convertPropertyV1toPropertyGetV1(propV1)
                                }

                                // get the icon for this region's resource class
                                entityInfoResponse: EntityInfoGetResponseV1 <- (responderManager ? EntityInfoGetRequestV1(
                                    resourceClassIris = Set(resClass),
                                    userProfile = userProfile
                                )).mapTo[EntityInfoGetResponseV1]

                                regionInfo: ResourceEntityInfoV1 = entityInfoResponse.resourceEntityInfoMap(resClass)

                                resClassIcon: Option[String] = regionInfo.predicates.get(OntologyConstants.KnoraBase.ResourceIcon) match {
                                    case Some(predicateInfo: PredicateInfoV1) =>
                                        Some(valueUtilV1.makeResourceClassIconURL(resClass, predicateInfo.objects.headOption.getOrElse(throw InconsistentTriplestoreDataException(s"resourceClass $resClass has no value for ${OntologyConstants.KnoraBase.ResourceIcon}"))))
                                    case None => None
                                }

                            } yield PropsGetForRegionV1(
                                properties = propsGetV1,
                                res_id = regionIri,
                                iconsrc = resClassIcon
                            )

                    }

                    // turn sequenced Futures into one Future of a sequence
                    regionProperties: Seq[PropsGetForRegionV1] <- Future.sequence(regionPropertiesSequencedFutures)

                    resinfoWithRegions: Option[ResourceInfoV1] = if (regionProperties.nonEmpty) {
                        // regions are given, append them to resinfo
                        Some(resInfoV1.copy(regions = Some(regionProperties)))
                    } else {
                        // no regions given, just return resinfo
                        Some(resInfoV1)
                    }
                } yield resinfoWithRegions
            } else {
                // resinfo is not requested
                Future(None)
            }

            resourceContextV1 = containingResourceIriOption match {
                case Some(_) =>
                    // This resource is part of another resource, so return the resource info of the parent.
                    ResourceContextV1(
                        resinfo = resinfoV1WithRegionsOption,
                        parent_res_id = containingResourceIriOption,
                        parent_resinfo = containingResInfoV1Option,
                        context = ResourceContextCodeV1.RESOURCE_CONTEXT_IS_PARTOF,
                        canonical_res_id = resourceIri
                    )

                case None => if (resourceContexts.nonEmpty) {
                    // This resource has parts, so return information about the parts.
                    ResourceContextV1(
                        res_id = Some(resourceContexts.map(_.res_id)),
                        preview = Some(resourceContexts.map(_.preview)),
                        locations = Some(resourceContexts.map(_.locations)),
                        firstprop = Some(resourceContexts.map(_.firstprop)),
                        region = Some(resourceContexts.map(_ => None)),
                        canonical_res_id = resourceIri,
                        resinfo = resinfoV1WithRegionsOption,
                        resclass_name = Some("image"),
                        context = ResourceContextCodeV1.RESOURCE_CONTEXT_IS_COMPOUND
                    )
                } else {
                    // Indicate that neither of the above is true.
                    ResourceContextV1(
                        resinfo = resinfoV1WithRegionsOption,
                        canonical_res_id = resourceIri,
                        context = ResourceContextCodeV1.RESOURCE_CONTEXT_NONE
                    )
                }
            }
        } yield ResourceContextResponseV1(
            resource_context = resourceContextV1,
            userdata = userProfile.userData)

    }

    /**
      * Returns an instance of [[ResourceRightsResponseV1]] describing the permissions on a resource for the current user, in Knora API v1 format.
      *
      * @param resourceIri the IRI of the resource to be queried.
      * @param userProfile the profile of the user making the request.
      * @return a [[ResourceRightsResponseV1]] describing the permissions on the resource.
      */
    private def getRightsResponseV1(resourceIri: IRI, userProfile: UserProfileV1): Future[ResourceRightsResponseV1] = {
        for {
            (userPermission, _) <- getResourceInfoV1(resourceIri, userProfile, queryOntology = false)

            // Construct an API response.
            rightsResponse = ResourceRightsResponseV1(
                rights = userPermission,
                userdata = userProfile.userData
            )
        } yield rightsResponse
    }

    /**
      * Searches for resources matching the given criteria.
      *
      * @param searchString    the string to search for.
      * @param resourceTypeIri if set, restrict search to this resource type.
      * @param numberOfProps   the amount of describing properties to be returned for each found resource (e.g if set to two, for an incunabula book its title and creator would be returned).
      * @param limitOfResults  limits number of resources to be returned.
      * @param userProfile     the profile of the user making the request.
      * @return the resources matching the given criteria.
      */
    private def getResourceSearchResponseV1(searchString: String, resourceTypeIri: Option[IRI], numberOfProps: Int, limitOfResults: Int, userProfile: UserProfileV1): Future[ResourceSearchResponseV1] = {

        //
        // Search logic for Lucene: combine a phrase enclosed by double quotes (exact match) with a single search term with a wildcard at the end (matches the beginning of the given term).
        // Example: searchString "Reise ins Heili" results in: '"Reise ins" AND Heili*' that matches "Reise ins Heilige Land".
        // This is necessary because wildcards cannot be used inside a phrase. And we need phrases because we cannot just search for a combination of single terms as their order matters.
        //

        // split search string by a space
        val searchStringSpaceSeparated: Array[String] = searchString.split(" ")

        // take all the elements except the last one and make a String again (separated by space).
        // if the String would be empty, return a None (occurs when the the Array contains nly one element).
        val phrase: Option[String] = searchStringSpaceSeparated.dropRight(1).mkString(" ") match {
            case "" => None
            case (searchPhrase: String) => Some(searchPhrase)
        }

        // get the las element of the Array
        val lastTerm = searchStringSpaceSeparated.last


        for {

            searchResourcesSparql <- Future(queries.sparql.v1.txt.getResourceSearchResult(
                triplestore = settings.triplestoreType,
                phrase = phrase,
                lastTerm = lastTerm,
                resourceTypeIri = resourceTypeIri,
                numberOfProps = numberOfProps,
                limitOfResults = limitOfResults,
                separator = FormatConstants.INFORMATION_SEPARATOR_ONE
            ).toString())
            //_ = println(searchResourcesSparql)
            searchResponse <- (storeManager ? SparqlSelectRequest(searchResourcesSparql)).mapTo[SparqlSelectResponse]

            resources: Seq[ResourceSearchResultRowV1] = searchResponse.results.bindings.map {
                case (row: VariableResultsRow) =>
                    val resourceIri = row.rowMap("resourceIri")
                    val firstProp = row.rowMap("firstProp")
                    val attachedToUser = row.rowMap("attachedToUser")
                    val attachedToProject = row.rowMap("attachedToProject")
                    val resourcePermissions = row.rowMap.get("resourcePermissions")

                    val permissionCode = PermissionUtilV1.getUserPermissionV1(
                        subjectIri = resourceIri,
                        subjectOwner = attachedToUser,
                        subjectProject = attachedToProject,
                        subjectPermissionLiteral = resourcePermissions,
                        userProfile = userProfile
                    )

                    if (numberOfProps > 1) {
                        // The client requested more than one property per resource that was found.

                        val valueStrings = row.rowMap("values").split(FormatConstants.INFORMATION_SEPARATOR_ONE)
                        val guiOrders = row.rowMap("guiOrders").split(";")
                        val valueOrders = row.rowMap("valueOrders").split(";")

                        // create a list of three tuples, sort it by guiOrder and valueOrder and return only string values
                        val values: Seq[String] = (valueStrings, guiOrders, valueOrders).zipped.toVector.sortBy(row => (row._2.toInt, row._3.toInt)).map(_._1)

                        // ?values is given: it is one string to be split by separator
                        val propValues = values.foldLeft(Vector(firstProp)) {
                            case (acc, prop: String) =>
                                if (prop == firstProp || prop == acc.last) {
                                    // in the SPAQRL results, all values are returned four times because of inclusion of permissions. If already existent, ignore prop.
                                    acc
                                } else {
                                    acc :+ prop // append prop to List
                                }
                        }

                        ResourceSearchResultRowV1(
                            id = row.rowMap("resourceIri"),
                            value = propValues.slice(0, numberOfProps), // take only as many elements as were requested by the client.
                            rights = permissionCode

                        )
                    } else {
                        // ?firstProp is sufficient: the client requested just one property per resource that was found
                        ResourceSearchResultRowV1(
                            id = row.rowMap("resourceIri"),
                            value = Vector(firstProp),
                            rights = permissionCode
                        )
                    }
            }.filter(_.rights.nonEmpty) // user must have permissions to see resource (must not be None)

        } yield ResourceSearchResponseV1(
            resources = resources,
            userdata = userProfile.userData)
    }

    /**
      * Creates a new resource and attaches the given values to it.
      *
      * @param resourceClassIri      the resource type of the resource to be created.
      * @param values                the values to be attached to the resource.
      * @param sipiConversionRequest a file (binary representation) to be attached to the resource (GUI and non GUI-case)
      * @param projectIri            the project the resource belongs to.
      * @param userProfile           the user that is creating the resource
      * @param apiRequestID          the ID of this API request.
      * @return a [[ResourceCreateResponseV1]] informing the client about the new resource.
      */
    private def createNewResource(resourceClassIri: IRI, label: String, values: Map[IRI, Seq[CreateValueV1WithComment]], sipiConversionRequest: Option[SipiResponderConversionRequestV1] = None, projectIri: IRI, userProfile: UserProfileV1, apiRequestID: UUID): Future[ResourceCreateResponseV1] = {

        /**
          * Implements a pre-update check to ensure that an [[UpdateValueV1]] has the correct type for the `knora-base:objectClassConstraint` of
          * the property that is supposed to point to it.
          *
          * @param propertyIri                   the IRI of the property.
          * @param propertyObjectClassConstraint the IRI of the `knora-base:objectClassConstraint` of the property.
          * @param updateValueV1                 the value to be updated.
          * @param userProfile                   the profile of the user making the request.
          * @return an empty [[Future]] on success, or a failed [[Future]] if the value has the wrong type.
          */
        def checkPropertyObjectClassConstraintForValue(propertyIri: IRI, propertyObjectClassConstraint: IRI, updateValueV1: UpdateValueV1, userProfile: UserProfileV1): Future[Unit] = {
            for {
                result <- updateValueV1 match {
                    case linkUpdate: LinkUpdateV1 =>
                        // We're creating a link. Check the OWL class of the target resource.
                        for {
                            checkTargetClassResponse <- checkResourceClass(
                                resourceIri = linkUpdate.targetResourceIri,
                                owlClass = propertyObjectClassConstraint,
                                userProfile = userProfile
                            ).mapTo[ResourceCheckClassResponseV1]

                            _ = if (!checkTargetClassResponse.isInClass) {
                                throw OntologyConstraintException(s"Resource ${linkUpdate.targetResourceIri} cannot be the target of property $propertyIri, because it is not a member of OWL class $propertyObjectClassConstraint")
                            }
                        } yield ()

                    case otherValue =>
                        // We're creating an ordinary value. Check that its type is valid for the property's knora-base:objectClassConstraint.
                        valueUtilV1.checkValueTypeForPropertyObjectClassConstraint(
                            propertyIri = propertyIri,
                            propertyObjectClassConstraint = propertyObjectClassConstraint,
                            valueType = otherValue.valueTypeIri,
                            responderManager = responderManager)
                }
            } yield result
        }

        /**
          * Does pre-update checks, creates an empty resource, and asks the values responder to create the resource's
          * values. This function is called by [[ResourceLocker]] once it has acquired an update lock on the resource.
          *
          * @param resourceIri  the Iri of the resource to be created.
          * @param values       the values to be attached to the resource.
          * @param permissions  the permissions to be attached.
          * @param ownerIri     the owner of the resource to be created.
          * @param namedGraph   the named graph the resource belongs to.
          * @param apiRequestID the ID used for the locking.
          * @return a [[ResourceCreateResponseV1]] containing information about the created resource.
          */
        def createResourceAndCheck(resourceIri: IRI,
                                   values: Map[IRI, Seq[CreateValueV1WithComment]],
                                   sipiConversionRequest: Option[SipiResponderConversionRequestV1],
                                   permissions: Option[String],
                                   ownerIri: IRI,
                                   namedGraph: IRI,
                                   apiRequestID: UUID): Future[ResourceCreateResponseV1] = {
            val propertyIris = values.keySet

            for {
            // Get ontology information about the resource class's cardinalities and about each property's knora-base:objectClassConstraint.

                entityInfoResponse: EntityInfoGetResponseV1 <- (responderManager ? EntityInfoGetRequestV1(
                    resourceClassIris = Set(resourceClassIri),
                    propertyIris = propertyIris,
                    userProfile = userProfile
                )).mapTo[EntityInfoGetResponseV1]

                // Check that each submitted value is consistent with the knora-base:objectClassConstraint of the property that is supposed to
                // point to it.

                propertyObjectClassConstraintChecks: Seq[Unit] <- Future.sequence {
                    values.foldLeft(Vector.empty[Future[Unit]]) {
                        case (acc, (propertyIri, valuesWithComments)) =>
                            val propertyInfo = entityInfoResponse.propertyEntityInfoMap(propertyIri)
                            val propertyObjectClassConstraint = propertyInfo.getPredicateObject(OntologyConstants.KnoraBase.ObjectClassConstraint).getOrElse {
                                throw InconsistentTriplestoreDataException(s"Property $propertyIri has no knora-base:objectClassConstraint")
                            }

                            acc ++ valuesWithComments.map {
                                valueV1WithComment: CreateValueV1WithComment => checkPropertyObjectClassConstraintForValue(
                                    propertyIri = propertyIri,
                                    propertyObjectClassConstraint = propertyObjectClassConstraint,
                                    updateValueV1 = valueV1WithComment.updateValueV1,
                                    userProfile = userProfile
                                )
                            }
                    }
                }

                // Check that the resource class has a suitable cardinality for each submitted value.
                resourceClassInfo = entityInfoResponse.resourceEntityInfoMap(resourceClassIri)

                _ = values.foreach {
                    case (propertyIri, valuesForProperty) =>
                        val cardinality = resourceClassInfo.cardinalities.getOrElse(propertyIri, throw OntologyConstraintException(s"Resource class $resourceClassIri has no cardinality for property $propertyIri"))

                        if ((cardinality == Cardinality.MayHaveOne || cardinality == Cardinality.MustHaveOne) && valuesForProperty.size > 1) {
                            throw OntologyConstraintException(s"Resource class $resourceClassIri does not allow more than one value for property $propertyIri")
                        }
                }

                // maximally one file value can be handled here
                _ = if (resourceClassInfo.fileValueProperties.size > 1) throw BadRequestException(s"The given resource type $resourceClassIri requires more than on file value. This is not supported for API V1")

                // Check that no required values are missing.
                requiredProps: Set[IRI] = resourceClassInfo.cardinalities.filter {
                    case (propIri, cardinality) => cardinality == Cardinality.MustHaveOne || cardinality == Cardinality.MustHaveSome
                }.keySet -- resourceClassInfo.linkValueProperties -- resourceClassInfo.fileValueProperties // exclude link value and file value properties from checking

                _ = if (!requiredProps.subsetOf(propertyIris)) {
                    val missingProps = (requiredProps -- propertyIris).mkString(", ")
                    throw OntologyConstraintException(s"Values were not submitted for the following property or properties, which are required by resource class $resourceClassIri: $missingProps")
                }

                // check if a file value is required by the ontology
                fileValuesV1: Option[(IRI, Vector[CreateValueV1WithComment])] <- if (resourceClassInfo.fileValueProperties.nonEmpty) {
                    // call sipi responder
                    for {
                        sipiResponse: SipiResponderConversionResponseV1 <- (responderManager ? sipiConversionRequest.getOrElse(throw OntologyConstraintException(s"No file (required) given for resource type $resourceClassIri"))).mapTo[SipiResponderConversionResponseV1]

                        // check if the file type returned by Sipi corresponds to the expected fileValue property in resourceClassInfo.fileValueProperties.head
                        _ = if (SipiConstants.fileType2FileValueProperty(sipiResponse.file_type) != resourceClassInfo.fileValueProperties.head) {
                            // TODO: remove the file from SIPI (delete request)
                            throw BadRequestException(s"Type of submitted file (${sipiResponse.file_type}) does not correspond to expected property type ${resourceClassInfo.fileValueProperties.head}")
                        }

                    // in case we deal with a SipiResponderConversionPathRequestV1 (non GUI-case), the tmp file created by resources route
                    // has already been deleted by the SipiResponder

                    } yield Some(resourceClassInfo.fileValueProperties.head -> sipiResponse.fileValuesV1.map(fileValue => CreateValueV1WithComment(fileValue)))
                } else {
                    // resource class requires no binary representation
                    // check if there was no file sent
                    // TODO: in all cases of an error, the tmp file has to be deleted
                    sipiConversionRequest match {
                        case None => Future(None) // expected behaviour
                        case Some(sipiConversionFileRequest: SipiResponderConversionFileRequestV1) =>
                            throw BadRequestException(s"File params (GUI-case) are given but resource class $resourceClassIri does not allow any representation")
                        case Some(sipiConversionPathRequest: SipiResponderConversionPathRequestV1) =>
                            throw BadRequestException(s"A binary file was provided (non GUI-case) but resource class $resourceClassIri does not have any binary representation")
                    }
                }

                // Everything looks OK, so we can create the resource and its values.

                // Ask the values responder for the SPARQL statements that are needed to create the values.
                generateSparqlForValuesRequest = GenerateSparqlToCreateMultipleValuesRequestV1(
                    projectIri = projectIri,
                    resourceIri = resourceIri,
                    resourceClassIri = resourceClassIri,
                    values = values ++ fileValuesV1,
                    userProfile = userProfile,
                    apiRequestID = apiRequestID
                )
                generateSparqlForValuesResponse: GenerateSparqlToCreateMultipleValuesResponseV1 <- (responderManager ? generateSparqlForValuesRequest).mapTo[GenerateSparqlToCreateMultipleValuesResponseV1]

                //_ = println(generateSparqlForValuesResponse.insertSparql)

                // Generate SPARQL for creating the resource, and include the SPARQL for creating the values.
                createNewResourceSparql = queries.sparql.v1.txt.createNewResource(
                    triplestore = settings.triplestoreType,
                    dataNamedGraph = namedGraph,
                    resourceIri = resourceIri,
                    label = label,
                    resourceClassIri = resourceClassIri,
                    ownerIri = ownerIri,
                    projectIri = projectIri,
                    maybePermissions = permissions,
                    whereStatementsForValues = generateSparqlForValuesResponse.whereSparql,
                    insertStatementsForValues = generateSparqlForValuesResponse.insertSparql
                ).toString()

                // _ = println(createNewResourceSparql)

                // Do the update.
                createResourceResponse <- (storeManager ? SparqlUpdateRequest(createNewResourceSparql)).mapTo[SparqlUpdateResponse]

                // Verify that the resource was created.

                createdResourcesSparql <- Future(queries.sparql.v1.txt.getCreatedResource(
                    triplestore = settings.triplestoreType,
                    resourceIri = resourceIri
                ).toString())
                createdResourceResponse <- (storeManager ? SparqlSelectRequest(createdResourcesSparql)).mapTo[SparqlSelectResponse]

                _ = if (createdResourceResponse.results.bindings.isEmpty) {
                    log.error(s"Attempted a SPARQL update to create a new resource, but it inserted no rows:\n\n$createNewResourceSparql")
                    throw UpdateNotPerformedException(s"Resource $resourceIri was not created. Please report this as a possible bug.")
                }

                // Verify that all the requested values were created.

                verifyCreateValuesRequest = VerifyMultipleValueCreationRequestV1(
                    resourceIri = resourceIri,
                    unverifiedValues = generateSparqlForValuesResponse.unverifiedValues,
                    userProfile = userProfile
                )

                verifyMultipleValueCreationResponse: VerifyMultipleValueCreationResponseV1 <- (responderManager ? verifyCreateValuesRequest).mapTo[VerifyMultipleValueCreationResponseV1]

                // Convert CreateValueResponseV1 objects to ResourceCreateValueResponseV1 objects.

                resourceCreateValueResponses: Map[IRI, Seq[ResourceCreateValueResponseV1]] = verifyMultipleValueCreationResponse.verifiedValues.map {
                    case (propIri: IRI, values: Seq[CreateValueResponseV1]) => (propIri, values.map {
                        valueResponse: CreateValueResponseV1 =>
                            MessageUtil.convertCreateValueResponseV1ToResourceCreateValueResponseV1(ownerIri = ownerIri,
                                propertyIri = propIri,
                                resourceIri = resourceIri,
                                valueResponse = valueResponse)
                    })
                }

                apiResponse: ResourceCreateResponseV1 = ResourceCreateResponseV1(results = resourceCreateValueResponses, res_id = resourceIri, userdata = userProfile.userData)
            } yield apiResponse
        }

        val resultFuture = for {
        // Don't allow anonymous users to create resources.
            userIri: IRI <- Future {
                userProfile.userData.user_id match {
                    case Some(iri) => iri
                    case None => throw ForbiddenException("Anonymous users aren't allowed to create resources")
                }
            }

            namedGraph = settings.projectNamedGraphs(projectIri).data
            resourceIri: IRI = knoraIdUtil.makeRandomResourceIri

            // check if the user has the permissions to create a new resource in the given project
            // get project info that includes the permissions the current user has on the project
            projectInfo: ProjectInfoResponseV1 <- (responderManager ? ProjectInfoByIRIGetRequest(
                iri = projectIri,
                requestType = ProjectInfoType.SHORT,
                Some(userProfile)
            )).mapTo[ProjectInfoResponseV1]

            // TODO: projects rights can not be queried yet because the permissions are missing in the data
            // if the rights returned by projects responder are set to None
            // or if they are below the level of modify permissions, the user's request is refused.
            /*_ = if (!projectInfo.project_info.rights.exists(permissionCode =>
                PermissionUtil.impliesV1(userHasPermissionCode = permissionCode, userNeedsPermissionIri = OntologyConstants.KnoraBase.HasModifyPermission))) {
                throw ForbiddenException(s"User $userIri does not have permissions to create a resource in project $projectIri")
            }*/

            // get default permissions for given resource type
            entityInfoResponse <- {
                responderManager ? EntityInfoGetRequestV1(
                    resourceClassIris = Set(resourceClassIri),
                    userProfile = userProfile
                )
            }.mapTo[EntityInfoGetResponseV1]

            // represents the permissions as a List of 2-tuples:
            // e.g. (http://www.knora.org/ontology/knora-base#hasViewPermission,http://www.knora.org/ontology/knora-base#KnownUser)
            permissions: Option[String] = PermissionUtilV1.makePermissionsFromEntityDefaults(entityInfoResponse.resourceEntityInfoMap(resourceClassIri))

            result: ResourceCreateResponseV1 <- ResourceLocker.runWithResourceLock(
                apiRequestID,
                resourceIri,
                () => createResourceAndCheck(
                    resourceIri = resourceIri,
                    values = values,
                    sipiConversionRequest = sipiConversionRequest,
                    permissions = permissions,
                    namedGraph = namedGraph,
                    ownerIri = userIri,
                    apiRequestID = apiRequestID
                )
            )
        } yield result

        // If a temporary file was created, ensure that it's deleted, regardless of whether the request succeeded or failed.
        resultFuture.andThen {
            case _ =>
                sipiConversionRequest match {
                    case Some(conversionRequest) =>
                        conversionRequest match {
                            case (conversionPathRequest: SipiResponderConversionPathRequestV1) =>
                                // a tmp file has been created by the resources route (non GUI-case), delete it
                                InputValidation.deleteFileFromTmpLocation(conversionPathRequest.source, log)
                            case _ => ()
                        }
                    case None => ()
                }
        }
    }

    /**
      * Marks a resource as deleted.
      *
      * @param resourceDeleteRequest a [[ResourceDeleteRequestV1]].
      * @return a [[ResourceDeleteResponseV1]].
      */
    private def deleteResourceV1(resourceDeleteRequest: ResourceDeleteRequestV1): Future[ResourceDeleteResponseV1] = {

        def makeTaskFuture(userIri: IRI): Future[ResourceDeleteResponseV1] = {
            for {
            // Check that the user has permission to delete the resource.
                (permissionCode, resourceInfo) <- getResourceInfoV1(resourceIri = resourceDeleteRequest.resourceIri, userProfile = resourceDeleteRequest.userProfile, queryOntology = false)

                _ = if (!PermissionUtilV1.impliesV1(userHasPermissionCode = permissionCode, userNeedsPermission = OntologyConstants.KnoraBase.DeletePermission)) {
                    throw ForbiddenException(s"User $userIri does not have permission to mark resource ${resourceDeleteRequest.resourceIri} as deleted")
                }

                sparqlUpdate = queries.sparql.v1.txt.deleteResource(
                    dataNamedGraph = settings.projectNamedGraphs(resourceInfo.project_id).data,
                    triplestore = settings.triplestoreType,
                    resourceIri = resourceDeleteRequest.resourceIri,
                    maybeDeleteComment = resourceDeleteRequest.deleteComment
                ).toString()

                // Do the update.
                sparqlUpdateResponse <- (storeManager ? SparqlUpdateRequest(sparqlUpdate)).mapTo[SparqlUpdateResponse]

                // Check whether the update succeeded.
                sparqlQuery = queries.sparql.v1.txt.checkResourceDeletion(
                    triplestore = settings.triplestoreType,
                    resourceIri = resourceDeleteRequest.resourceIri
                ).toString()
                sparqlSelectResponse <- (storeManager ? SparqlSelectRequest(sparqlQuery)).mapTo[SparqlSelectResponse]
                rows = sparqlSelectResponse.results.bindings

                _ = if (rows.isEmpty || !InputValidation.optionStringToBoolean(rows.head.rowMap.get("isDeleted"))) {
                    throw UpdateNotPerformedException(s"Resource ${resourceDeleteRequest.resourceIri} was not marked as deleted. Please report this as a possible bug.")
                }
            } yield ResourceDeleteResponseV1(
                id = resourceDeleteRequest.resourceIri,
                userdata = resourceDeleteRequest.userProfile.userData
            )
        }

        for {
        // Don't allow anonymous users to delete resources.
            userIri <- resourceDeleteRequest.userProfile.userData.user_id match {
                case Some(iri) => Future(iri)
                case None => Future.failed(ForbiddenException("Anonymous users aren't allowed to mark resources as deleted"))
            }

            // Do the remaining pre-update checks and the update while holding an update lock on the resource.
            taskResult <- ResourceLocker.runWithResourceLock(
                resourceDeleteRequest.apiRequestID,
                resourceDeleteRequest.resourceIri,
                () => makeTaskFuture(userIri)
            )
        } yield taskResult
    }

    /**
      * Checks whether a resource belongs to a certain OWL class or to a subclass of that class.
      *
      * @param resourceIri the IRI of the resource to be checked.
      * @param owlClass    the IRI of the OWL class to compare the resource's class to.
      * @param userProfile the profile of the user making the request.
      * @return a [[ResourceCheckClassResponseV1]].
      */
    private def checkResourceClass(resourceIri: IRI, owlClass: IRI, userProfile: UserProfileV1): Future[ResourceCheckClassResponseV1] = {
        for {
        // Check that the user has permission to view the resource.
            (permissionCode, resourceInfo) <- getResourceInfoV1(resourceIri = resourceIri, userProfile = userProfile, queryOntology = false)

            _ = if (!PermissionUtilV1.impliesV1(userHasPermissionCode = permissionCode, userNeedsPermission = OntologyConstants.KnoraBase.RestrictedViewPermission)) {
                val userIri = userProfile.userData.user_id.getOrElse(OntologyConstants.KnoraBase.UnknownUser)
                throw ForbiddenException(s"User $userIri does not have permission to view resource $resourceIri")
            }

            sparqlQuery = queries.sparql.v1.txt.checkSubClass(
                triplestore = settings.triplestoreType,
                superClassIri = owlClass,
                subClassIri = resourceInfo.restype_id
            ).toString()
            queryResponse <- (storeManager ? SparqlSelectRequest(sparqlQuery)).mapTo[SparqlSelectResponse]
        } yield ResourceCheckClassResponseV1(isInClass = queryResponse.results.bindings.nonEmpty)
    }

    /////////////////////////////////////////////////////////////////////////////////////////////////////////////////////////////////////
    // Helper methods.

    /**
      * Returns a [[ResourceInfoV1]] describing a resource.
      *
      * @param resourceIri   the IRI of the resource to be queried.
      * @param userProfile   the user that is making the request.
      * @param queryOntology if `true`, the ontology will be queried for information about the resource type, and the [[ResourceInfoV1]]
      *                      will include `restype_label`, `restype_description`, and `restype_iconsrc`. Otherwise, those member variables
      *                      will be empty.
      * @return a tuple (permission, [[ResourceInfoV1]]) describing the resource.
      */
    private def getResourceInfoV1(resourceIri: IRI, userProfile: UserProfileV1, queryOntology: Boolean): Future[(Option[Int], ResourceInfoV1)] = {
        for {
            sparqlQuery <- Future(queries.sparql.v1.txt.getResourceInfo(
                triplestore = settings.triplestoreType,
                resourceIri = resourceIri
            ).toString())
            resInfoResponse <- (storeManager ? SparqlSelectRequest(sparqlQuery)).mapTo[SparqlSelectResponse]
            resInfoResponseRows = resInfoResponse.results.bindings
            resInfo: (Option[Int], ResourceInfoV1) <- makeResourceInfoV1(resourceIri, resInfoResponseRows, userProfile, queryOntology)
        } yield resInfo
    }

    /**
      *
      * Queries the properties for the given resource.
      *
      * @param resourceIri the Iri of the given resource.
      * @param userProfile the profile of the user making the request.
      * @return a [[PropertiesGetResponseV1]] representing the properties of the given resource.
      */
    private def getPropertiesV1(resourceIri: IRI, userProfile: UserProfileV1): Future[PropertiesGetResponseV1] = {

        for {

        // get resource class of the specified resource
            resclassSparqlQuery <- Future(queries.sparql.v1.txt.getResourceClass(
                triplestore = settings.triplestoreType,
                resourceIri = resourceIri
            ).toString())
            resclassQueryResponse: SparqlSelectResponse <- (storeManager ? SparqlSelectRequest(resclassSparqlQuery)).mapTo[SparqlSelectResponse]
            resclass = resclassQueryResponse.results.bindings.headOption.getOrElse(throw InconsistentTriplestoreDataException(s"No resource class given for $resourceIri"))

            properties: Seq[PropertyV1] <- getResourceProperties(resourceIri = resourceIri, maybeResourceTypeIri = Some(resclass.rowMap("resourceClass")), userProfile = userProfile)

            propertiesGetV1: Seq[PropertyGetV1] = properties.map {

                prop =>
                    convertPropertyV1toPropertyGetV1(prop)

            }

        } yield PropertiesGetResponseV1(PropsGetV1(propertiesGetV1), userdata = userProfile.userData)

    }

    /**
      * Queries the properties that have values for a given resource, and returns a [[Seq]] of [[PropertyV1]] objects representing
      * those properties and their values.
      *
      * @param resourceIri          the IRI of the resource to be queried.
      * @param maybeResourceTypeIri an optional IRI representing the resource's class. If provided, an additional query will be done
      *                             to get ontology-based information, such as labels and cardinalities, which will be included in
      *                             the returned [[PropertyV1]] objects.
      * @param userProfile          the profile of the user making the request.
      * @return a [[Seq]] of [[PropertyV1]] objects representing the properties that have values for the resource.
      */
    private def getResourceProperties(resourceIri: IRI, maybeResourceTypeIri: Option[IRI], userProfile: UserProfileV1): Future[Seq[PropertyV1]] = {
        for {

            groupedPropsByType: GroupedPropertiesByType <- getGroupedProperties(resourceIri)

            // TODO: Should we get rid of the tuple and replace it by a case class?
            (propertyEntityInfoMap: Map[IRI, PropertyEntityInfoV1], resourceEntityInfoMap: Map[IRI, ResourceEntityInfoV1], propsAndCardinalities: Map[IRI, Cardinality.Value]) <- maybeResourceTypeIri match {
                case Some(resourceTypeIri) =>
                    val propertyEntityIris: Set[IRI] = groupedPropsByType.groupedOrdinaryValueProperties.groupedProperties.keySet ++ groupedPropsByType.groupedLinkProperties.groupedProperties.keySet
                    val resourceEntityIris: Set[IRI] = Set(resourceTypeIri)

                    for {
                        entityInfoResponse <- (responderManager ? EntityInfoGetRequestV1(resourceClassIris = resourceEntityIris, propertyIris = propertyEntityIris, userProfile = userProfile)).mapTo[EntityInfoGetResponseV1]
                        resourceEntityInfoMap: Map[IRI, ResourceEntityInfoV1] = entityInfoResponse.resourceEntityInfoMap
                        propertyEntityInfoMap: Map[IRI, PropertyEntityInfoV1] = entityInfoResponse.propertyEntityInfoMap

                        resourceTypeEntityInfo = resourceEntityInfoMap(resourceTypeIri)

                        // all properties and their cardinalities for the queried resource's type, except the ones that point to LinkValue objects
                        propsAndCardinalities: Map[IRI, Cardinality.Value] = resourceTypeEntityInfo.cardinalities.filterNot {
                            case (propertyIri, cardinality) =>
                                resourceTypeEntityInfo.linkValueProperties(propertyIri)
                        }
                    } yield (propertyEntityInfoMap, resourceEntityInfoMap, propsAndCardinalities)

                case None =>
                    Future((Map.empty[IRI, PropertyEntityInfoV1], Map.empty[IRI, ResourceEntityInfoV1], Map.empty[IRI, Cardinality.Value]))
            }
        } yield queryResults2PropertyV1s(
            containingResourceIri = resourceIri,
            groupedPropertiesByType = groupedPropsByType,
            propertyEntityInfoMap = propertyEntityInfoMap,
            resourceEntityInfoMap = resourceEntityInfoMap,
            propsAndCardinalities = propsAndCardinalities,
            userProfile = userProfile
        )
    }

    /**
      * Converts a SPARQL query result into a [[ResourceInfoV1]]. Expects the query result to contain columns called `p` (predicate),
      * `o` (object), `objPred` (file value predicate, if `o` is a file value), and `objObj` (file value object).
      *
      * @param resourceIri         the IRI of the resource.
      * @param resInfoResponseRows the SPARQL query result.
      * @param userProfile         the user that is making the request.
      * @param queryOntology       if `true`, the ontology will be queried for information about the resource type, and the [[ResourceInfoV1]]
      *                            will include `restype_label`, `restype_description`, and `restype_iconsrc`. Otherwise, those member variables
      *                            will be empty.
      * @return a tuple (permission, [[ResourceInfoV1]]) describing the resource.
      */
    private def makeResourceInfoV1(resourceIri: IRI, resInfoResponseRows: Seq[VariableResultsRow], userProfile: UserProfileV1, queryOntology: Boolean): Future[(Option[Int], ResourceInfoV1)] = {
        if (resInfoResponseRows.isEmpty) {
            Future.failed(NotFoundException(s"Resource $resourceIri was not found (it may have been deleted)."))
        } else {
            // Get the rows describing file values from the query results, grouped by file value IRI.
            val fileValueGroupedRows: Seq[(IRI, Seq[VariableResultsRow])] = resInfoResponseRows.filter(row => InputValidation.optionStringToBoolean(row.rowMap.get("isFileValue"))).groupBy(row => row.rowMap("obj")).toVector

            // Convert the file value rows to ValueProps objects, and filter out the ones that the user doesn't have permission to see.
            val valuePropsForFileValues: Seq[(IRI, ValueProps)] = fileValueGroupedRows.map {
                case (fileValueIri, fileValueRows) => (fileValueIri, valueUtilV1.createValueProps(fileValueIri, fileValueRows))
            }.filter {
                case (fileValueIri, fileValueProps) =>
                    val permissionCode = PermissionUtilV1.getUserPermissionV1WithValueProps(fileValueIri, fileValueProps, userProfile)
                    PermissionUtilV1.impliesV1(userHasPermissionCode = permissionCode, userNeedsPermission = OntologyConstants.KnoraBase.RestrictedViewPermission)
            }

            // Convert the ValueProps objects into FileValueV1 objects
            val fileValues: Seq[FileValueV1] = valuePropsForFileValues.map {
                case (fileValueIri, fileValueProps) =>
                    valueUtilV1.makeValueV1(fileValueProps) match {
                        case fileValueV1: FileValueV1 => fileValueV1
                        case otherValueV1 => throw InconsistentTriplestoreDataException(s"Value $fileValueIri is not a knora-base:FileValue, it is an instance of ${otherValueV1.valueTypeIri}")
                    }
            }

            val (previewFileValues, fullFileValues) = fileValues.partition {
                case fileValue: StillImageFileValueV1 => fileValue.isPreview
                case _ => false
            }

            // Convert the preview file value into a LocationV1 as required by Knora API v1.
            val preview: Option[LocationV1] = previewFileValues.headOption.map(fileValueV1 => valueUtilV1.fileValueV12LocationV1(fileValueV1))

            // Convert the full-resolution file values into LocationV1 objects as required by Knora API v1.
            val locations: Seq[LocationV1] = preview.toVector ++ fullFileValues.flatMap {
                fileValueV1 => createMultipleImageResolutions(fileValueV1).map(oneResolution => valueUtilV1.fileValueV12LocationV1(oneResolution))
            }

            // Extract the permission-relevant assertions from the query results.
            val permissionRelevantAssertions = PermissionUtilV1.filterPermissionRelevantAssertions(resInfoResponseRows.map(row => (row.rowMap("prop"), row.rowMap("obj"))))

            // Get the user's permission on the resource.
            val userPermission = PermissionUtilV1.getUserPermissionV1FromAssertions(
                subjectIri = resourceIri,
                assertions = permissionRelevantAssertions,
                userProfile = userProfile
            )

            // group the SPARQL results by the predicate "prop" and map each row to a Seq of objects "obj", etc. (getting rid of VariableResultsRow).
            val groupedByPredicateToWrap: Map[IRI, Seq[Map[String, String]]] = resInfoResponseRows.groupBy(row => row.rowMap("prop")).map {
                case (predicate: IRI, rows: Seq[VariableResultsRow]) => (predicate, rows.map(_.rowMap - "prop"))
            }

            val groupedByPredicate = new ErrorHandlingMap(groupedByPredicateToWrap, { key: IRI => s"Resource $resourceIri has no $key" })

            for {
            // Query the ontology about the resource's OWL class.
                (restype_label, restype_description, restype_iconsrc) <- if (queryOntology) {
                    val resTypeIri = groupedByPredicate(OntologyConstants.Rdf.Type).head("obj")
                    for {
                        entityInfoResponse <- (responderManager ? EntityInfoGetRequestV1(resourceClassIris = Set(resTypeIri), userProfile = userProfile)).mapTo[EntityInfoGetResponseV1]
                        entityInfo = entityInfoResponse.resourceEntityInfoMap(resTypeIri)
                        label = entityInfo.getPredicateObject(OntologyConstants.Rdfs.Label)
                        description = entityInfo.getPredicateObject(OntologyConstants.Rdfs.Comment)
                        iconsrc = entityInfo.getPredicateObject(OntologyConstants.KnoraBase.ResourceIcon) match {
                            case Some(resClassIcon) => Some(valueUtilV1.makeResourceClassIconURL(resTypeIri, resClassIcon))
                            case _ => None
                        }
                    } yield (label, description, iconsrc)
                } else {
                    Future(None, None, None)
                }

                resourceInfo = ResourceInfoV1(
                    restype_id = groupedByPredicate(OntologyConstants.Rdf.Type).head("obj"),
                    firstproperty = Some(groupedByPredicate(OntologyConstants.Rdfs.Label).head("obj")),
                    preview = preview, // The first element of the list, or None if the list is empty
                    locations = if (locations.nonEmpty) Some(locations) else None,
                    locdata = locations.lastOption,
                    person_id = groupedByPredicate(OntologyConstants.KnoraBase.AttachedToUser).head("obj"),
                    project_id = groupedByPredicate(OntologyConstants.KnoraBase.AttachedToProject).head("obj"),
                    restype_label = restype_label,
                    restype_name = Some(groupedByPredicate(OntologyConstants.Rdf.Type).head("obj")),
                    restype_description = restype_description,
                    restype_iconsrc = restype_iconsrc,
                    resclass_has_location = locations.nonEmpty
                )
            } yield (userPermission, resourceInfo)
        }
    }

    /**
      * Queries the properties that have values for a given resource, and partitions the results into two categories: (1) results for properties that point
      * to ordinary Knora values ([[GroupedPropertiesByType.groupedOrdinaryValueProperties]]), (2) properties that point to link value objects (reifications of links to resources),
      * and (3) properties that point to other resources ([[GroupedPropertiesByType.groupedLinkProperties]]).
      * Then groups the results in each category first by property, then by property object, and finally by Knora object predicate, each level represented by a case class defined in [[GroupedProps]].
      *
      * @param resourceIri the IRI of the resource to be queried.
      * @return a [[GroupedPropertiesByType]] containing properties that point to ordinary value properties, link value properties, and link properties.
      */
    private def getGroupedProperties(resourceIri: IRI): Future[GroupedPropertiesByType] = {

        for {
            sparqlQuery <- Future(queries.sparql.v1.txt.getResourcePropertiesAndValues(
                triplestore = settings.triplestoreType,
                resourceIri = resourceIri
            ).toString())
            // _ = println(sparqlQuery)
            resPropsResponse <- (storeManager ? SparqlSelectRequest(sparqlQuery)).mapTo[SparqlSelectResponse]

            // Partition the property result rows into rows with value properties and rows with link properties.
            (rowsWithLinks: Seq[VariableResultsRow], rowsWithValues: Seq[VariableResultsRow]) = resPropsResponse.results.bindings.partition(_.rowMap.get("isLinkProp").exists(_.toBoolean))

            // Partition the rows with values into rows with ordinary values and rows with link values (reifications).
            (rowsWithLinkValues: Seq[VariableResultsRow], rowsWithOrdinaryValues: Seq[VariableResultsRow]) = rowsWithValues.partition(_.rowMap.get("isLinkValueProp").exists(_.toBoolean))

        } yield valueUtilV1.createGroupedPropsByType(rowsWithOrdinaryValues = rowsWithOrdinaryValues, rowsWithLinkValues = rowsWithLinkValues, rowsWithLinks = rowsWithLinks)
    }

    /**
      * Converts grouped property query results returned by the `getGroupedProperties` method to a [[Seq]] of [[PropertyV1]] objects, optionally
      * using ontology-based data if provided.
      *
      * @param groupedPropertiesByType The [[GroupedPropertiesByType]] returned by `getGroupedProperties` containing the resuls of the SPARQL query.
      * @param propertyEntityInfoMap   a [[Map]] of entity IRIs to [[PropertyEntityInfoV1]] objects. If this [[Map]] is not empty, it will be used to include
      *                                ontology-based information in the returned [[PropertyV1]] objects.
      * @param resourceEntityInfoMap   a [[Map]] of entity IRIs to [[ResourceEntityInfoV1]] objects. If this [[Map]] is not empty, it will be used to include
      *                                ontology-based information for linking properties in the returned [[PropertyV1]] objects.
      * @param propsAndCardinalities   a [[Map]] of property IRIs to their cardinalities in the class of the queried resource. If this [[Map]] is not
      *                                empty, it will be used to include cardinalities in the returned [[PropertyV1]] objects.
      * @param userProfile             the profile of the user making the request.
      * @return a [[Seq]] of [[PropertyV1]] objects.
      */
    private def queryResults2PropertyV1s(containingResourceIri: IRI,
                                         groupedPropertiesByType: GroupedPropertiesByType,
                                         propertyEntityInfoMap: Map[IRI, PropertyEntityInfoV1],
                                         resourceEntityInfoMap: Map[IRI, ResourceEntityInfoV1],
                                         propsAndCardinalities: Map[IRI, Cardinality.Value],
                                         userProfile: UserProfileV1): Seq[PropertyV1] = {
        /**
          * Constructs a [[PropertyV1]].
          *
          * @param propertyIri         the IRI of the property.
          * @param propertyCardinality an optional cardinality that the queried resource's class assigns to the property.
          * @param propertyEntityInfo  an optional [[PropertyEntityInfoV1]] describing the property.
          * @param valueObjects        a list of [[ValueObjectV1]] instances representing the `knora-base:Value` objects associated with the property in the queried resource.
          * @return a [[PropertyV1]].
          */
        def makePropertyV1(propertyIri: IRI, propertyCardinality: Option[Cardinality.Value], propertyEntityInfo: Option[PropertyEntityInfoV1], valueObjects: Seq[ValueObjectV1]): PropertyV1 = {
            PropertyV1(
                pid = propertyIri,
                valuetype_id = propertyEntityInfo.flatMap {
                    row =>
                        if (row.isLinkProp) {
                            // it is a linking property
                            Some(OntologyConstants.KnoraBase.LinkValue)
                        } else {
                            row.getPredicateObject(OntologyConstants.KnoraBase.ObjectClassConstraint)
                        }
                },
                guiorder = propertyEntityInfo.flatMap(_.getPredicateObject(OntologyConstants.SalsahGui.GuiOrder).map(_.toInt)),
                guielement = propertyEntityInfo.flatMap(_.getPredicateObject(OntologyConstants.SalsahGui.GuiElement).map(guiElementIri => SalsahGuiConversions.iri2SalsahGuiElement(guiElementIri))),
                label = propertyEntityInfo.flatMap(_.getPredicateObject(OntologyConstants.Rdfs.Label)),
                occurrence = propertyCardinality.map(_.toString),
                attributes = propertyEntityInfo match {
                    case Some(entityInfo) =>
                        if (entityInfo.isLinkProp) {
                            (entityInfo.getPredicateObjects(OntologyConstants.SalsahGui.GuiAttribute) + valueUtilV1.makeAttributeRestype(entityInfo.getPredicateObject(OntologyConstants.KnoraBase.ObjectClassConstraint).getOrElse(throw InconsistentTriplestoreDataException(s"Property $propertyIri has no knora-base:objectClassConstraint")))).mkString(";")
                        } else {
                            entityInfo.getPredicateObjects(OntologyConstants.SalsahGui.GuiAttribute).mkString(";")
                        }
                    case None => ""
                },
                value_rights = valueObjects.map(_.valuePermission),
                value_restype = valueObjects.map {
                    _.valueV1 match {
                        case link: LinkV1 => link.valueResourceClassLabel
                        case other => None
                    }
                },
                value_iconsrcs = valueObjects.map {
                    _.valueV1 match {
                        case link: LinkV1 => link.valueResourceClassIcon
                        case other => None
                    }
                },
                value_firstprops = valueObjects.map {
                    _.valueV1 match {
                        case link: LinkV1 => link.valueLabel
                        case other => None
                    }
                },
                values = valueObjects.map(_.valueV1),
                value_ids = valueObjects.map(_.valueObjectIri),
                comments = valueObjects.map(_.comment match {
                    case Some(comment: String) => comment
                    case None => ""
                })
            )
        }

        // Make a PropertyV1 for each value property that has data.
        val valuePropertiesWithData: Seq[PropertyV1] = groupedPropertiesByType.groupedOrdinaryValueProperties.groupedProperties.map {
            case (propertyIri: IRI, valueObject: ValueObjects) =>

                val valueObjectsV1: Seq[ValueObjectV1] = valueObject.valueObjects.map {
                    case (valObjIri: IRI, valueProps: ValueProps) =>
                        // Make sure the value object has an rdf:type.
                        valueProps.literalData.getOrElse(OntologyConstants.Rdf.Type, throw InconsistentTriplestoreDataException(s"$valObjIri has no rdf:type"))

                        // Convert the SPARQL query results to a ValueV1.
                        val valueV1 = valueUtilV1.makeValueV1(valueProps)

                        val valPermission = PermissionUtilV1.getUserPermissionV1WithValueProps(valObjIri, valueProps, userProfile)
                        val predicates = valueProps.literalData

                        ValueObjectV1(
                            valueObjectIri = valObjIri,
                            valueV1 = valueV1,
                            valuePermission = valPermission,
                            comment = predicates.get(OntologyConstants.KnoraBase.ValueHasComment).map(_.literals.head),
                            order = predicates.get(OntologyConstants.KnoraBase.ValueHasOrder) match {
                                // this should not be necessary as an order should always be given (also if there is only one value)
                                case Some(ValueLiterals(literals)) => literals.head.toInt
                                case _ => 0 // order statement is missing, set it to zero
                            }
                        )
                }.toVector.sortBy(_.order) // sort the values by their order given in the triplestore [[OntologyConstants.KnoraBase.ValueHasOrder]]

                // get all the values the user has at least viewing permissions on
                val valueObjectListFiltered = valueObjectsV1.filter(_.valuePermission.nonEmpty)

                // Get the ontology information about the property.
                val propertyEntityInfo = propertyEntityInfoMap.get(propertyIri)

                // Make a PropertyV1 for the property.
                val propertyV1 = makePropertyV1(propertyIri = propertyIri,
                    propertyCardinality = propsAndCardinalities.get(propertyIri),
                    propertyEntityInfo = propertyEntityInfo,
                    valueObjects = valueObjectListFiltered)

                // If the property has a value that the user isn't allowed to see, and its cardinality
                // is MustHaveOne or MayHaveOne, don't return any information about the property.
                propsAndCardinalities.get(propertyIri) match {
                    case Some(cardinality) if (cardinality == Cardinality.MustHaveOne || cardinality == Cardinality.MayHaveOne) && valueObjectsV1.nonEmpty && valueObjectListFiltered.isEmpty => None
                    case _ => Some(propertyV1)
                }
        }.toVector.flatten

        // Make a PropertyV1 for each link property with data. We have to treat links as a special case because they're not really values (they don't have IRIs),
        // and because Knora API v1 needs some information about the target resource.
        val linkPropertiesWithData: Seq[PropertyV1] = groupedPropertiesByType.groupedLinkProperties.groupedProperties.map {
            case (propertyIri: IRI, targetResource: ValueObjects) =>
                val valueObjectsV1: Seq[ValueObjectV1] = targetResource.valueObjects.map {
                    case (targetResourceIri: IRI, valueProps: ValueProps) =>

                        val predicates = valueProps.literalData

                        // Get the IRI of the resource class of the referenced resource.
                        val referencedResType = predicates(OntologyConstants.Rdf.Type).literals.head

                        // Get info about that resource class, if available.
                        // Use resource entity infos to do so.
                        val (maybeResourceClassLabel: Option[String], maybeResourceClassIcon: Option[String]) = resourceEntityInfoMap.get(referencedResType) match {
                            case Some(referencedResTypeEntityInfo) =>

                                val labelOption: Option[String] = referencedResTypeEntityInfo.getPredicateObjects(OntologyConstants.Rdfs.Label).headOption
                                val resIconOption: Option[String] = referencedResTypeEntityInfo.getPredicateObjects(OntologyConstants.KnoraBase.ResourceIcon).headOption

                                (labelOption, resIconOption)

                            case None => (None, None)
                        }

                        val valueResourceClassOption = predicates(OntologyConstants.Rdf.Type).literals.headOption
                        // build the correct path to the icon
                        val maybeValueResourceClassIcon = valueResourceClassOption match {
                            case Some(resClass) if maybeResourceClassIcon.nonEmpty => Some(valueUtilV1.makeResourceClassIconURL(resClass, maybeResourceClassIcon.get))
                            case _ => None
                        }

                        val valueV1 = LinkV1(
                            targetResourceIri = targetResourceIri,
                            valueLabel = predicates.get(OntologyConstants.Rdfs.Label).map(_.literals.head),
                            valueResourceClass = valueResourceClassOption,
                            valueResourceClassLabel = maybeResourceClassLabel,
                            valueResourceClassIcon = maybeValueResourceClassIcon
                        )

                        // A direct link between resources has a corresponding LinkValue reification. We use its IRI as the
                        // value object IRI, since links don't have IRIs of their own.

                        // Convert the link property IRI to a link value property IRI.
                        val linkValuePropertyIri = knoraIdUtil.linkPropertyIriToLinkValuePropertyIri(propertyIri)

                        // Get the details of the link value that's pointed to by that link value property, and that has the target resource as its rdf:object.
                        val (linkValueIri, linkValueProps) = groupedPropertiesByType.groupedLinkValueProperties.groupedProperties.getOrElse(linkValuePropertyIri,
                            throw InconsistentTriplestoreDataException(s"Resource $containingResourceIri has link property $propertyIri but does not have a corresponding link value property")).valueObjects.find {
                            case (someLinkValueIri, someLinkValueProps) =>
                                someLinkValueProps.literalData.getOrElse(OntologyConstants.Rdf.Object, throw InconsistentTriplestoreDataException(s"Link value $someLinkValueIri has no rdf:object")).literals.head == targetResourceIri
                        }.getOrElse(throw InconsistentTriplestoreDataException(s"Link property $propertyIri of resource $containingResourceIri points to resource $targetResourceIri, but there is no corresponding link value with the target resource as its rdf:object"))

                        val linkValueOrder = linkValueProps.literalData.get(OntologyConstants.KnoraBase.ValueHasOrder) match {
                            // this should not be necessary as an order should always be given (also if there is only one value)
                            case Some(ValueLiterals(literals)) => literals.head.toInt
                            case _ => 0 // order statement is missing, set it to zero
                        }

                        val apiValueV1ForLinkValue = valueUtilV1.makeValueV1(linkValueProps)

                        val linkValueV1: LinkValueV1 = apiValueV1ForLinkValue match {
                            case linkValueV1: LinkValueV1 => linkValueV1
                            case _ => throw InconsistentTriplestoreDataException(s"Expected $linkValueIri to be a knora-base:LinkValue, but its type is ${apiValueV1ForLinkValue.valueTypeIri}")
                        }

                        // Check the permissions on the LinkValue.
                        val linkValuePermission = PermissionUtilV1.getUserPermissionOnLinkValueV1WithValueProps(
                            linkValueIri = linkValueIri,
                            predicateIri = linkValueV1.predicateIri,
                            valueProps = linkValueProps,
                            userProfile = userProfile
                        )

                        // We only allow the user to see information about the link if they have at least view permission on both the link value
                        // and on the target resource.

                        val targetResourcePermission = PermissionUtilV1.getUserPermissionV1WithValueProps(targetResourceIri, valueProps, userProfile)

                        val linkPermission = (targetResourcePermission, linkValuePermission) match {
                            case (Some(targetResourcePermissionCode), Some(linkValuePermissionCode)) => Some(scala.math.min(targetResourcePermissionCode, linkValuePermissionCode))
                            case _ => None
                        }

                        ValueObjectV1(
                            valueObjectIri = linkValueIri,
                            valueV1 = valueV1,
                            valuePermission = linkPermission,
                            order = linkValueOrder
                        )
                }.toVector

                // get all the values the user has at least viewing permissions on
                val valueObjectListFiltered = valueObjectsV1.filter(_.valuePermission.nonEmpty)

                // Get the ontology information about the property, if available.
                val propertyEntityInfo = propertyEntityInfoMap.get(propertyIri)

                // Make a PropertyV1 for the property.
                val propertyV1 = makePropertyV1(propertyIri = propertyIri,
                    propertyCardinality = propsAndCardinalities.get(propertyIri),
                    propertyEntityInfo = propertyEntityInfo,
                    valueObjects = valueObjectListFiltered)

                // If the property has a value that the user isn't allowed to see, and its cardinality
                // is MustHaveOne or MayHaveOne, don't return any information about the property.
                propsAndCardinalities.get(propertyIri) match {
                    case Some(cardinality) if (cardinality == Cardinality.MustHaveOne || cardinality == Cardinality.MayHaveOne) && valueObjectsV1.nonEmpty && valueObjectListFiltered.isEmpty => None
                    case _ => Some(propertyV1)
                }
        }.toVector.flatten

        valuePropertiesWithData ++ linkPropertiesWithData
    }

    private def convertPropertyV1toPropertyGetV1(propertyV1: PropertyV1): PropertyGetV1 = {

        val valueObjects: Seq[PropertyGetValueV1] = (propertyV1.value_ids, propertyV1.values, propertyV1.comments).zipped.map {
            case (id: IRI, value: ApiValueV1, comment: String) =>
                PropertyGetValueV1(id = id,
                    value = value,
                    textval = value.toString,
                    comment = comment) // TODO: person_id and lastmod are not handled yet. Probably these are never used by the GUI.
        }

        // TODO: try to unify this with MessageUtil's convertCreateValueResponseV1ToResourceCreateValueResponseV1
        PropertyGetV1(
            pid = propertyV1.pid,
            label = propertyV1.label,
            valuetype_id = propertyV1.valuetype_id,
            valuetype = propertyV1.valuetype_id match {
                // derive valuetype from valuetype_id
                case Some(OntologyConstants.KnoraBase.IntValue) => Some("ival")
                case Some(OntologyConstants.KnoraBase.DecimalValue) => Some("dval")
                case Some(OntologyConstants.KnoraBase.DateValue) => Some("dateval")
                case Some(other: IRI) => Some("textval")
                case None => None
            },
            guielement = propertyV1.guielement,
            attributes = propertyV1.attributes,
            is_annotation = propertyV1.is_annotation,
            values = valueObjects
        )
    }

    /**
      * Given a [[FileValueV1]], checks whether it represents a JPEG 2000 image. If so, returns a sequence of [[StillImageFileValueV1]]
      * objects representing different possible resolutions of the same image. Otherwise, returns a sequence containing the
      * same [[FileValueV1]] unchanged.
      *
      * @param fileValueV1 the file's metadata.
      * @return a sequence of [[FileValueV1]] objects.
      */
    private def createMultipleImageResolutions(fileValueV1: FileValueV1): Seq[FileValueV1] = {
        def scaleImageSize(dimension: Int, power: Int): Int = {
            (dimension.toDouble / math.pow(2, power)).round.toInt
        }

        fileValueV1 match {
            case stillImageFileValueV1: StillImageFileValueV1 =>
                // For JPEG 2000 images, create six LocationV1 objects representing different available resolutions.
                if (stillImageFileValueV1.internalMimeType == "image/jp2") {
                    // Create descriptions of 6 different possible resolutions of the image.
                    (5 to 0 by -1).map {
                        // order them from smallest to largest
                        powerOf2 =>
                            stillImageFileValueV1.copy(
                                dimX = scaleImageSize(stillImageFileValueV1.dimX, powerOf2),
                                dimY = scaleImageSize(stillImageFileValueV1.dimY, powerOf2)
                            )
                    }
                } else {
                    // For other MIME types, just leave the image as is.
                    Vector(stillImageFileValueV1)
                }

            case otherFileValueV1 => Vector(otherFileValueV1)
        }
    }
}<|MERGE_RESOLUTION|>--- conflicted
+++ resolved
@@ -753,22 +753,14 @@
                 subjectPermissionLiteral = sourceObjectLiteral,
                 userProfile = userProfile
             )
-<<<<<<< HEAD
 
             val linkValueIri = row.rowMap("linkValue")
             val linkValueOwner = row.rowMap("linkValueOwner")
             val linkValueProject = row.rowMap.getOrElse("linkValueProject", sourceObjectProject)
             val linkValuePermissions = row.rowMap.get("linkValuePermissions")
-=======
-
-            val linkValueIri = row.rowMap("linkValue")
-            val linkValueOwner = row.rowMap("linkValueOwner")
-            val linkValueProject = row.rowMap.getOrElse("linkValueProject", sourceObjectProject)
-            val linkValuePermissions = row.rowMap.get("linkValuePermissions")
 
             // The link can't be a standoff link, because we know the link property is a subproperty of knora-base:isPartOf,
             // so we don't have to treat it as a special case here.
->>>>>>> b7368aec
 
             val linkValuePermissionCode = PermissionUtilV1.getUserPermissionV1(
                 subjectIri = linkValueIri,
@@ -828,12 +820,9 @@
                         linkValueProject = rowMap.getOrElse("linkValueProject", containingResourceProject)
                         linkValuePermissions = rowMap.get("linkValuePermissions")
 
-<<<<<<< HEAD
-=======
                         // The link can't be a standoff link, because we know the link property is a subproperty of knora-base:isPartOf,
                         // so we don't have to treat it as a special case here.
 
->>>>>>> b7368aec
                         linkValuePermissionCode = PermissionUtilV1.getUserPermissionV1(
                             subjectIri = linkValueIri,
                             subjectOwner = linkValueOwner,
