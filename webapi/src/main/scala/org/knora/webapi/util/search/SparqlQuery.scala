/*
 * Copyright © 2015 Lukas Rosenthaler, Benjamin Geer, Ivan Subotic,
 * Tobias Schweizer, André Kilchenmann, and Sepideh Alassi.
 *
 * This file is part of Knora.
 *
 * Knora is free software: you can redistribute it and/or modify
 * it under the terms of the GNU Affero General Public License as published
 * by the Free Software Foundation, either version 3 of the License, or
 * (at your option) any later version.
 *
 * Knora is distributed in the hope that it will be useful,
 * but WITHOUT ANY WARRANTY; without even the implied warranty of
 * MERCHANTABILITY or FITNESS FOR A PARTICULAR PURPOSE.  See the
 * GNU Affero General Public License for more details.
 *
 * You should have received a copy of the GNU Affero General Public
 * License along with Knora.  If not, see <http://www.gnu.org/licenses/>.
 */

package org.knora.webapi.util.search

import org.knora.webapi._
import org.knora.webapi.util.StringFormatter

/**
  * Represents something that can generate SPARQL source code.
  */
sealed trait SparqlGenerator {
    def toSparql: String
}

/**
  * Represents something that can be the subject, predicate, or object of a triple pattern in a query.
  */
sealed trait Entity extends Expression

/**
  * Represents something that can be returned by a SELECT query.
  */
trait SelectQueryColumn extends Entity

/**
  * Represents a variable in a query.
  *
  * @param variableName the name of the variable.
  */
case class QueryVariable(variableName: String) extends SelectQueryColumn {
    def toSparql: String = s"?$variableName"
}

/**
  * Represents a GROUP_CONCAT statement that combines several values into one, separated by a character.
  *
  * @param inputVariable      the variable to be concatenated.
  * @param separator          the separator to be used when concatenating the single results.
  * @param outputVariableName the name of the variable representing the concatenated result.
  */
case class GroupConcat(inputVariable: QueryVariable, separator: Char, outputVariableName: String) extends SelectQueryColumn {

    val outputVariable = QueryVariable(outputVariableName)

    def toSparql: String = {
        s"(GROUP_CONCAT(${inputVariable.toSparql}; SEPARATOR='${separator}') AS ${outputVariable.toSparql})"
    }
}

/**
  * Represents a COUNT statement that counts how many instances/rows are returned for [[inputVariable]].
  *
  * @param inputVariable the variable to count.
  * @param distinct indicates whether DISTINCT has to be used inside COUNT.
  * @param outputVariableName the name of the variable representing the result.
  */
case class Count(inputVariable: QueryVariable, distinct: Boolean = true, outputVariableName: String) extends SelectQueryColumn {

    val outputVariable = QueryVariable(outputVariableName)

    val distinctAsStr: String = if (distinct) {
        "DISTINCT"
    } else {
        ""
    }

    def toSparql: String = {

        s"(COUNT($distinctAsStr ${inputVariable.toSparql}) AS ${outputVariable.toSparql})"
    }

}

/**
  * Represents an IRI in a query.
  *
  * @param iri the IRI.
  */
<<<<<<< HEAD
case class IriRef(iri: IRI, propertyPathOperator: Option[Char] = None) extends Entity {
    val isInternalEntityIri: Boolean = InputValidation.isInternalEntityIri(iri)
    val isApiEntityIri: Boolean = InputValidation.isKnoraApiEntityIri(iri)
=======
case class IriRef(iri: IRI) extends Entity {
    private val stringFormatter = StringFormatter.getInstance

    val isInternalEntityIri: Boolean = stringFormatter.isInternalEntityIri(iri)
    val isApiEntityIri: Boolean = stringFormatter.isKnoraApiEntityIri(iri)
>>>>>>> fd825e7e
    val isEntityIri: Boolean = isApiEntityIri || isInternalEntityIri

    /**
      * If this is a knora-api entity IRI, converts it to an internal entity IRI.
      *
      * @return the equivalent internal entity IRI.
      */
    def toInternalEntityIri: IriRef = {
        if (isInternalEntityIri) {
            IriRef(stringFormatter.externalToInternalEntityIri(iri, () => throw BadRequestException(s"$iri is not a valid external knora-api entity Iri")))
        } else {
            throw AssertionException("$iri is not a knora-api entity IRI")
        }
    }

    def toSparql: String = {

        if (propertyPathOperator.nonEmpty) {
            s"<$iri>${propertyPathOperator.get}"
        } else {
            s"<$iri>"
        }
    }
}

/**
  * Represents a literal value with an XSD type.
  *
  * @param value    the literal value.
  * @param datatype the value's XSD type IRI.
  */
case class XsdLiteral(value: String, datatype: IRI) extends Entity {
    def toSparql: String = "\"" + value + "\"^^<" + datatype + ">"
}

/**
  * Represents a statement pattern or block pattern in a query.
  */
sealed trait QueryPattern extends SparqlGenerator

/**
  * Represents a statement pattern in a query.
  *
  * @param subj       the subject of the statement.
  * @param pred       the predicate of the statement.
  * @param obj        the object of the statement.
  * @param namedGraph the named graph this statement should be searched in. Defaults to [[None]].
  */
case class StatementPattern(subj: Entity, pred: Entity, obj: Entity, namedGraph: Option[IriRef] = None) extends QueryPattern {
    def toSparql: String = {
        val triple = s"${subj.toSparql} ${pred.toSparql} ${obj.toSparql} ."

        namedGraph match {
            case Some(graph) =>
                s"""GRAPH ${graph.toSparql} {
                   |    $triple
                   |}
                   |""".stripMargin

            case None =>
                triple + "\n"
        }
    }
}

/**
  * Provides convenience methods for making statement patterns that are marked as needing inference or not.
  */
object StatementPattern {
    /**
      * Makes a [[StatementPattern]] whose named graph is [[OntologyConstants.NamedGraphs.KnoraExplicitNamedGraph]].
      *
      * @param subj the subject of the statement.
      * @param pred the predicate of the statement.
      * @param obj  the object of the statement.
      * @return the statement pattern.
      */
    def makeExplicit(subj: Entity, pred: Entity, obj: Entity): StatementPattern = {
        StatementPattern(
            subj = subj,
            pred = pred,
            obj = obj,
            namedGraph = Some(IriRef(OntologyConstants.NamedGraphs.KnoraExplicitNamedGraph))
        )
    }

    /**
      * Makes a [[StatementPattern]] that doesn't specify a named graph.
      *
      * @param subj the subject of the statement.
      * @param pred the predicate of the statement.
      * @param obj  the object of the statement.
      * @return the statement pattern.
      */
    def makeInferred(subj: Entity, pred: Entity, obj: Entity): StatementPattern = {
        StatementPattern(
            subj = subj,
            pred = pred,
            obj = obj,
            namedGraph = None
        )
    }
}

/**
  * Represents the supported logical operators in a [[CompareExpression]].
  */
object CompareExpressionOperator extends Enumeration {

    val EQUALS: CompareExpressionOperator.Value = Value("=")

    val GREATER_THAN: CompareExpressionOperator.Value = Value(">")

    val GREATER_THAN_OR_EQUAL_TO: CompareExpressionOperator.Value = Value(">=")

    val LESS_THAN: CompareExpressionOperator.Value = Value("<")

    val LESS_THAN_OR_EQUAL_TO: CompareExpressionOperator.Value = Value("<=")

    val NOT_EQUALS: CompareExpressionOperator.Value = Value("!=")

    val valueMap: Map[String, Value] = values.map(v => (v.toString, v)).toMap

    /**
      * Given the name of a value in this enumeration, returns the value. If the value is not found, the provided error function is called.
      *
      * @param name     the name of the value.
      * @param errorFun the function to be called in case of an error.
      * @return the requested value.
      */
    def lookup(name: String, errorFun: () => Nothing): Value = {
        valueMap.get(name) match {
            case Some(value) => value
            case None => errorFun()
        }
    }
}

/**
  * Represents an expression that can be used in a FILTER.
  */
sealed trait Expression extends SparqlGenerator

/**
  * Represents a comparison expression in a FILTER.
  *
  * @param leftArg  the left argument.
  * @param operator the operator.
  * @param rightArg the right argument.
  */
case class CompareExpression(leftArg: Expression, operator: CompareExpressionOperator.Value, rightArg: Expression) extends Expression {
    def toSparql: String = s"(${leftArg.toSparql} $operator ${rightArg.toSparql})"
}

/**
  * Represents an AND expression in a filter.
  *
  * @param leftArg  the left argument.
  * @param rightArg the right argument.
  */
case class AndExpression(leftArg: Expression, rightArg: Expression) extends Expression {
    def toSparql: String = s"(${leftArg.toSparql} && ${rightArg.toSparql})"
}

/**
  * Represents an OR expression in a filter.
  *
  * @param leftArg  the left argument.
  * @param rightArg the right argument.
  */
case class OrExpression(leftArg: Expression, rightArg: Expression) extends Expression {
    def toSparql: String = s"(${leftArg.toSparql} || ${rightArg.toSparql})"
}

/**
  * Represents a FILTER pattern in a query.
  *
  * @param expression the expression in the FILTER.
  */
case class FilterPattern(expression: Expression) extends QueryPattern {
    def toSparql: String = s"FILTER(${expression.toSparql})\n"
}

/**
  * Represents VALUES in a query.
  *
  * @param variable the variable that the values will be assigned to.
  * @param values   the IRIs that will be assigned to the variable.
  */
case class ValuesPattern(variable: QueryVariable, values: Set[IriRef]) extends QueryPattern {
    def toSparql: String = s"VALUES ${variable.toSparql} { ${values.map(_.toSparql).mkString(" ")} }\n"
}

/**
  * Represents a UNION in the WHERE clause of a query.
  *
  * @param blocks the blocks of patterns contained in the UNION.
  */
case class UnionPattern(blocks: Seq[Seq[QueryPattern]]) extends QueryPattern {
    def toSparql: String = {
        val blocksAsStrings = blocks.map {
            block: Seq[QueryPattern] =>
                val queryPatternStrings: Seq[String] = block.map {
                    queryPattern: QueryPattern => queryPattern.toSparql
                }

                queryPatternStrings.mkString
        }

        "{\n" + blocksAsStrings.mkString("} UNION {\n") + "}\n"
    }
}

/**
  * Represents an OPTIONAL in the WHERE clause of a query.
  *
  * @param patterns the patterns in the OPTIONAL block.
  */
case class OptionalPattern(patterns: Seq[QueryPattern]) extends QueryPattern {
    def toSparql: String = {
        val queryPatternStrings: Seq[String] = patterns.map {
            queryPattern: QueryPattern => queryPattern.toSparql
        }

        "OPTIONAL {\n" + queryPatternStrings.mkString + "}\n"
    }
}

/**
  * Represents a FILTER NOT EXISTS in a query.
  *
  * @param patterns the patterns contained in the FILTER NOT EXISTS.
  */
case class FilterNotExistsPattern(patterns: Seq[QueryPattern]) extends QueryPattern {
    def toSparql: String = s"FILTER NOT EXISTS {\n ${patterns.map(_.toSparql).mkString}\n}\n"
}

/**
  * Represents a MINUS in a query.
  *
  * @param patterns the patterns contained in the MINUS.
  */
case class MinusPattern(patterns: Seq[QueryPattern]) extends QueryPattern {
    def toSparql: String = s"MINUS {\n ${patterns.map(_.toSparql).mkString}\n}\n"
}


/**
  * Represents a CONSTRUCT clause in a query.
  *
  * @param statements the statements in the CONSTRUCT clause.
  */
case class ConstructClause(statements: Seq[StatementPattern]) extends SparqlGenerator {
    def toSparql: String = "CONSTRUCT {\n" + statements.map(_.toSparql).mkString + "} "
}

/**
  * Represents a WHERE clause in a query.
  *
  * @param patterns the patterns in the WHERE clause.
  */
case class WhereClause(patterns: Seq[QueryPattern]) extends SparqlGenerator {
    def toSparql: String = "WHERE {\n" + patterns.map(_.toSparql).mkString + "}\n"
}

/**
  * Represents a criterion to order by.
  *
  * @param queryVariable the variable used for ordering.
  * @param isAscending   indicates if the order is ascending or descending.
  */
case class OrderCriterion(queryVariable: QueryVariable, isAscending: Boolean) extends SparqlGenerator {
    def toSparql: String = if (isAscending) {
        s"ASC(${queryVariable.toSparql})"
    } else {
        s"DESC(${queryVariable.toSparql})"
    }
}

/**
  * Represents a SPARQL CONSTRUCT query.
  *
  * @param constructClause the CONSTRUCT clause.
  * @param whereClause     the WHERE clause.
  * @param orderBy         the variables that the results should be ordered by.
  */
case class ConstructQuery(constructClause: ConstructClause, whereClause: WhereClause, orderBy: Seq[OrderCriterion] = Seq.empty[OrderCriterion], offset: Long = 0) extends SparqlGenerator {
    def toSparql: String = constructClause.toSparql + whereClause.toSparql
}

/**
  * Represents a SPARQL SELECT query.
  *
  * @param variables   the variables to be returned by the query.
  * @param useDistinct indicates if DISTINCT should be used.
  * @param whereClause the WHERE clause.
  * @param orderBy     the variables that the results should be ordered by.
  * @param limit       the maximum number of result rows to be returned.
  * @param offset      the offset to be used (limit of the previous query + 1 to do paging).
  */
case class SelectQuery(variables: Seq[SelectQueryColumn], useDistinct: Boolean = true, whereClause: WhereClause, groupBy: Seq[QueryVariable] = Seq.empty[QueryVariable], orderBy: Seq[OrderCriterion] = Seq.empty[OrderCriterion], limit: Option[Int] = None, offset: Long = 0) extends SparqlGenerator {
    def toSparql: String = {
        val selectWhereSparql = "SELECT " + {
            if (useDistinct) {
                "DISTINCT "
            } else {
                ""
            }
        } + variables.map(_.toSparql).mkString(" ") + "\n" + whereClause.toSparql + "\n"

        val groupBySparql = if (groupBy.nonEmpty) {
            "GROUP BY " + groupBy.map(_.toSparql).mkString(" ") + "\n"
        } else {
            ""
        }

        val orderBySparql = if (orderBy.nonEmpty) {
            "ORDER BY " + orderBy.map(_.toSparql).mkString(" ")
        } else {
            ""
        }

        val offsetSparql = s"\nOFFSET $offset"

        val limitSparql = if (limit.nonEmpty) {
            s"\nLIMIT ${limit.get}"
        } else {
            ""
        }

        selectWhereSparql + groupBySparql + orderBySparql + offsetSparql + limitSparql


    }
}<|MERGE_RESOLUTION|>--- conflicted
+++ resolved
@@ -94,17 +94,11 @@
   *
   * @param iri the IRI.
   */
-<<<<<<< HEAD
 case class IriRef(iri: IRI, propertyPathOperator: Option[Char] = None) extends Entity {
-    val isInternalEntityIri: Boolean = InputValidation.isInternalEntityIri(iri)
-    val isApiEntityIri: Boolean = InputValidation.isKnoraApiEntityIri(iri)
-=======
-case class IriRef(iri: IRI) extends Entity {
     private val stringFormatter = StringFormatter.getInstance
 
     val isInternalEntityIri: Boolean = stringFormatter.isInternalEntityIri(iri)
     val isApiEntityIri: Boolean = stringFormatter.isKnoraApiEntityIri(iri)
->>>>>>> fd825e7e
     val isEntityIri: Boolean = isApiEntityIri || isInternalEntityIri
 
     /**
