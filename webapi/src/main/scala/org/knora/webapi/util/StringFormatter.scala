/*
 * Copyright © 2015 Lukas Rosenthaler, Benjamin Geer, Ivan Subotic,
 * Tobias Schweizer, André Kilchenmann, and Sepideh Alassi.
 *
 * This file is part of Knora.
 *
 * Knora is free software: you can redistribute it and/or modify
 * it under the terms of the GNU Affero General Public License as published
 * by the Free Software Foundation, either version 3 of the License, or
 * (at your option) any later version.
 *
 * Knora is distributed in the hope that it will be useful,
 * but WITHOUT ANY WARRANTY; without even the implied warranty of
 * MERCHANTABILITY or FITNESS FOR A PARTICULAR PURPOSE.  See the
 * GNU Affero General Public License for more details.
 *
 * You should have received a copy of the GNU Affero General Public
 * License along with Knora.  If not, see <http://www.gnu.org/licenses/>.
 */

package org.knora.webapi.util

import java.time.Instant
import java.util.concurrent.ConcurrentHashMap

import com.google.gwt.safehtml.shared.UriUtils._
import org.apache.commons.lang3.StringUtils
import org.apache.commons.validator.routines.UrlValidator
import org.joda.time.DateTime
import org.joda.time.format.DateTimeFormat
import org.knora.webapi._
import org.knora.webapi.messages.v1.responder.projectmessages.ProjectInfoV1
import org.knora.webapi.messages.v1.responder.standoffmessages.StandoffDataTypeClasses
import org.knora.webapi.messages.v2.responder.KnoraContentV2
import org.knora.webapi.twirl.StandoffTagV1
import org.knora.webapi.util.JavaUtil.Optional
import spray.json.JsonParser

import scala.util.matching.Regex

/**
  * Provides the singleton instance of [[StringFormatter]], as well as string formatting constants.
  */
object StringFormatter {

    // A non-printing delimiter character, Unicode INFORMATION SEPARATOR ONE, that should never occur in data.
    val INFORMATION_SEPARATOR_ONE = '\u001F'

    // A non-printing delimiter character, Unicode INFORMATION SEPARATOR TWO, that should never occur in data.
    val INFORMATION_SEPARATOR_TWO = '\u001E'

    // A non-printing delimiter character, Unicode INFORMATION SEPARATOR TWO, that should never occur in data.
    val INFORMATION_SEPARATOR_THREE = '\u001D'

    // A non-printing delimiter character, Unicode INFORMATION SEPARATOR TWO, that should never occur in data.
    val INFORMATION_SEPARATOR_FOUR = '\u001C'

    // a separator to be inserted in the XML to separate nodes from one another
    // this separator is only used temporarily while XML is being processed
    val PARAGRAPH_SEPARATOR = '\u2029'

    // Control sequences for changing text colour in terminals.
    val ANSI_RED = "\u001B[31m"
    val ANSI_GREEN = "\u001B[32m"
    val ANSI_YELLOW = "\u001B[33m"
    val ANSI_RESET = "\u001B[0m"

    /**
      * Separates the calendar name from the rest of a Knora date.
      */
    val CalendarSeparator: String = ":"

    /**
      * Separates year, month, and day in a Knora date.
      */
    val PrecisionSeparator: String = "-"

    /**
      * Separates a date (year, month, day) from the era in a Knora date.
      */
    val EraSeparator: String = " "

    /**
      * Before Christ (equivalent to BCE)
      */
    val Era_BC: String = "BC"

    /**
      * Before Common Era (equivalent to BC)
      */
    val Era_BCE: String = "BCE"

    /**
      * Anno Domini (equivalent to CE)
      */
    val Era_AD: String = "AD"

    /**
      * Common Era (equivalent to AD)
      */
    val Era_CE: String = "CE"

    /**
      * A container for an XML import namespace and its prefix label.
      *
      * @param namespace   the namespace.
      * @param prefixLabel the prefix label.
      */
    case class XmlImportNamespaceInfoV1(namespace: IRI, prefixLabel: String)

    /*

    In order to parse project-specific API v2 ontology IRIs, the StringFormatter
    class needs the Knora API server's hostname, which is set in application.conf,
    which is not read until the Akka ActorSystem starts. Therefore, IRI parsing is
    done in the StringFormatter class, rather than in the StringFormatter object.

    There are two instances of StringFormatter, defined below.

     */

    /**
      * The instance of [[StringFormatter]] that is initialised after the ActorSystem starts,
      * and can parse project-specific API v2 ontology IRIs. This instance is used almost
      * everywhere in the API server.
      */
    private var generalInstance: Option[StringFormatter] = None

    /**
      * The instance of [[StringFormatter]] that can be used as soon as the JVM starts, but
      * can't parse project-specific API v2 ontology IRIs. This instance is used
      * only to initialise the hard-coded API v2 ontologies [[org.knora.webapi.messages.v2.responder.ontologymessages.KnoraApiV2Simple]]
      * and [[org.knora.webapi.messages.v2.responder.ontologymessages.KnoraApiV2WithValueObjects]].
      */
    private val instanceForConstantOntologies = new StringFormatter(None)

    /**
      * Gets the singleton instance of [[StringFormatter]] that handles IRIs from data.
      */
    def getGeneralInstance: StringFormatter = {
        generalInstance match {
            case Some(instance) => instance
            case None => throw AssertionException("StringFormatter not yet initialised")
        }
    }

    /**
      * Gets the singleton instance of [[StringFormatter]] that can only handle the IRIs in built-in
      * ontologies.
      */
    def getInstanceForConstantOntologies: StringFormatter = instanceForConstantOntologies

    /**
      * Initialises the general instance of [[StringFormatter]].
      *
      * @param settings the application settings.
      */
    def init(settings: SettingsImpl): Unit = {
        this.synchronized {
            generalInstance match {
                case Some(_) => ()
                case None => generalInstance = Some(new StringFormatter(Some(s"${settings.knoraApiHost}:${settings.knoraApiHttpPort}")))
            }
        }
    }

    /**
      * Initialises the singleton instance of [[StringFormatter]] for a test.
      */
    def initForTest(): Unit = {
        this.synchronized {
            generalInstance match {
                case Some(_) => ()
                case None => generalInstance = Some(new StringFormatter(Some("0.0.0.0:3333")))
            }
        }
    }

    /**
      * Indicates whether the IRI is a data IRI, a definition IRI, or an IRI of an unknown type.
      */
    private sealed trait IriType

    /**
      * Indicates that the IRI is a data IRI.
      */
    private case object KnoraDataIri extends IriType

    /**
      * Indicates that the IRI is an ontology or ontology entity IRI.
      */
    private case object KnoraDefinitionIri extends IriType

    /**
      * Indicates that the type of the IRI is unknown.
      */
    private case object UnknownIriType extends IriType

    /**
      * Holds information extracted from the IRI.
      *
      * @param iriType        the type of the IRI.
      * @param projectCode    the IRI's project code, if any.
      * @param ontologyName   the IRI's ontology name, if any.
      * @param entityName     the IRI's entity name, if any.
      * @param ontologySchema the IRI's ontology schema, or `None` if it is not a Knora definition IRI.
      * @param isBuiltInDef   `true` if the IRI refers to a built-in Knora ontology or ontology entity.
      */
    private case class SmartIriInfo(iriType: IriType,
                                    projectCode: Option[String] = None,
                                    ontologyName: Option[String] = None,
                                    entityName: Option[String] = None,
                                    ontologySchema: Option[OntologySchema],
                                    isBuiltInDef: Boolean = false)

    /**
      * A cache that maps IRI strings to [[SmartIri]] instances. To keep the cache from getting too large,
      * only IRIs from known ontologies are cached.
      */
    private lazy val smartIriCache = new ConcurrentHashMap[IRI, SmartIri](2048)

    /**
      * Gets a cached smart IRI, or constructs and caches one.
      *
      * @param iriStr      the IRI in string form.
      * @param creationFun a function that creates the smart IRI to be cached.
      * @return the smart IRI.
      */
    private def getOrCacheSmartIri(iriStr: IRI, creationFun: () => SmartIri): SmartIri = {
        smartIriCache.computeIfAbsent(
            iriStr,
            JavaUtil.function({ _ => creationFun() })
        )
    }
}

/**
  * Represents a parsed IRI with Knora-specific functionality. To construct a `SmartIri`,
  * `import org.knora.webapi.util.IriConversions.ConvertibleIri`, then call one of the methods that
  * it implicitly defines on `String`, e.g.:
  *
  * - "http://knora.example.org/ontology/0000/example#Something".toSmartIri
  * - "http://knora.example.org/ontology/0000/example#Something".toSmartIriWithErr(throw BadRequestException("Invalid IRI"))
  */
sealed trait SmartIri extends Ordered[SmartIri] with KnoraContentV2[SmartIri] {

    /*

    The smart IRI implementation, SmartIriImpl, is nested in the StringFormatter
    class because it uses the Knora API server's hostname, which isn't available
    until the Akka ActorSystem has started. However, this means that the type of a
    SmartIriImpl instance is dependent on the instance of StringFormatter that
    constructed it. Therefore, you can't compare two instances of SmartIriImpl
    created by two different instances of StringFormatter.

    To make it possible to compare smart IRI objects, the publicly visible smart IRI
    type is the SmartIri trait. Since SmartIri is a top-level definition, two instances
    of SmartIri can be compared, even if they were made by different instances of
    StringFormatter. To make this work, SmartIri provides its own equals and hashCode
    methods, which delegate to the string representation of the IRI.

     */

    /**
      * Returns `true` if this is a Knora data or definition IRI.
      */
    def isKnoraIri: Boolean

    /**
      * Returns `true` if this is a Knora data IRI.
      */
    def isKnoraDataIri: Boolean

    /**
      * Returns `true` if this is a Knora ontology or entity IRI.
      */
    def isKnoraDefinitionIri: Boolean

    /**
      * Returns `true` if this is a built-in Knora ontology or entity IRI.
      *
      * @return
      */
    def isKnoraBuiltInDefinitionIri: Boolean

    /**
      * Returns `true` if this is an internal Knora ontology or entity IRI.
      *
      * @return
      */
    def isKnoraInternalDefinitionIri: Boolean

    /**
      * Returns `true` if this is an internal Knora ontology entity IRI.
      */
    def isKnoraInternalEntityIri: Boolean

    /**
      * Returns `true` if this is a Knora ontology IRI.
      */
    def isKnoraOntologyIri: Boolean

    /**
      * Returns `true` if this is a Knora entity IRI.
      */
    def isKnoraEntityIri: Boolean

    /**
      * Returns `true` if this is a Knora API v2 ontology or entity IRI.
      */
    def isKnoraApiV2DefinitionIri: Boolean

    /**
      * Returns `true` if this is a Knora API v2 ontology entity IRI.
      */
    def isKnoraApiV2EntityIri: Boolean

    /**
      * Returns the IRI's project code, if any.
      */
    def getProjectCode: Option[String]

    /**
      * If this is an ontology entity IRI, returns its ontology IRI.
      */
    def getOntologyFromEntity: SmartIri

    /**
      * If this is a Knora ontology or entity IRI, returns the name of the ontology. Otherwise, throws [[DataConversionException]].
      */
    def getOntologyName: String

    /**
      * If this is a Knora entity IRI, returns the name of the entity. Otherwise, throws [[DataConversionException]].
      */
    def getEntityName: String

    /**
      * Returns the IRI's [[OntologySchema]], or `None` if this is not a Knora definition IRI.
      */
    def getOntologySchema: Option[OntologySchema]

    /**
      * Converts this IRI to another ontology schema.
      *
      * @param targetSchema the target schema.
      */
    override def toOntologySchema(targetSchema: OntologySchema): SmartIri

    /**
      * Constructs a prefix label that can be used to shorten this IRI's namespace in formats such as Turtle and JSON-LD.
      */
    def getPrefixLabel: String

    /**
      * If this is the IRI of a link value property, returns the IRI of the corresponding link property. Throws
      * [[DataConversionException]] if this IRI is not a Knora entity IRI.
      */
    def fromLinkValuePropToLinkProp: SmartIri

    /**
      * If this is the IRI of a link property, returns the IRI of the corresponding link value property. Throws
      * [[DataConversionException]] if this IRI is not a Knora entity IRI.
      *
      * @return
      */
    def fromLinkPropToLinkValueProp: SmartIri

    override def equals(obj: scala.Any): Boolean = {
        // See the comment at the top of the SmartIri trait.
        obj match {
            case that: SmartIri => this.toString == that.toString
            case _ => false
        }
    }

    override def hashCode: Int = toString.hashCode

    def compare(that: SmartIri): Int = toString.compare(that.toString)
}

/**
  * Provides `apply` and `unapply` methods to for `SmartIri`.
  */
object SmartIri {
    def apply(iriStr: IRI)(implicit stringFormatter: StringFormatter): SmartIri = stringFormatter.toSmartIri(iriStr)

    def unapply(iri: SmartIri): Option[String] = Some(iri.toString)
}

/**
  * Provides automatic conversion of IRI strings to [[SmartIri]] objects. See [[https://www.scala-lang.org/api/current/scala/AnyVal.html]]
  * for details.
  */
object IriConversions {

    implicit class ConvertibleIri(val self: IRI) extends AnyVal {
        /**
          * Converts an IRI string to a [[SmartIri]].
          */
        def toSmartIri(implicit stringFormatter: StringFormatter): SmartIri = stringFormatter.toSmartIri(self)

        /**
          * Converts an IRI string to a [[SmartIri]]. If the string cannot be converted, a function is called to report
          * the error. Use this function to parse IRIs from client input.
          *
          * @param errorFun A function that throws an exception. It will be called if the string cannot be converted.
          */
        def toSmartIriWithErr(errorFun: => Nothing)(implicit stringFormatter: StringFormatter): SmartIri = stringFormatter.toSmartIriWithErr(self, errorFun)

        /**
          * Converts an IRI string to a [[SmartIri]], verifying that the resulting [[SmartIri]] is a Knora internal definition IRI,
          * and throwing [[DataConversionException]] otherwise.
          */
        def toKnoraInternalSmartIri(implicit stringFormatter: StringFormatter): SmartIri = stringFormatter.toSmartIri(self, requireInternal = true)
    }

}

/**
  * Handles string parsing, formatting, conversion, and validation.
  */
class StringFormatter private(val knoraApiHostAndPort: Option[String]) {

    import StringFormatter._

    // Valid URL schemes.
    private val schemes = Array("http", "https")

    // A validator for URLs.
    private val urlValidator = new UrlValidator(schemes, UrlValidator.ALLOW_LOCAL_URLS) // local urls are URL-encoded Knora IRIs as part of the whole URL

    // The hostname used in internal Knora IRIs.
    private val InternalIriHostname = "www.knora.org"

    // The hostname used in built-in Knora API v2 IRIs.
    private val BuiltInKnoraApiHostname = "api.knora.org"

    // The strings that Knora data IRIs can start with.
    private val DataIriStarts: Set[String] = Set(
        "http://" + KnoraIdUtil.IriDomain + "/",
        "http://data.knora.org/"
    )

    // The beginnings of Knora definition IRIs that we know we can cache.
    private val KnoraDefinitionIriStarts = (Set(
        InternalIriHostname,
        BuiltInKnoraApiHostname
    ) ++ knoraApiHostAndPort).map(hostname => "http://" + hostname)

    // The beginnings of all definition IRIs that we know we can cache.
    private val CacheableIriStarts = KnoraDefinitionIriStarts ++ Set(
        OntologyConstants.Rdf.RdfPrefixExpansion,
        OntologyConstants.Rdfs.RdfsPrefixExpansion,
        OntologyConstants.Xsd.XsdPrefixExpansion,
        OntologyConstants.Owl.OwlPrefixExpansion
    )

    // Reserved words used in Knora API v2 IRI version segments.
    private val versionSegmentWords = Set("simple", "v2")

    // Reserved words that cannot be used in project-specific ontology names.
    private val reservedIriWords = Set("knora", "ontology") ++ versionSegmentWords

    // The expected format of a Knora date.
    // Calendar:YYYY[-MM[-DD]][ EE][:YYYY[-MM[-DD]][ EE]]
    // EE being the era: one of BC or AD
    private val KnoraDateRegex: Regex = ("""^(GREGORIAN|JULIAN)""" +
            CalendarSeparator + // calendar name
            """(?:[1-9][0-9]{0,3})(""" + // year
            PrecisionSeparator +
            """(?!00)[0-9]{1,2}(""" + // month
            PrecisionSeparator +
            """(?!00)[0-9]{1,2})?)?( BC| AD| BCE| CE)?(""" + // day
            CalendarSeparator + // separator if a period is given
            """(?:[1-9][0-9]{0,3})(""" + // year 2
            PrecisionSeparator +
            """(?!00)[0-9]{1,2}(""" + // month 2
            PrecisionSeparator +
            """(?!00)[0-9]{1,2})?)?( BC| AD| BCE| CE)?)?$""").r // day 2

    // The expected format of a datetime.
    private val dateTimeFormat = "yyyy-MM-dd'T'HH:mm:ss"

    // Characters that are escaped in strings that will be used in SPARQL.
    private val SparqlEscapeInput = Array(
        "\\",
        "\"",
        "'",
        "\t",
        "\n"
    )

    // Escaped characters as they are used in SPARQL.
    private val SparqlEscapeOutput = Array(
        "\\\\",
        "\\\"",
        "\\'",
        "\\t",
        "\\n"
    )

    // A regex for matching hexadecimal color codes.
    // http://stackoverflow.com/questions/1636350/how-to-identify-a-given-string-is-hex-color-format
    private val ColorRegex: Regex = "^#(?:[0-9a-fA-F]{3}){1,2}$".r

    // A regex sub-pattern for ontology prefix labels and local entity names. According to
    // <https://www.w3.org/TR/turtle/#prefixed-name>, a prefix label in Turtle must be a valid XML NCName
    // <https://www.w3.org/TR/1999/REC-xml-names-19990114/#NT-NCName>. Knora also requires a local entity name to
    // be an XML NCName.
    private val NCNamePattern: String =
    """[\p{L}_][\p{L}0-9_.-]*"""

    // A regex for matching a string containing only an ontology prefix label or a local entity name.
    private val NCNameRegex: Regex = ("^" + NCNamePattern + "$").r

    // A regex sub-pattern for project IDs, which must consist of 4 hexadecimal digits.
    private val ProjectIDPattern: String =
        """\p{XDigit}{4,4}"""

    // A regex for matching a string containing the project ID.
    private val ProjectIDRegex: Regex = ("^" + ProjectIDPattern + "$").r

    // A regex for the URL path of an API v2 ontology (built-in or project-specific).
    private val ApiV2OntologyUrlPathRegex: Regex = (
            "^" + "/ontology/((" +
                    ProjectIDPattern + ")/)?(" + NCNamePattern + ")(" +
                    OntologyConstants.KnoraApiV2WithValueObjects.VersionSegment + "|" + OntologyConstants.KnoraApiV2Simple.VersionSegment + ")$"
            ).r

    // The start of the IRI of a project-specific API v2 ontology that is served by this API server.
    private val MaybeProjectSpecificApiV2OntologyStart: Option[String] = knoraApiHostAndPort match {
        case Some(hostAndPort) => Some("http://" + hostAndPort + "/ontology/")
        case None => None
    }

    // A regex for a project-specific XML import namespace.
    private val ProjectSpecificXmlImportNamespaceRegex: Regex = (
            "^" + OntologyConstants.KnoraXmlImportV1.ProjectSpecificXmlImportNamespace.XmlImportNamespaceStart + "((" +
                    ProjectIDPattern + ")/)?(" + NCNamePattern + ")" +
                    OntologyConstants.KnoraXmlImportV1.ProjectSpecificXmlImportNamespace.XmlImportNamespaceEnd + "$"
            ).r

    // In XML import data, a property from another ontology is referred to as prefixLabel__localName. This regex parses
    // that pattern.
    private val PropertyFromOtherOntologyInXmlImportRegex: Regex = (
            "^(" + NCNamePattern + ")__(" + NCNamePattern + ")$"
            ).r

    // In XML import data, a standoff link tag that refers to a resource described in the import must have the
    // form defined by this regex.
    private val StandoffLinkReferenceToClientIDForResourceRegex: Regex = (
            "^ref:(" + NCNamePattern + ")$"
            ).r

    private val ApiVersionNumberRegex: Regex = "^v[0-9]+.*$".r

    /**
      * The information that is stored about non-Knora IRIs.
      */
    private val UnknownIriInfo = SmartIriInfo(
        iriType = UnknownIriType,
        projectCode = None,
        ontologyName = None,
        entityName = None,
        ontologySchema = None
    )

    /**
      * The implementation of [[SmartIri]]. An instance of this class can only be constructed by [[StringFormatter]].
      * The constructor validates and parses the IRI.
      *
      * @param iriStr        the IRI string to be parsed.
      * @param parsedIriInfo if this smart IRI is the result of a conversion from another smart IRI, information
      *                      about the IRI being constructed.
      * @param errorFun      a function that throws an exception. It will be called if the IRI is invalid.
      */
    private class SmartIriImpl(iriStr: IRI, parsedIriInfo: Option[SmartIriInfo], errorFun: => Nothing) extends SmartIri {
        def this(iriStr: IRI) = this(iriStr, None, throw DataConversionException(s"Couldn't parse IRI: $iriStr"))

        def this(iriStr: IRI, parsedIriInfo: Option[SmartIriInfo]) = this(iriStr, parsedIriInfo, throw DataConversionException(s"Couldn't parse IRI: $iriStr"))

        private val iri: IRI = validateAndEscapeIri(iriStr, errorFun)

        /**
          * Determines the API v2 schema of an external IRI.
          *
          * @param segments the segments of the namespace.
          * @return the IRI's API schema.
          */
        private def parseApiV2VersionSegments(segments: Vector[String]): ApiV2Schema = {
            if (segments.length < 2) {
                errorFun
            }

            val lastSegment = segments.last
            val lastTwoSegments = segments.slice(segments.length - 2, segments.length)

            if (lastTwoSegments == Vector("simple", "v2")) {
                ApiV2Simple
            } else if (lastSegment == "v2") {
                ApiV2WithValueObjects
            } else {
                errorFun
            }
        }

        // Extract Knora-specific information from the IRI.
        private val iriInfo: SmartIriInfo = parsedIriInfo match {
            case Some(info) =>
                // This smart IRI is the result of a conversion from another smart IRI. Use the SmartIriInfo
                // we were given.
                info

            case None =>
                // Parse the IRI from scratch.
                if (isKnoraDataIriStr(iri) ||
                        iri.startsWith(OntologyConstants.NamedGraphs.DataNamedGraphStart) ||
                        iri == OntologyConstants.NamedGraphs.KnoraExplicitNamedGraph) {
                    // This is a Knora data or named graph IRI. Nothing else to do.
                    SmartIriInfo(
                        iriType = KnoraDataIri,
                        ontologySchema = None
                    )
                } else {
                    // If this is an entity IRI in a hash namespace, separate the entity name from the namespace.

                    val hashPos = iri.lastIndexOf('#')

                    val (namespace: String, entityName: Option[String]) = if (hashPos >= 0 && hashPos < iri.length) {
                        (iri.substring(0, hashPos), Some(iri.substring(hashPos + 1)))
                    } else {
                        (iri, None)
                    }

                    // Remove the URL scheme (http://), and split the remainder of the namespace into slash-delimited segments.
                    val body = namespace.substring(namespace.indexOf("//") + 2)
                    val segments = body.split('/').toVector

                    // The segments must contain at least a hostname.
                    if (segments.isEmpty) {
                        errorFun
                    }

                    // Determine the ontology schema by looking at the hostname and the version segment.

                    val hostname = segments.head

                    val (ontologySchema: Option[OntologySchema], hasProjectSpecificHostname: Boolean) = hostname match {
                        case InternalIriHostname => (Some(InternalSchema), false)
                        case BuiltInKnoraApiHostname => (Some(parseApiV2VersionSegments(segments)), false)

                        case _ =>
                            // If our StringFormatter instance was initialised with the Knora API server's hostname,
                            // use that to identify project-specific Knora API v2 IRIs.
                            knoraApiHostAndPort match {
                                case Some(hostAndPort) =>
                                    if (hostname == hostAndPort) {
                                        (Some(parseApiV2VersionSegments(segments)), true)
                                    } else {
                                        (None, false)
                                    }

                                case None =>
                                    // If we don't recognise the hostname, this isn't a Knora IRI.
                                    (None, false)
                            }
                    }

                    // If this is a Knora definition IRI, get its name and optional project code.
                    if (ontologySchema.nonEmpty) {
                        // A Knora definition IRI must start with "http://" and have "ontology" as its second segment.
                        if (!(iri.startsWith("http://") && segments.length >= 3 && segments(1) == "ontology")) {
                            errorFun
                        }

                        // Determine the length of the version segment, if any.
                        val versionSegmentsLength = ontologySchema match {
                            case Some(InternalSchema) => 0
                            case Some(ApiV2WithValueObjects) => 1
                            case Some(ApiV2Simple) => 2
                            case None => throw AssertionException("Unreachable code")
                        }

                        // Make a Vector containing just the optional project code and the ontology name.
                        val projectCodeAndOntologyName: Vector[String] = segments.slice(2, segments.length - versionSegmentsLength)

                        if (projectCodeAndOntologyName.isEmpty || projectCodeAndOntologyName.length > 2) {
                            errorFun
                        }

                        if (projectCodeAndOntologyName.exists(segment => versionSegmentWords.contains(segment))) {
                            errorFun
                        }

                        // Extract the project code.
                        val projectCode: Option[String] = if (projectCodeAndOntologyName.length == 2) {
                            Some(validateProjectShortcode(projectCodeAndOntologyName.head, errorFun))
                        } else {
                            None
                        }

                        // Extract the ontology name.
                        val ontologyName = projectCodeAndOntologyName.last
                        val hasBuiltInOntologyName = isBuiltInOntologyName(ontologyName)

                        if (!hasBuiltInOntologyName) {
                            validateProjectSpecificOntologyName(ontologyName, errorFun)
                        }

                        if ((hasProjectSpecificHostname && hasBuiltInOntologyName) ||
<<<<<<< HEAD
                            (hostname == BuiltInKnoraApiHostname && !hasBuiltInOntologyName)) {
                            errorFun
=======
                                (hostname == BuiltInKnoraApiHostname && !hasBuiltInOntologyName)) {
                            errorFun()
>>>>>>> 99d207e4
                        }

                        SmartIriInfo(
                            iriType = KnoraDefinitionIri,
                            projectCode = projectCode,
                            ontologyName = Some(ontologyName),
                            entityName = entityName,
                            ontologySchema = ontologySchema,
                            isBuiltInDef = hasBuiltInOntologyName
                        )
                    } else {
                        UnknownIriInfo
                    }
                }
        }

        override def toString: String = iri

        override def isKnoraIri: Boolean = iriInfo.iriType != UnknownIriType

        override def isKnoraDataIri: Boolean = iriInfo.iriType == KnoraDataIri

        override def isKnoraDefinitionIri: Boolean = iriInfo.iriType == KnoraDefinitionIri

        override def isKnoraInternalDefinitionIri: Boolean = iriInfo.iriType == KnoraDefinitionIri && iriInfo.ontologySchema.contains(InternalSchema)

        override def isKnoraInternalEntityIri: Boolean = isKnoraInternalDefinitionIri && isKnoraEntityIri

        override def isKnoraApiV2DefinitionIri: Boolean = iriInfo.iriType == KnoraDefinitionIri && (iriInfo.ontologySchema match {
            case Some(_: ApiV2Schema) => true
            case _ => false
        })

        override def isKnoraApiV2EntityIri: Boolean = isKnoraApiV2DefinitionIri && isKnoraEntityIri

        override def isKnoraBuiltInDefinitionIri: Boolean = iriInfo.isBuiltInDef

        override def isKnoraOntologyIri: Boolean = iriInfo.iriType == KnoraDefinitionIri && iriInfo.ontologyName.nonEmpty && iriInfo.entityName.isEmpty

        override def isKnoraEntityIri: Boolean = iriInfo.iriType == KnoraDefinitionIri && iriInfo.entityName.nonEmpty

        override def getProjectCode: Option[String] = iriInfo.projectCode

        lazy val ontologyFromEntity: SmartIri = if (isKnoraOntologyIri) {
            this
        } else {
            val lastHashPos = iri.lastIndexOf('#')

            val entityDelimPos = if (lastHashPos >= 0) {
                lastHashPos
            } else {
                val lastSlashPos = iri.lastIndexOf('/')

                if (lastSlashPos < iri.length - 1) {
                    lastSlashPos
                } else {
                    throw DataConversionException(s"Can't interpret IRI $iri as an entity IRI")
                }
            }

            val convertedIriStr = iri.substring(0, entityDelimPos)

            getOrCacheSmartIri(convertedIriStr, () => new SmartIriImpl(convertedIriStr))
        }

        override def getOntologyFromEntity: SmartIri = ontologyFromEntity

        override def getOntologyName: String = {
            iriInfo.ontologyName match {
                case Some(name) => name
                case None => throw DataConversionException(s"Expected a Knora ontology IRI: $iri")
            }
        }

        override def getEntityName: String = {
            iriInfo.entityName match {
                case Some(name) => name
                case None => throw DataConversionException(s"Expected a Knora entity IRI: $iri")
            }
        }

        override def getOntologySchema: Option[OntologySchema] = iriInfo.ontologySchema

        override def getPrefixLabel: String = {
            val prefix = new StringBuilder

            iriInfo.projectCode match {
                case Some(id) => prefix.append('p').append(id).append('-')
                case None => ()
            }

            val ontologyName = getOntologyName

            // TODO: remove this when unil.ch have converted their ontology names to NCNames (#667).
            if (!ontologyName(0).isLetter) {
                prefix.append("onto")
            }

            prefix.append(ontologyName).toString
        }

        override def toOntologySchema(targetSchema: OntologySchema): SmartIri = {
            if (!isKnoraDefinitionIri || iriInfo.ontologySchema.contains(targetSchema)) {
                this
            } else {
                if (isKnoraOntologyIri) {
                    if (iriInfo.ontologySchema.contains(InternalSchema)) {
                        targetSchema match {
                            case externalSchema: ApiV2Schema => internalToExternalOntologyIri(externalSchema)
                            case _ => throw DataConversionException(s"Cannot convert $iri to $targetSchema")
                        }
                    } else if (targetSchema == InternalSchema) {
                        externalToInternalOntologyIri
                    } else {
                        throw DataConversionException(s"Cannot convert IRI $iri from ${iriInfo.ontologySchema} to $targetSchema")
                    }
                } else if (isKnoraEntityIri) {
                    if (iriInfo.ontologySchema.contains(InternalSchema)) {
                        targetSchema match {
                            case externalSchema: ApiV2Schema => internalToExternalEntityIri(externalSchema)
                            case _ => throw DataConversionException(s"Cannot convert $iri to $targetSchema")
                        }
                    } else if (targetSchema == InternalSchema) {
                        externalToInternalEntityIri
                    } else {
                        throw DataConversionException(s"Cannot convert $iri to $targetSchema")
                    }
                } else {
                    throw AssertionException(s"IRI $iri is a Knora IRI, but is neither an ontology IRI nor an entity IRI")
                }
            }
        }

        private def getVersionSegment(targetSchema: ApiV2Schema): String = {
            targetSchema match {
                case ApiV2Simple => OntologyConstants.KnoraApiV2Simple.VersionSegment
                case ApiV2WithValueObjects => OntologyConstants.KnoraApiV2WithValueObjects.VersionSegment
            }
        }

        private def externalToInternalEntityIri: SmartIri = {
            // Construct the string representation of this IRI in the target schema.
            val ontologyName = getOntologyName
            val entityName = getEntityName

            val internalOntologyIri = new StringBuilder(OntologyConstants.KnoraInternal.InternalOntologyStart)

            iriInfo.projectCode match {
                case Some(projectCode) => internalOntologyIri.append(projectCode).append('/')
                case None => ()
            }

            val convertedIriStr = internalOntologyIri.append(externalToInternalOntologyName(ontologyName)).append("#").append(entityName).toString

            // Get it from the cache, or construct it and cache it if it's not there.
            getOrCacheSmartIri(
                iriStr = convertedIriStr,
                creationFun = {
                    () =>
                        val convertedSmartIriInfo = iriInfo.copy(
                            ontologyName = Some(externalToInternalOntologyName(getOntologyName)),
                            ontologySchema = Some(InternalSchema)
                        )

                        new SmartIriImpl(
                            iriStr = convertedIriStr,
                            parsedIriInfo = Some(convertedSmartIriInfo)
                        )
                }
            )
        }

        private def internalToExternalEntityIri(targetSchema: ApiV2Schema): SmartIri = {
            // If we're converting to API v2 simple schema, replace value classes with simplified datatypes.
            val datatype: Option[IRI] = targetSchema match {
                case ApiV2Simple =>
                    OntologyConstants.KnoraApiV2Simple.ValueClassesToSimplifiedTypes.get(iri) match {
                        case Some(dType) => Some(dType)
                        case None => None
                    }

                case _ => None
            }

            // Are we converting to a simplified datatype?
            datatype match {
                case Some(dType) =>
                    getOrCacheSmartIri(
                        iriStr = dType,
                        creationFun = {
                            () => new SmartIriImpl(dType)
                        })

                case None =>
                    // No. Construct the string representation of this IRI in the target schema.
                    val entityName = getEntityName
                    val convertedOntologyIri = getOntologyFromEntity.toOntologySchema(targetSchema)
                    val convertedEntityIriStr = convertedOntologyIri.toString + "#" + entityName

                    // Get it from the cache, or construct it and cache it if it's not there.
                    getOrCacheSmartIri(
                        iriStr = convertedEntityIriStr,
                        creationFun = {
                            () =>
                                val convertedSmartIriInfo = iriInfo.copy(
                                    ontologyName = Some(internalToExternalOntologyName(getOntologyName)),
                                    ontologySchema = Some(targetSchema)
                                )

                                new SmartIriImpl(
                                    iriStr = convertedEntityIriStr,
                                    parsedIriInfo = Some(convertedSmartIriInfo)
                                )
                        }
                    )
            }
        }

        private def internalToExternalOntologyIri(targetSchema: ApiV2Schema): SmartIri = {
            val ontologyName = getOntologyName
            val versionSegment = getVersionSegment(targetSchema)

            val convertedIriStr: IRI = if (isKnoraBuiltInDefinitionIri) {
                OntologyConstants.KnoraApi.ApiOntologyStart + internalToExternalOntologyName(ontologyName) + versionSegment
            } else {
                val projectSpecificApiV2OntologyStart = MaybeProjectSpecificApiV2OntologyStart match {
                    case Some(ontologyStart) => ontologyStart
                    case None => throw AssertionException("Format of project-specific IRIs was not initialised")
                }

                val externalOntologyIri = new StringBuilder(projectSpecificApiV2OntologyStart)

                iriInfo.projectCode match {
                    case Some(projectCode) => externalOntologyIri.append(projectCode).append('/')
                    case None => ()
                }

                externalOntologyIri.append(ontologyName).append(versionSegment).toString
            }

            getOrCacheSmartIri(
                iriStr = convertedIriStr,
                creationFun = {
                    () =>
                        val convertedSmartIriInfo = iriInfo.copy(
                            ontologyName = Some(internalToExternalOntologyName(getOntologyName)),
                            ontologySchema = Some(targetSchema)
                        )

                        new SmartIriImpl(
                            iriStr = convertedIriStr,
                            parsedIriInfo = Some(convertedSmartIriInfo)
                        )
                }
            )
        }

        private lazy val asInternalOntologyIri: SmartIri = {
            val convertedIriStr = makeProjectSpecificInternalOntologyIriStr(
                internalOntologyName = externalToInternalOntologyName(getOntologyName),
                projectCode = iriInfo.projectCode
            )

            getOrCacheSmartIri(
                iriStr = convertedIriStr,
                creationFun = {
                    () =>
                        val convertedSmartIriInfo = iriInfo.copy(
                            ontologyName = Some(externalToInternalOntologyName(getOntologyName)),
                            ontologySchema = Some(InternalSchema)
                        )

                        new SmartIriImpl(
                            iriStr = convertedIriStr,
                            parsedIriInfo = Some(convertedSmartIriInfo)
                        )
                }
            )
        }

        private def externalToInternalOntologyIri: SmartIri = asInternalOntologyIri

        private lazy val asLinkProp: SmartIri = {
            if (!isKnoraEntityIri) {
                throw DataConversionException(s"IRI $iri is not a Knora entity IRI, so it cannot be a link value property IRI")
            }

            if (iri.endsWith("Value")) {
                val convertedIriStr = iri.substring(0, iri.length - "Value".length)

                getOrCacheSmartIri(
                    iriStr = convertedIriStr,
                    creationFun = {
                        () =>
                            new SmartIriImpl(
                                iriStr = convertedIriStr,
                                parsedIriInfo = Some(iriInfo)
                            )
                    }
                )
            } else {
                throw InconsistentTriplestoreDataException(s"Link value predicate IRI $iri does not end with 'Value'")
            }
        }

        override def fromLinkValuePropToLinkProp: SmartIri = asLinkProp

        private lazy val asLinkValueProp: SmartIri = {
            if (!isKnoraEntityIri) {
                throw DataConversionException(s"IRI $iri is not a Knora entity IRI, so it cannot be a link property IRI")
            }

            val convertedIriStr = iri + "Value"

            getOrCacheSmartIri(
                iriStr = convertedIriStr,
                creationFun = {
                    () =>
                        new SmartIriImpl(
                            iriStr = convertedIriStr,
                            parsedIriInfo = Some(iriInfo)
                        )
                }
            )
        }

        override def fromLinkPropToLinkValueProp: SmartIri = asLinkValueProp
    }

    /**
      * Constructs a [[SmartIri]] by validating and parsing a string representing an IRI. Throws
      * [[DataConversionException]] if the IRI is invalid.
      *
      * @param iri the IRI string to be parsed.
      */
    def toSmartIri(iri: IRI, requireInternal: Boolean = false): SmartIri = {
        // Is this a Knora definition IRI?
        val smartIri: SmartIri = if (CacheableIriStarts.exists(start => iri.startsWith(start))) {
            // Yes. Return it from the cache, or cache it if it's not already cached.
            getOrCacheSmartIri(iri, () => new SmartIriImpl(iri))
        } else {
            // No. Convert it to a SmartIri without caching it.
            new SmartIriImpl(iri)
        }

        if (requireInternal && !smartIri.getOntologySchema.contains(InternalSchema)) {
            throw DataConversionException(s"$smartIri is not an internal IRI")
        } else {
            smartIri
        }
    }

    /**
      * Constructs a [[SmartIri]] by validating and parsing a string representing an IRI.
      *
      * @param iri      the IRI string to be parsed.
      * @param errorFun a function that throws an exception. It will be called if the IRI is invalid.
      */
    def toSmartIriWithErr(iri: IRI, errorFun: => Nothing): SmartIri = {
        // Is this a Knora definition IRI?
        if (CacheableIriStarts.exists(start => iri.startsWith(start))) {
            // Yes. Return it from the cache, or cache it if it's not already cached.
            getOrCacheSmartIri(iri, () => new SmartIriImpl(iri, None, errorFun))
        } else {
            // No. Convert it to a SmartIri without caching it.
            new SmartIriImpl(iri, None, errorFun)
        }
    }

    /**
      * Checks that a string represents a valid integer.
      *
      * @param s        the string to be checked.
      * @param errorFun a function that throws an exception. It will be called if the string does not represent a
      *                 valid integer.
      * @return the integer value of the string.
      */
    def validateInt(s: String, errorFun: => Nothing): Int = {
        try {
            s.toInt
        } catch {
            case _: Exception => errorFun // value could not be converted to an Integer
        }
    }

    /**
      * Checks that a string represents a valid decimal number.
      *
      * @param s        the string to be checked.
      * @param errorFun a function that throws an exception. It will be called if the string does not represent a
      *                 valid decimal number.
      * @return the decimal value of the string.
      */
    def validateBigDecimal(s: String, errorFun: => Nothing): BigDecimal = {
        try {
            BigDecimal(s)
        } catch {
            case _: Exception => errorFun // value could not be converted to a decimal
        }
    }

    /**
      * Checks that a string represents a valid datetime.
      *
      * @param s        the string to be checked.
      * @param errorFun a function that throws an exception. It will be called if the string does not represent
      *                 a valid datetime.
      * @return the same string.
      */
    def validateDateTime(s: String, errorFun: => Nothing): String = {
        // check if a string corresponds to the expected format `dateTimeFormat`

        try {
            val formatter = DateTimeFormat.forPattern(dateTimeFormat)
            DateTime.parse(s, formatter).toString(formatter)
        } catch {
            case _: Exception => errorFun // value could not be converted to a valid DateTime using the specified format
        }
    }

    /**
      * Returns `true` if a string is an IRI.
      *
      * @param s the string to be checked.
      * @return `true` if the string is an IRI.
      */
    def isIri(s: String): Boolean = {
        urlValidator.isValid(s)
    }

    /**
      * Checks that a string represents a valid IRI. Also encodes the IRI, preserving existing %-escapes.
      *
      * @param s        the string to be checked.
      * @param errorFun a function that throws an exception. It will be called if the string does not represent a valid
      *                 IRI.
      * @return the same string.
      */
    def validateAndEscapeIri(s: String, errorFun: => Nothing): IRI = {
        val urlEncodedStr = encodeAllowEscapes(s)

        if (urlValidator.isValid(urlEncodedStr)) {
            urlEncodedStr
        } else {
            errorFun
        }
    }

    /**
      * Check that an optional string represents a valid IRI.
      *
      * @param maybeString the optional string to be checked.
      * @param errorFun    a function that throws an exception. It will be called if the string does not represent a valid
      *                    IRI.
      * @return the same optional string.
      */
    def toOptionalIri(maybeString: Option[String], errorFun: () => Nothing): Option[IRI] = {
        maybeString match {
            case Some(s) => {
                Some(validateAndEscapeIri(s, errorFun))
            }
            case None => None
        }
    }

    /**
      * Returns `true` if an IRI string looks like a Knora data IRI.
      *
      * @param iri the IRI to be checked.
      */
    def isKnoraDataIriStr(iri: IRI): Boolean = {
        DataIriStarts.exists(startStr => iri.startsWith(startStr))
    }

    /**
      * Checks that a string represents a valid resource identifier in a standoff link.
      *
      * @param s               the string to be checked.
      * @param acceptClientIDs if `true`, the function accepts either an IRI or an XML NCName prefixed by `ref:`.
      *                        The latter is used to refer to a client's ID for a resource that is described in an XML bulk import.
      *                        If `false`, only an IRI is accepted.
      * @param errorFun        a function that throws an exception. It will be called if the form of the string is invalid.
      * @return the same string.
      */
    def validateStandoffLinkResourceReference(s: String, acceptClientIDs: Boolean, errorFun: => Nothing): IRI = {
        if (acceptClientIDs) {
            s match {
                case StandoffLinkReferenceToClientIDForResourceRegex(_) => s
                case _ => validateAndEscapeIri(s, errorFun)
            }
        } else {
            validateAndEscapeIri(s, errorFun)
        }
    }

    /**
      * Checks whether a string is a reference to a client's ID for a resource described in an XML bulk import.
      *
      * @param s the string to be checked.
      * @return `true` if the string is an XML NCName prefixed by `ref:`.
      */
    def isStandoffLinkReferenceToClientIDForResource(s: String): Boolean = {
        s match {
            case StandoffLinkReferenceToClientIDForResourceRegex(_) => true
            case _ => false
        }
    }

    /**
      * Accepts a reference from a standoff link to a resource. The reference may be either a real resource IRI
      * (referring to a resource that already exists) or a client's ID for a resource that doesn't yet exist and is
      * described in an XML bulk import. Returns the real IRI of the target resource.
      *
      * @param iri                             an IRI from a standoff link, either in the form of a real resource IRI or in the form of
      *                                        a reference to a client's ID for a resource.
      * @param clientResourceIDsToResourceIris a map of client resource IDs to real resource IRIs.
      */
    def toRealStandoffLinkTargetResourceIri(iri: IRI, clientResourceIDsToResourceIris: Map[String, IRI]): IRI = {
        iri match {
            case StandoffLinkReferenceToClientIDForResourceRegex(clientResourceID) => clientResourceIDsToResourceIris(clientResourceID)
            case _ => iri
        }
    }

    /**
      * Makes a string safe to be entered in the triplestore by escaping special chars.
      *
      * If the param `revert` is set to `true`, the string is unescaped.
      *
      * @param s        a string.
      * @param errorFun a function that throws an exception. It will be called if the string is empty or contains
      *                 a carriage return (`\r`).
      * @return the same string, escaped or unescaped as requested.
      */
    def toSparqlEncodedString(s: String, errorFun: => Nothing): String = {
        if (s.isEmpty || s.contains("\r")) errorFun

        // http://www.morelab.deusto.es/code_injection/

        StringUtils.replaceEach(
            s,
            SparqlEscapeInput,
            SparqlEscapeOutput
        )
    }

    /**
      * Unescapes a string that has been escaped for SPARQL.
      *
      * @param s        the string to be unescaped.
      * @param errorFun a function that throws an exception. It will be called if the string cannot be processed.
      * @return the unescaped string.
      */
    def fromSparqlEncodedString(s: String, errorFun: => Nothing): String = {
        StringUtils.replaceEach(
            s,
            SparqlEscapeOutput,
            SparqlEscapeInput
        )
    }

    /**
      * Parses an ISO-8601 instant and returns an instance of [[Instant]].
      *
      * @param s        the string to be parsed.
      * @param errorFun a function that throws an exception. It will be called if the string cannot be parsed.
      * @return an [[Instant]].
      */
    def toInstant(s: String, errorFun: => Nothing): Instant = {
        try {
            Instant.parse(s)
        } catch {
            case _: Exception => errorFun
        }
    }

    /**
      * Checks that a geometry string contains valid JSON.
      *
      * @param s        a geometry string.
      * @param errorFun a function that throws an exception. It will be called if the string does not contain valid
      *                 JSON.
      * @return the same string.
      */
    def validateGeometryString(s: String, errorFun: => Nothing): String = {
        // TODO: For now, we just make sure that the string is valid JSON. We should stop storing JSON in the triplestore, and represent geometry in RDF instead (issue 169).

        try {
            JsonParser(s)
            s
        } catch {
            case _: Exception => errorFun
        }
    }

    /**
      * Checks that a hexadecimal color code string is valid.
      *
      * @param s        a string containing a hexadecimal color code.
      * @param errorFun a function that throws an exception. It will be called if the string does not contain a valid
      *                 hexadecimal color code.
      * @return the same string.
      */
    def validateColor(s: String, errorFun: => Nothing): String = {
        ColorRegex.findFirstIn(s) match {
            case Some(dateStr) => dateStr
            case None => errorFun // not a valid color hex value string
        }
    }

    /**
      * Checks that the format of a Knora date string is valid.
      *
      * @param s        a Knora date string.
      * @param errorFun a function that throws an exception. It will be called if the date's format is invalid.
      * @return the same string.
      */
    def validateDate(s: String, errorFun: => Nothing): String = {
        // if the pattern doesn't match (=> None), the date string is formally invalid
        // Please note that this is a mere formal validation,
        // the actual validity check is done in `DateUtilV1.dateString2DateRange`
        KnoraDateRegex.findFirstIn(s) match {
            case Some(value) => value
            case None => errorFun // calling this function throws an error
        }
    }

    /**
      * Checks that a string contains a valid boolean value.
      *
      * @param s        a string containing a boolean value.
      * @param errorFun a function that throws an exception. It will be called if the string does not contain
      *                 a boolean value.
      * @return the boolean value of the string.
      */
    def validateBoolean(s: String, errorFun: => Nothing): Boolean = {
        try {
            s.toBoolean
        } catch {
            case _: Exception => errorFun // value could not be converted to Boolean
        }
    }

    /**
      * Map over all standoff tags to collect IRIs that are referred to by linking standoff tags.
      *
      * @param standoffTags The list of [[StandoffTagV1]].
      * @return a set of Iris referred to in the [[StandoffTagV1]].
      */
    def getResourceIrisFromStandoffTags(standoffTags: Seq[StandoffTagV1]): Set[IRI] = {
        standoffTags.foldLeft(Set.empty[IRI]) {
            case (acc: Set[IRI], standoffNode: StandoffTagV1) =>

                standoffNode match {

                    case node: StandoffTagV1 if node.dataType.isDefined && node.dataType.get == StandoffDataTypeClasses.StandoffLinkTag =>
                        acc + node.attributes.find(_.standoffPropertyIri == OntologyConstants.KnoraBase.StandoffTagHasLink).getOrElse(throw NotFoundException(s"${OntologyConstants.KnoraBase.StandoffTagHasLink} was not found in $node")).stringValue

                    case _ => acc
                }
        }
    }

    /**
      * Turn a possibly empty string value into a boolean value.
      * Returns false if the value is empty or if the given string is cannot be converted to a Boolean `true`.
      *
      * @param maybe    an optional string representation of a boolean value.
      * @param errorFun a function that throws an exception. It will be called if the string cannot be parsed
      *                 as a boolean value.
      * @return a Boolean.
      */
    def optionStringToBoolean(maybe: Option[String], errorFun: => Nothing): Boolean = {
        try {
            maybe.exists(_.toBoolean)
        } catch {
            case _: IllegalArgumentException => errorFun
        }
    }

    /**
      * Checks that a string is a valid XML [[https://www.w3.org/TR/1999/REC-xml-names-19990114/#NT-NCName NCName]].
      *
      * @param ncName   the string to be checked.
      * @param errorFun a function that throws an exception. It will be called if the string is invalid.
      * @return the same string.
      */
    def validateNCName(ncName: String, errorFun: => Nothing): String = {
        NCNameRegex.findFirstIn(ncName) match {
            case Some(value) => value
            case None => errorFun
        }
    }

    /**
      * Returns `true` if an ontology name is reserved for a built-in ontology.
      *
      * @param ontologyName the ontology name to be checked.
      * @return `true` if the ontology name is reserved for a built-in ontology.
      */
    def isBuiltInOntologyName(ontologyName: String): Boolean = {
        OntologyConstants.BuiltInOntologyLabels.contains(ontologyName)
    }

    /**
      * Checks that a name is valid as a project-specific ontology name.
      *
      * @param ontologyName the ontology name to be checked.
      * @param errorFun     a function that throws an exception. It will be called if the name is invalid.
      * @return the same ontology name.
      */
    def validateProjectSpecificOntologyName(ontologyName: String, errorFun: => Nothing): String = {
        // TODO: Uncomment this when unil.ch have renamed their ontologies to use NCNames (#667).
        /*
        ontologyName match {
            case NCNameRegex(_*) => ()
            case _ => errorFun
        }
        */

        val lowerCaseOntologyName = ontologyName.toLowerCase

        lowerCaseOntologyName match {
            case ApiVersionNumberRegex(_*) => errorFun
            case _ => ()
        }

        if (isBuiltInOntologyName(ontologyName)) {
            errorFun
        }

        for (reservedIriWord <- reservedIriWords) {
            if (lowerCaseOntologyName.contains(reservedIriWord)) {
                errorFun
            }
        }

        ontologyName
    }

    /**
      * Given a valid internal ontology name and an optional project code, constructs the corresponding internal
      * ontology IRI.
      *
      * @param internalOntologyName the ontology name.
      * @param projectCode          the project code.
      * @return the ontology IRI.
      */
    private def makeProjectSpecificInternalOntologyIriStr(internalOntologyName: String, projectCode: Option[String]): IRI = {
        val internalOntologyIri = new StringBuilder(OntologyConstants.KnoraInternal.InternalOntologyStart)

        projectCode match {
            case Some(code) => internalOntologyIri.append(code).append('/')
            case None => ()
        }

        internalOntologyIri.append(internalOntologyName).toString
    }

    /**
      * Given a valid internal ontology name and an optional project code, constructs the corresponding internal
      * ontology IRI.
      *
      * @param internalOntologyName the ontology name.
      * @param projectCode          the project code.
      * @return the ontology IRI.
      */
    def makeProjectSpecificInternalOntologyIri(internalOntologyName: String, projectCode: Option[String]): SmartIri = {
        toSmartIri(makeProjectSpecificInternalOntologyIriStr(internalOntologyName, projectCode))
    }

    /**
      * Converts an internal ontology name to an external ontology name. This only affects `knora-base`, whose
      * external equivalent is `knora-api.`
      *
      * @param ontologyName an internal ontology name.
      * @return the corresponding external ontology name.
      */
    private def internalToExternalOntologyName(ontologyName: String): String = {
        if (ontologyName == OntologyConstants.KnoraBase.KnoraBaseOntologyLabel) {
            OntologyConstants.KnoraApi.KnoraApiOntologyLabel
        } else {
            ontologyName
        }
    }

    /**
      * Converts an external ontology name to an internal ontology name. This only affects `knora-api`, whose
      * internal equivalent is `knora-base.`
      *
      * @param ontologyName an external ontology name.
      * @return the corresponding internal ontology name.
      */
    private def externalToInternalOntologyName(ontologyName: String): String = {
        if (ontologyName == OntologyConstants.KnoraApi.KnoraApiOntologyLabel) {
            OntologyConstants.KnoraBase.KnoraBaseOntologyLabel
        } else {
            ontologyName
        }
    }

    /**
      * Converts the IRI of a project-specific internal ontology (used in the triplestore) to an XML prefix label and
      * namespace for use in data import.
      *
      * @param internalOntologyIri the IRI of the project-specific internal ontology. Any trailing # character will be
      *                            stripped before the conversion.
      * @return the corresponding XML prefix label and import namespace.
      */
    def internalOntologyIriToXmlNamespaceInfoV1(internalOntologyIri: SmartIri): XmlImportNamespaceInfoV1 = {
        val namespace = new StringBuilder(OntologyConstants.KnoraXmlImportV1.ProjectSpecificXmlImportNamespace.XmlImportNamespaceStart)

        internalOntologyIri.getProjectCode match {
            case Some(projectCode) => namespace.append(projectCode).append('/')
            case None => ()
        }

        namespace.append(internalOntologyIri.getOntologyName).append(OntologyConstants.KnoraXmlImportV1.ProjectSpecificXmlImportNamespace.XmlImportNamespaceEnd)
        XmlImportNamespaceInfoV1(namespace = namespace.toString, prefixLabel = internalOntologyIri.getPrefixLabel)
    }

    /**
      * Converts an XML namespace (used in XML data import) to the IRI of a project-specific internal ontology (used
      * in the triplestore). The resulting IRI will not end in a # character.
      *
      * @param namespace the XML namespace.
      * @param errorFun  a function that throws an exception. It will be called if the form of the string is not
      *                  valid for a Knora XML import namespace.
      * @return the corresponding project-specific internal ontology IRI.
      */
    def xmlImportNamespaceToInternalOntologyIriV1(namespace: String, errorFun: => Nothing): SmartIri = {
        namespace match {
            case ProjectSpecificXmlImportNamespaceRegex(_, Optional(projectCode), ontologyName) if !isBuiltInOntologyName(ontologyName) =>
                makeProjectSpecificInternalOntologyIri(
                    internalOntologyName = externalToInternalOntologyName(ontologyName),
                    projectCode = projectCode
                )

            case _ => errorFun
        }
    }

    /**
      * Converts a XML element name in a particular namespace (used in XML data import) to the IRI of a
      * project-specific internal ontology entity (used in the triplestore).
      *
      * @param namespace    the XML namespace.
      * @param elementLabel the XML element label.
      * @param errorFun     a function that throws an exception. It will be called if the form of the namespace is not
      *                     valid for a Knora XML import namespace.
      * @return the corresponding project-specific internal ontology entity IRI.
      */
    def xmlImportElementNameToInternalOntologyIriV1(namespace: String, elementLabel: String, errorFun: => Nothing): IRI = {
        val ontologyIri = xmlImportNamespaceToInternalOntologyIriV1(namespace, errorFun)
        ontologyIri + "#" + elementLabel
    }

    /**
      * In XML import data, a property from another ontology is referred to as `prefixLabel__localName`. This function
      * attempts to parse a property name in that format.
      *
      * @param prefixLabelAndLocalName a string that may refer to a property in the format `prefixLabel__localName`.
      * @return if successful, a `Some` containing the entity's internal IRI, otherwise `None`.
      */
    def toPropertyIriFromOtherOntologyInXmlImport(prefixLabelAndLocalName: String): Option[IRI] = {
        prefixLabelAndLocalName match {
            case PropertyFromOtherOntologyInXmlImportRegex(prefixLabel, localName) =>
                Some(s"${OntologyConstants.KnoraInternal.InternalOntologyStart}$prefixLabel#$localName")
            case _ => None
        }
    }

    /**
      * Checks that a string represents a valid path for a `knora-base:Map`. A valid path must be a sequence of names
      * separated by slashes (`/`). Each name must be a valid XML
      * [[https://www.w3.org/TR/1999/REC-xml-names-19990114/#NT-NCName NCName]].
      *
      * @param mapPath  the path to be checked.
      * @param errorFun a function that throws an exception. It will be called if the path is invalid.
      * @return the same path.
      */
    def validateMapPath(mapPath: String, errorFun: => Nothing): String = {
        val splitPath: Array[String] = mapPath.split('/')

        for (name <- splitPath) {
            validateNCName(name, errorFun)
        }

        mapPath
    }

    /**
      * Given an ontology IRI requested by the user, converts it to the IRI of an ontology that the ontology responder knows about.
      *
      * @param requestedOntology the IRI of the ontology that the user requested.
      * @return the IRI of an ontology that the ontology responder can provide.
      */
    def requestedOntologyToOntologyForResponder(requestedOntology: SmartIri): SmartIri = {
        if (OntologyConstants.ConstantOntologies.contains(requestedOntology.toString)) {
            // The client is asking about a constant ontology, so don't translate its IRI.
            requestedOntology
        } else {
            // The client is asking about a non-constant ontology. Translate its IRI to an internal ontology IRI.
            requestedOntology.toOntologySchema(InternalSchema)
        }
    }

    /**
      * Given an ontology entity IRI requested by the user, converts it to the IRI of an entity that the ontology responder knows about.
      *
      * @param requestedEntity the IRI of the entity that the user requested.
      * @return the IRI of an entity that the ontology responder can provide.
      */
    def requestedEntityToEntityForResponder(requestedEntity: SmartIri): SmartIri = {
        if (OntologyConstants.ConstantOntologies.contains(requestedEntity.getOntologyFromEntity.toString)) {
            // The client is asking about an entity in a constant ontology, so don't translate its IRI.
            requestedEntity
        } else {
            // The client is asking about a non-constant entity. Translate its IRI to an internal entity IRI.
            requestedEntity.toOntologySchema(InternalSchema)
        }
    }

    /**
      * Determines whether a URL path refers to a built-in API v2 ontology (simple or complex).
      *
      * @param urlPath the URL path.
      * @return true if the path refers to a built-in API v2 ontology.
      */
    def isBuiltInApiV2OntologyUrlPath(urlPath: String): Boolean = {
        urlPath match {
            case ApiV2OntologyUrlPathRegex(_, _, ontologyName, _) if isBuiltInOntologyName(ontologyName) => true
            case _ => false
        }
    }

    /**
      * Determines whether a URL path refers to a project-specific API v2 ontology (simple or complex).
      *
      * @param urlPath the URL path.
      * @return true if the path refers to a project-specific API v2 ontology.
      */
    def isProjectSpecificApiV2OntologyUrlPath(urlPath: String): Boolean = {
        urlPath match {
            case ApiV2OntologyUrlPathRegex(_, _, ontologyName, _) if !isBuiltInOntologyName(ontologyName) => true
            case _ => false
        }
    }

    /**
      * Given the projectInfo calculates the project's data named graph.
      *
      * @param projectInfo the project's [[ProjectInfoV1]].
      * @return the IRI of the project's data named graph.
      */
    def projectDataNamedGraph(projectInfo: ProjectInfoV1): IRI = {
        if (projectInfo.shortcode.isDefined) {
            OntologyConstants.NamedGraphs.DataNamedGraphStart + "/" + projectInfo.shortcode.get + "/" + projectInfo.shortname
        } else {
            OntologyConstants.NamedGraphs.DataNamedGraphStart + "/" + projectInfo.shortname
        }
    }

    /**
      * Given the project shortcode, checks if it is in a valid format, and converts it to upper case.
      *
      * @param shortcode the project's shortcode.
      * @return the short ode in upper case.
      */
    def validateProjectShortcode(shortcode: String, errorFun: => Nothing): String = {
        ProjectIDRegex.findFirstIn(shortcode.toUpperCase) match {
            case Some(value) => value
            case None => errorFun
        }
    }
}<|MERGE_RESOLUTION|>--- conflicted
+++ resolved
@@ -709,13 +709,8 @@
                         }
 
                         if ((hasProjectSpecificHostname && hasBuiltInOntologyName) ||
-<<<<<<< HEAD
                             (hostname == BuiltInKnoraApiHostname && !hasBuiltInOntologyName)) {
                             errorFun
-=======
-                                (hostname == BuiltInKnoraApiHostname && !hasBuiltInOntologyName)) {
-                            errorFun()
->>>>>>> 99d207e4
                         }
 
                         SmartIriInfo(
@@ -1172,7 +1167,7 @@
       *                    IRI.
       * @return the same optional string.
       */
-    def toOptionalIri(maybeString: Option[String], errorFun: () => Nothing): Option[IRI] = {
+    def toOptionalIri(maybeString: Option[String], errorFun: => Nothing): Option[IRI] = {
         maybeString match {
             case Some(s) => {
                 Some(validateAndEscapeIri(s, errorFun))
