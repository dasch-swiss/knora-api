/*
 * Copyright © 2015 Lukas Rosenthaler, Benjamin Geer, Ivan Subotic,
 * Tobias Schweizer, André Kilchenmann, and Sepideh Alassi.
 *
 * This file is part of Knora.
 *
 * Knora is free software: you can redistribute it and/or modify
 * it under the terms of the GNU Affero General Public License as published
 * by the Free Software Foundation, either version 3 of the License, or
 * (at your option) any later version.
 *
 * Knora is distributed in the hope that it will be useful,
 * but WITHOUT ANY WARRANTY; without even the implied warranty of
 * MERCHANTABILITY or FITNESS FOR A PARTICULAR PURPOSE.  See the
 * GNU Affero General Public License for more details.
 *
 * You should have received a copy of the GNU Affero General Public
 * License along with Knora.  If not, see <http://www.gnu.org/licenses/>.
 */

package org.knora.webapi.util

import java.text.ParseException
import java.time.Instant
import java.util.concurrent.ConcurrentHashMap

import com.google.gwt.safehtml.shared.UriUtils._
import org.apache.commons.lang3.StringUtils
import org.apache.commons.validator.routines.UrlValidator
import org.joda.time.DateTime
import org.joda.time.format.DateTimeFormat
import org.knora.webapi._
import org.knora.webapi.messages.admin.responder.projectsmessages.ProjectADM
import org.knora.webapi.messages.v1.responder.projectmessages.ProjectInfoV1
import org.knora.webapi.messages.v1.responder.standoffmessages.StandoffDataTypeClasses
import org.knora.webapi.messages.v2.responder.KnoraContentV2
import org.knora.webapi.twirl.StandoffTagV1
import org.knora.webapi.util.JavaUtil.Optional
import spray.json.JsonParser

import scala.util.matching.Regex
import scala.util.control.Exception._

/**
  * Provides the singleton instance of [[StringFormatter]], as well as string formatting constants.
  */
object StringFormatter {

    // A non-printing delimiter character, Unicode INFORMATION SEPARATOR ONE, that should never occur in data.
    val INFORMATION_SEPARATOR_ONE = '\u001F'

    // A non-printing delimiter character, Unicode INFORMATION SEPARATOR TWO, that should never occur in data.
    val INFORMATION_SEPARATOR_TWO = '\u001E'

    // A non-printing delimiter character, Unicode INFORMATION SEPARATOR TWO, that should never occur in data.
    val INFORMATION_SEPARATOR_THREE = '\u001D'

    // A non-printing delimiter character, Unicode INFORMATION SEPARATOR TWO, that should never occur in data.
    val INFORMATION_SEPARATOR_FOUR = '\u001C'

    // a separator to be inserted in the XML to separate nodes from one another
    // this separator is only used temporarily while XML is being processed
    val PARAGRAPH_SEPARATOR = '\u2029'

    // Control sequences for changing text colour in terminals.
    val ANSI_RED = "\u001B[31m"
    val ANSI_GREEN = "\u001B[32m"
    val ANSI_YELLOW = "\u001B[33m"
    val ANSI_RESET = "\u001B[0m"

    /**
      * Separates the calendar name from the rest of a Knora date.
      */
    val CalendarSeparator: String = ":"

    /**
      * Separates year, month, and day in a Knora date.
      */
    val PrecisionSeparator: String = "-"

    /**
      * Separates a date (year, month, day) from the era in a Knora date.
      */
    val EraSeparator: String = " "

    /**
      * Before Christ (equivalent to BCE)
      */
    val Era_BC: String = "BC"

    /**
      * Before Common Era (equivalent to BC)
      */
    val Era_BCE: String = "BCE"

    /**
      * Anno Domini (equivalent to CE)
      */
    val Era_AD: String = "AD"

    /**
      * Common Era (equivalent to AD)
      */
    val Era_CE: String = "CE"

    /**
      * A container for an XML import namespace and its prefix label.
      *
      * @param namespace   the namespace.
      * @param prefixLabel the prefix label.
      */
    case class XmlImportNamespaceInfoV1(namespace: IRI, prefixLabel: String)

    /**
      * Represents a parsed object of the property `salsah-gui:guiAttributeDefinition`.
      *
      * @param attributeName    the name of the attribute.
      * @param isRequired       `true` if the attribute is required.
      * @param allowedType      the type of the attribute's value.
      * @param enumeratedValues the allowed values, if this is an enumerated string attribute.
      */
    case class SalsahGuiAttributeDefinition(attributeName: String,
                                            isRequired: Boolean,
                                            allowedType: OntologyConstants.SalsahGui.SalsahGuiAttributeType.Value,
                                            enumeratedValues: Set[String] = Set.empty[String])

    /**
      * Represents a parsed object of the property `salsah-gui:guiAttribute`.
      *
      * @param attributeName  the name of the attribute.
      * @param attributeValue the value of the attribute.
      */
    case class SalsahGuiAttribute(attributeName: String, attributeValue: SalsahGuiAttributeValue)

    /**
      * Represents a parsed value of an attribute that is the object of the property `salsah-gui:guiAttribute`.
      */
    sealed trait SalsahGuiAttributeValue {
        def attributeType: OntologyConstants.SalsahGui.SalsahGuiAttributeType.Value
    }

    /**
      * Represents a parsed integer value of an attribute that is the object of the property `salsah-gui:guiAttribute`.
      *
      * @param value the integer value.
      */
    case class SalsahGuiIntegerAttributeValue(value: Int) extends SalsahGuiAttributeValue {
        override val attributeType: OntologyConstants.SalsahGui.SalsahGuiAttributeType.Value = OntologyConstants.SalsahGui.SalsahGuiAttributeType.Integer
    }

    /**
      * Represents a parsed percent value of an attribute that is the object of the property `salsah-gui:guiAttribute`.
      *
      * @param value the percent value.
      */
    case class SalsahGuiPercentAttributeValue(value: Int) extends SalsahGuiAttributeValue {
        override val attributeType: OntologyConstants.SalsahGui.SalsahGuiAttributeType.Value = OntologyConstants.SalsahGui.SalsahGuiAttributeType.Percent
    }

    /**
      * Represents a parsed decimal value of an attribute that is the object of the property `salsah-gui:guiAttribute`.
      *
      * @param value the decimal value.
      */
    case class SalsahGuiDecimalAttributeValue(value: BigDecimal) extends SalsahGuiAttributeValue {
        override val attributeType: OntologyConstants.SalsahGui.SalsahGuiAttributeType.Value = OntologyConstants.SalsahGui.SalsahGuiAttributeType.Decimal
    }

    /**
      * Represents a parsed string value of an attribute that is the object of the property `salsah-gui:guiAttribute`.
      *
      * @param value the string value.
      */
    case class SalsahGuiStringAttributeValue(value: String) extends SalsahGuiAttributeValue {
        override val attributeType: OntologyConstants.SalsahGui.SalsahGuiAttributeType.Value = OntologyConstants.SalsahGui.SalsahGuiAttributeType.Str
    }

    /**
      * Represents a parsed IRI value of an attribute that is the object of the property `salsah-gui:guiAttribute`.
      *
      * @param value the IRI value.
      */
    case class SalsahGuiIriAttributeValue(value: IRI) extends SalsahGuiAttributeValue {
        override val attributeType: OntologyConstants.SalsahGui.SalsahGuiAttributeType.Value = OntologyConstants.SalsahGui.SalsahGuiAttributeType.Iri
    }

    /*

    In order to parse project-specific API v2 ontology IRIs, the StringFormatter
    class needs the Knora API server's hostname, which is set in application.conf,
    which is not read until the Akka ActorSystem starts. Therefore, IRI parsing is
    done in the StringFormatter class, rather than in the StringFormatter object.

    There are two instances of StringFormatter, defined below.

     */

    /**
      * The instance of [[StringFormatter]] that is initialised after the ActorSystem starts,
      * and can parse project-specific API v2 ontology IRIs. This instance is used almost
      * everywhere in the API server.
      */
    private var generalInstance: Option[StringFormatter] = None

    /**
      * The instance of [[StringFormatter]] that can be used as soon as the JVM starts, but
      * can't parse project-specific API v2 ontology IRIs. This instance is used
      * only to initialise the hard-coded API v2 ontologies [[org.knora.webapi.messages.v2.responder.ontologymessages.KnoraApiV2Simple]]
      * and [[org.knora.webapi.messages.v2.responder.ontologymessages.KnoraApiV2WithValueObjects]].
      */
    private val instanceForConstantOntologies = new StringFormatter(None)

    /**
      * Gets the singleton instance of [[StringFormatter]] that handles IRIs from data.
      */
    def getGeneralInstance: StringFormatter = {
        generalInstance match {
            case Some(instance) => instance
            case None => throw AssertionException("StringFormatter not yet initialised")
        }
    }

    /**
      * Gets the singleton instance of [[StringFormatter]] that can only handle the IRIs in built-in
      * ontologies.
      */
    def getInstanceForConstantOntologies: StringFormatter = instanceForConstantOntologies

    /**
      * Initialises the general instance of [[StringFormatter]].
      *
      * @param settings the application settings.
      */
    def init(settings: SettingsImpl): Unit = {
        this.synchronized {
            generalInstance match {
                case Some(_) => ()
                case None => generalInstance = Some(new StringFormatter(Some(s"${settings.knoraApiHost}:${settings.knoraApiHttpPort}")))
            }
        }
    }

    /**
      * Initialises the singleton instance of [[StringFormatter]] for a test.
      */
    def initForTest(): Unit = {
        this.synchronized {
            generalInstance match {
                case Some(_) => ()
                case None => generalInstance = Some(new StringFormatter(Some("0.0.0.0:3333")))
            }
        }
    }

    /**
      * Indicates whether the IRI is a data IRI, a definition IRI, or an IRI of an unknown type.
      */
    private sealed trait IriType

    /**
      * Indicates that the IRI is a data IRI.
      */
    private case object KnoraDataIri extends IriType

    /**
      * Indicates that the IRI is an ontology or ontology entity IRI.
      */
    private case object KnoraDefinitionIri extends IriType

    /**
      * Indicates that the type of the IRI is unknown.
      */
    private case object UnknownIriType extends IriType

    /**
      * Holds information extracted from the IRI.
      *
      * @param iriType        the type of the IRI.
      * @param projectCode    the IRI's project code, if any.
      * @param ontologyName   the IRI's ontology name, if any.
      * @param entityName     the IRI's entity name, if any.
      * @param ontologySchema the IRI's ontology schema, or `None` if it is not a Knora definition IRI.
      * @param isBuiltInDef   `true` if the IRI refers to a built-in Knora ontology or ontology entity.
      */
    private case class SmartIriInfo(iriType: IriType,
                                    projectCode: Option[String] = None,
                                    ontologyName: Option[String] = None,
                                    entityName: Option[String] = None,
                                    ontologySchema: Option[OntologySchema],
                                    isBuiltInDef: Boolean = false)

    /**
      * A cache that maps IRI strings to [[SmartIri]] instances. To keep the cache from getting too large,
      * only IRIs from known ontologies are cached.
      */
    private lazy val smartIriCache = new ConcurrentHashMap[IRI, SmartIri](2048)

    /**
      * Gets a cached smart IRI, or constructs and caches one.
      *
      * @param iriStr      the IRI in string form.
      * @param creationFun a function that creates the smart IRI to be cached.
      * @return the smart IRI.
      */
    private def getOrCacheSmartIri(iriStr: IRI, creationFun: () => SmartIri): SmartIri = {
        smartIriCache.computeIfAbsent(
            iriStr,
            JavaUtil.function({ _ => creationFun() })
        )
    }
}

/**
  * Represents a parsed IRI with Knora-specific functionality. To construct a `SmartIri`,
  * `import org.knora.webapi.util.IriConversions.ConvertibleIri`, then call one of the methods that
  * it implicitly defines on `String`, e.g.:
  *
  * - "http://knora.example.org/ontology/0000/example#Something".toSmartIri
  * - "http://knora.example.org/ontology/0000/example#Something".toSmartIriWithErr(throw BadRequestException("Invalid IRI"))
  */
sealed trait SmartIri extends Ordered[SmartIri] with KnoraContentV2[SmartIri] {

    /*

    The smart IRI implementation, SmartIriImpl, is nested in the StringFormatter
    class because it uses the Knora API server's hostname, which isn't available
    until the Akka ActorSystem has started. However, this means that the type of a
    SmartIriImpl instance is dependent on the instance of StringFormatter that
    constructed it. Therefore, you can't compare two instances of SmartIriImpl
    created by two different instances of StringFormatter.

    To make it possible to compare smart IRI objects, the publicly visible smart IRI
    type is the SmartIri trait. Since SmartIri is a top-level definition, two instances
    of SmartIri can be compared, even if they were made by different instances of
    StringFormatter. To make this work, SmartIri provides its own equals and hashCode
    methods, which delegate to the string representation of the IRI.

     */

    /**
      * Returns `true` if this is a Knora data or definition IRI.
      */
    def isKnoraIri: Boolean

    /**
      * Returns `true` if this is a Knora data IRI.
      */
    def isKnoraDataIri: Boolean

    /**
      * Returns `true` if this is a Knora ontology or entity IRI.
      */
    def isKnoraDefinitionIri: Boolean

    /**
      * Returns `true` if this is a built-in Knora ontology or entity IRI.
      *
      * @return
      */
    def isKnoraBuiltInDefinitionIri: Boolean

    /**
      * Returns `true` if this is an internal Knora ontology or entity IRI.
      *
      * @return
      */
    def isKnoraInternalDefinitionIri: Boolean

    /**
      * Returns `true` if this is an internal Knora ontology entity IRI.
      */
    def isKnoraInternalEntityIri: Boolean

    /**
      * Returns `true` if this is a Knora ontology IRI.
      */
    def isKnoraOntologyIri: Boolean

    /**
      * Returns `true` if this is a Knora entity IRI.
      */
    def isKnoraEntityIri: Boolean

    /**
      * Returns `true` if this is a Knora API v2 ontology or entity IRI.
      */
    def isKnoraApiV2DefinitionIri: Boolean

    /**
      * Returns `true` if this is a Knora API v2 ontology entity IRI.
      */
    def isKnoraApiV2EntityIri: Boolean

    /**
      * Returns the IRI's project code, if any.
      */
    def getProjectCode: Option[String]

    /**
      * If this is an ontology entity IRI, returns its ontology IRI.
      */
    def getOntologyFromEntity: SmartIri

    /**
      * If this is a Knora ontology or entity IRI, returns the name of the ontology. Otherwise, throws [[DataConversionException]].
      */
    def getOntologyName: String

    /**
      * If this is a Knora entity IRI, returns the name of the entity. Otherwise, throws [[DataConversionException]].
      */
    def getEntityName: String

    /**
      * If this is a Knora ontology IRI, constructs a Knora entity IRI based on it. Otherwise, throws [[DataConversionException]].
      *
      * @param entityName the name of the entity.
      */
    def makeEntityIri(entityName: String): SmartIri

    /**
      * Returns the IRI's [[OntologySchema]], or `None` if this is not a Knora definition IRI.
      */
    def getOntologySchema: Option[OntologySchema]

    /**
      * Converts this IRI to another ontology schema.
      *
      * @param targetSchema the target schema.
      */
    override def toOntologySchema(targetSchema: OntologySchema): SmartIri

    /**
      * Constructs a prefix label that can be used to shorten this IRI's namespace in formats such as Turtle and JSON-LD.
      */
    def getPrefixLabel: String

    /**
      * If this is the IRI of a link value property, returns the IRI of the corresponding link property. Throws
      * [[DataConversionException]] if this IRI is not a Knora entity IRI.
      */
    def fromLinkValuePropToLinkProp: SmartIri

    /**
      * If this is the IRI of a link property, returns the IRI of the corresponding link value property. Throws
      * [[DataConversionException]] if this IRI is not a Knora entity IRI.
      *
      * @return
      */
    def fromLinkPropToLinkValueProp: SmartIri

    override def equals(obj: scala.Any): Boolean = {
        // See the comment at the top of the SmartIri trait.
        obj match {
            case that: SmartIri => this.toString == that.toString
            case _ => false
        }
    }

    override def hashCode: Int = toString.hashCode

    def compare(that: SmartIri): Int = toString.compare(that.toString)
}

/**
  * Provides `apply` and `unapply` methods to for `SmartIri`.
  */
object SmartIri {
    def apply(iriStr: IRI)(implicit stringFormatter: StringFormatter): SmartIri = stringFormatter.toSmartIri(iriStr)

    def unapply(iri: SmartIri): Option[String] = Some(iri.toString)
}

/**
  * Provides automatic conversion of IRI strings to [[SmartIri]] objects. See [[https://www.scala-lang.org/api/current/scala/AnyVal.html]]
  * for details.
  */
object IriConversions {

    implicit class ConvertibleIri(val self: IRI) extends AnyVal {
        /**
          * Converts an IRI string to a [[SmartIri]].
          */
        def toSmartIri(implicit stringFormatter: StringFormatter): SmartIri = stringFormatter.toSmartIri(self)

        /**
          * Converts an IRI string to a [[SmartIri]]. If the string cannot be converted, a function is called to report
          * the error. Use this function to parse IRIs from client input.
          *
          * @param errorFun A function that throws an exception. It will be called if the string cannot be converted.
          */
        def toSmartIriWithErr(errorFun: => Nothing)(implicit stringFormatter: StringFormatter): SmartIri = stringFormatter.toSmartIriWithErr(self, errorFun)

        /**
          * Converts an IRI string to a [[SmartIri]], verifying that the resulting [[SmartIri]] is a Knora internal definition IRI,
          * and throwing [[DataConversionException]] otherwise.
          */
        def toKnoraInternalSmartIri(implicit stringFormatter: StringFormatter): SmartIri = stringFormatter.toSmartIri(self, requireInternal = true)
    }

}

/**
  * Handles string parsing, formatting, conversion, and validation.
  */
class StringFormatter private(val knoraApiHostAndPort: Option[String]) {

    import StringFormatter._

    // Valid URL schemes.
    private val schemes = Array("http", "https")

    // A validator for URLs.
    private val urlValidator = new UrlValidator(schemes, UrlValidator.ALLOW_LOCAL_URLS) // local urls are URL-encoded Knora IRIs as part of the whole URL

    // The hostname used in internal Knora IRIs.
    private val InternalIriHostname = "www.knora.org"

    // The hostname used in built-in Knora API v2 IRIs.
    private val BuiltInKnoraApiHostname = "api.knora.org"

    // The strings that Knora data IRIs can start with.
    private val DataIriStarts: Set[String] = Set(
        "http://" + KnoraIdUtil.IriDomain + "/",
        "http://data.knora.org/"
    )

    // The beginnings of Knora definition IRIs that we know we can cache.
    private val KnoraDefinitionIriStarts = (Set(
        InternalIriHostname,
        BuiltInKnoraApiHostname
    ) ++ knoraApiHostAndPort).map(hostname => "http://" + hostname)

    // The beginnings of all definition IRIs that we know we can cache.
    private val CacheableIriStarts = KnoraDefinitionIriStarts ++ Set(
        OntologyConstants.Rdf.RdfPrefixExpansion,
        OntologyConstants.Rdfs.RdfsPrefixExpansion,
        OntologyConstants.Xsd.XsdPrefixExpansion,
        OntologyConstants.Owl.OwlPrefixExpansion
    )

    // Reserved words used in Knora API v2 IRI version segments.
    private val versionSegmentWords = Set("simple", "v2")

    // Reserved words that cannot be used in project-specific ontology names.
    private val reservedIriWords = Set("knora", "ontology") ++ versionSegmentWords

    // The expected format of a Knora date.
    // Calendar:YYYY[-MM[-DD]][ EE][:YYYY[-MM[-DD]][ EE]]
    // EE being the era: one of BC or AD
    private val KnoraDateRegex: Regex = ("""^(GREGORIAN|JULIAN)""" +
        CalendarSeparator + // calendar name
        """(?:[1-9][0-9]{0,3})(""" + // year
        PrecisionSeparator +
        """(?!00)[0-9]{1,2}(""" + // month
        PrecisionSeparator +
        """(?!00)[0-9]{1,2})?)?( BC| AD| BCE| CE)?(""" + // day
        CalendarSeparator + // separator if a period is given
        """(?:[1-9][0-9]{0,3})(""" + // year 2
        PrecisionSeparator +
        """(?!00)[0-9]{1,2}(""" + // month 2
        PrecisionSeparator +
        """(?!00)[0-9]{1,2})?)?( BC| AD| BCE| CE)?)?$""").r // day 2

    // The expected format of a datetime.
    private val dateTimeFormat = "yyyy-MM-dd'T'HH:mm:ss"

    // Characters that are escaped in strings that will be used in SPARQL.
    private val SparqlEscapeInput = Array(
        "\\",
        "\"",
        "'",
        "\t",
        "\n"
    )

    // Escaped characters as they are used in SPARQL.
    private val SparqlEscapeOutput = Array(
        "\\\\",
        "\\\"",
        "\\'",
        "\\t",
        "\\n"
    )

    // A regex for matching hexadecimal color codes.
    // http://stackoverflow.com/questions/1636350/how-to-identify-a-given-string-is-hex-color-format
    private val ColorRegex: Regex = "^#(?:[0-9a-fA-F]{3}){1,2}$".r

    // A regex sub-pattern for ontology prefix labels and local entity names. According to
    // <https://www.w3.org/TR/turtle/#prefixed-name>, a prefix label in Turtle must be a valid XML NCName
    // <https://www.w3.org/TR/1999/REC-xml-names-19990114/#NT-NCName>. Knora also requires a local entity name to
    // be an XML NCName.
    private val NCNamePattern: String =
    """[\p{L}_][\p{L}0-9_.-]*"""

    // A regex for matching a string containing only an ontology prefix label or a local entity name.
    private val NCNameRegex: Regex = ("^" + NCNamePattern + "$").r

    // A regex sub-pattern for project IDs, which must consist of 4 hexadecimal digits.
    private val ProjectIDPattern: String =
        """\p{XDigit}{4,4}"""

    // A regex for matching a string containing the project ID.
    private val ProjectIDRegex: Regex = ("^" + ProjectIDPattern + "$").r

    // A regex for the URL path of an API v2 ontology (built-in or project-specific).
    private val ApiV2OntologyUrlPathRegex: Regex = (
        "^" + "/ontology/((" +
            ProjectIDPattern + ")/)?(" + NCNamePattern + ")(" +
            OntologyConstants.KnoraApiV2WithValueObjects.VersionSegment + "|" + OntologyConstants.KnoraApiV2Simple.VersionSegment + ")$"
        ).r

    // The start of the IRI of a project-specific API v2 ontology that is served by this API server.
    private val MaybeProjectSpecificApiV2OntologyStart: Option[String] = knoraApiHostAndPort match {
        case Some(hostAndPort) => Some("http://" + hostAndPort + "/ontology/")
        case None => None
    }

    // A regex for a project-specific XML import namespace.
    private val ProjectSpecificXmlImportNamespaceRegex: Regex = (
        "^" + OntologyConstants.KnoraXmlImportV1.ProjectSpecificXmlImportNamespace.XmlImportNamespaceStart + "((" +
            ProjectIDPattern + ")/)?(" + NCNamePattern + ")" +
            OntologyConstants.KnoraXmlImportV1.ProjectSpecificXmlImportNamespace.XmlImportNamespaceEnd + "$"
        ).r

    // In XML import data, a property from another ontology is referred to as prefixLabel__localName. The prefix label
    // may start with a project ID (prefixed with 'p') and a hyphen. This regex parses that pattern.
    private val PropertyFromOtherOntologyInXmlImportRegex: Regex = (
<<<<<<< HEAD
            "^(p(" + ProjectIDPattern + ")-)?(" + NCNamePattern + ")__(" + NCNamePattern + ")$"
            ).r
=======
        "^(" + NCNamePattern + ")__(" + NCNamePattern + ")$"
        ).r
>>>>>>> c6e558e9

    // In XML import data, a standoff link tag that refers to a resource described in the import must have the
    // form defined by this regex.
    private val StandoffLinkReferenceToClientIDForResourceRegex: Regex = (
        "^ref:(" + NCNamePattern + ")$"
        ).r

    private val ApiVersionNumberRegex: Regex = "^v[0-9]+.*$".r

    // Parses an object of salsah-gui:guiAttributeDefinition.
    private val SalsahGuiAttributeDefinitionRegex: Regex = """^(\p{L}+)(\(required\))?:(\p{L}+)(\(([\p{L}\|]+)\))?$""".r

    // Parses an object of salsa-gui:guiAttribute.
    private val SalsahGuiAttributeRegex: Regex =
        """^(\p{L}+)=(.+)$""".r

    /**
      * The information that is stored about non-Knora IRIs.
      */
    private val UnknownIriInfo = SmartIriInfo(
        iriType = UnknownIriType,
        projectCode = None,
        ontologyName = None,
        entityName = None,
        ontologySchema = None
    )

    /**
      * The implementation of [[SmartIri]]. An instance of this class can only be constructed by [[StringFormatter]].
      * The constructor validates and parses the IRI.
      *
      * @param iriStr        the IRI string to be parsed.
      * @param parsedIriInfo if this smart IRI is the result of a conversion from another smart IRI, information
      *                      about the IRI being constructed.
      * @param errorFun      a function that throws an exception. It will be called if the IRI is invalid.
      */
    private class SmartIriImpl(iriStr: IRI, parsedIriInfo: Option[SmartIriInfo], errorFun: => Nothing) extends SmartIri {
        def this(iriStr: IRI) = this(iriStr, None, throw DataConversionException(s"Couldn't parse IRI: $iriStr"))

        def this(iriStr: IRI, parsedIriInfo: Option[SmartIriInfo]) = this(iriStr, parsedIriInfo, throw DataConversionException(s"Couldn't parse IRI: $iriStr"))

        private val iri: IRI = validateAndEscapeIri(iriStr, errorFun)

        /**
          * Determines the API v2 schema of an external IRI.
          *
          * @param segments the segments of the namespace.
          * @return the IRI's API schema.
          */
        private def parseApiV2VersionSegments(segments: Vector[String]): ApiV2Schema = {
            if (segments.length < 2) {
                errorFun
            }

            val lastSegment = segments.last
            val lastTwoSegments = segments.slice(segments.length - 2, segments.length)

            if (lastTwoSegments == Vector("simple", "v2")) {
                ApiV2Simple
            } else if (lastSegment == "v2") {
                ApiV2WithValueObjects
            } else {
                errorFun
            }
        }

        // Extract Knora-specific information from the IRI.
        private val iriInfo: SmartIriInfo = parsedIriInfo match {
            case Some(info) =>
                // This smart IRI is the result of a conversion from another smart IRI. Use the SmartIriInfo
                // we were given.
                info

            case None =>
                // Parse the IRI from scratch.
                if (isKnoraDataIriStr(iri) ||
                    iri.startsWith(OntologyConstants.NamedGraphs.DataNamedGraphStart) ||
                    iri == OntologyConstants.NamedGraphs.KnoraExplicitNamedGraph) {
                    // This is a Knora data or named graph IRI. Nothing else to do.
                    SmartIriInfo(
                        iriType = KnoraDataIri,
                        ontologySchema = None
                    )
                } else {
                    // If this is an entity IRI in a hash namespace, separate the entity name from the namespace.

                    val hashPos = iri.lastIndexOf('#')

                    val (namespace: String, entityName: Option[String]) = if (hashPos >= 0 && hashPos < iri.length) {
                        (iri.substring(0, hashPos), Some(validateNCName(iri.substring(hashPos + 1), errorFun)))
                    } else {
                        (iri, None)
                    }

                    // Remove the URL scheme (http://), and split the remainder of the namespace into slash-delimited segments.
                    val body = namespace.substring(namespace.indexOf("//") + 2)
                    val segments = body.split('/').toVector

                    // The segments must contain at least a hostname.
                    if (segments.isEmpty) {
                        errorFun
                    }

                    // Determine the ontology schema by looking at the hostname and the version segment.

                    val hostname = segments.head

                    val (ontologySchema: Option[OntologySchema], hasProjectSpecificHostname: Boolean) = hostname match {
                        case InternalIriHostname => (Some(InternalSchema), false)
                        case BuiltInKnoraApiHostname => (Some(parseApiV2VersionSegments(segments)), false)

                        case _ =>
                            // If our StringFormatter instance was initialised with the Knora API server's hostname,
                            // use that to identify project-specific Knora API v2 IRIs.
                            knoraApiHostAndPort match {
                                case Some(hostAndPort) =>
                                    if (hostname == hostAndPort) {
                                        (Some(parseApiV2VersionSegments(segments)), true)
                                    } else {
                                        // If we don't recognise the hostname, this isn't a Knora IRI.
                                        (None, false)
                                    }

                                case None =>
                                    // If we don't have the Knora API server's hostname (because we're using the
                                    // StringFormatter instance for constant ontologies), we can't recognise
                                    // project-specific Knora API v2 IRIs.
                                    (None, false)
                            }
                    }

                    // If this is a Knora definition IRI, get its name and optional project code.
                    if (ontologySchema.nonEmpty) {
                        // A Knora definition IRI must start with "http://" and have "ontology" as its second segment.
                        if (!(iri.startsWith("http://") && segments.length >= 3 && segments(1) == "ontology")) {
                            errorFun
                        }

                        // Determine the length of the version segment, if any.
                        val versionSegmentsLength = ontologySchema match {
                            case Some(InternalSchema) => 0
                            case Some(ApiV2WithValueObjects) => 1
                            case Some(ApiV2Simple) => 2
                            case None => throw AssertionException("Unreachable code")
                        }

                        // Make a Vector containing just the optional project code and the ontology name.
                        val projectCodeAndOntologyName: Vector[String] = segments.slice(2, segments.length - versionSegmentsLength)

                        if (projectCodeAndOntologyName.isEmpty || projectCodeAndOntologyName.length > 2) {
                            errorFun
                        }

                        if (projectCodeAndOntologyName.exists(segment => versionSegmentWords.contains(segment))) {
                            errorFun
                        }

                        // Extract the project code.
                        val projectCode: Option[String] = if (projectCodeAndOntologyName.length == 2) {
                            Some(validateProjectShortcode(projectCodeAndOntologyName.head, errorFun))
                        } else {
                            None
                        }

                        // Extract the ontology name.
                        val ontologyName = projectCodeAndOntologyName.last
                        val hasBuiltInOntologyName = isBuiltInOntologyName(ontologyName)

                        if (!hasBuiltInOntologyName) {
                            validateProjectSpecificOntologyName(ontologyName, errorFun)
                        }

                        if ((hasProjectSpecificHostname && hasBuiltInOntologyName) ||
                            (hostname == BuiltInKnoraApiHostname && !hasBuiltInOntologyName)) {
                            errorFun
                        }

                        SmartIriInfo(
                            iriType = KnoraDefinitionIri,
                            projectCode = projectCode,
                            ontologyName = Some(ontologyName),
                            entityName = entityName,
                            ontologySchema = ontologySchema,
                            isBuiltInDef = hasBuiltInOntologyName
                        )
                    } else {
                        UnknownIriInfo
                    }
                }
        }

        override def toString: String = iri

        override def isKnoraIri: Boolean = iriInfo.iriType != UnknownIriType

        override def isKnoraDataIri: Boolean = iriInfo.iriType == KnoraDataIri

        override def isKnoraDefinitionIri: Boolean = iriInfo.iriType == KnoraDefinitionIri

        override def isKnoraInternalDefinitionIri: Boolean = iriInfo.iriType == KnoraDefinitionIri && iriInfo.ontologySchema.contains(InternalSchema)

        override def isKnoraInternalEntityIri: Boolean = isKnoraInternalDefinitionIri && isKnoraEntityIri

        override def isKnoraApiV2DefinitionIri: Boolean = iriInfo.iriType == KnoraDefinitionIri && (iriInfo.ontologySchema match {
            case Some(_: ApiV2Schema) => true
            case _ => false
        })

        override def isKnoraApiV2EntityIri: Boolean = isKnoraApiV2DefinitionIri && isKnoraEntityIri

        override def isKnoraBuiltInDefinitionIri: Boolean = iriInfo.isBuiltInDef

        override def isKnoraOntologyIri: Boolean = iriInfo.iriType == KnoraDefinitionIri && iriInfo.ontologyName.nonEmpty && iriInfo.entityName.isEmpty

        override def isKnoraEntityIri: Boolean = iriInfo.iriType == KnoraDefinitionIri && iriInfo.entityName.nonEmpty

        override def getProjectCode: Option[String] = iriInfo.projectCode

        lazy val ontologyFromEntity: SmartIri = if (isKnoraOntologyIri) {
            throw DataConversionException(s"$iri is not a Knora entity IRI")
        } else {
            val lastHashPos = iri.lastIndexOf('#')

            val entityDelimPos = if (lastHashPos >= 0) {
                lastHashPos
            } else {
                val lastSlashPos = iri.lastIndexOf('/')

                if (lastSlashPos < iri.length - 1) {
                    lastSlashPos
                } else {
                    throw DataConversionException(s"Can't interpret IRI $iri as an entity IRI")
                }
            }

            val convertedIriStr = iri.substring(0, entityDelimPos)

            getOrCacheSmartIri(convertedIriStr, () => new SmartIriImpl(convertedIriStr))
        }

        override def getOntologyFromEntity: SmartIri = ontologyFromEntity

        override def makeEntityIri(entityName: String): SmartIri = {
            if (isKnoraOntologyIri) {
                val entityIriStr = iri + "#" + validateNCName(entityName, throw DataConversionException(s"Invalid entity name: $entityName"))
                getOrCacheSmartIri(entityIriStr, () => new SmartIriImpl(entityIriStr))
            } else {
                throw DataConversionException(s"$iri is not a Knora ontology IRI")
            }
        }

        override def getOntologyName: String = {
            iriInfo.ontologyName match {
                case Some(name) => name
                case None => throw DataConversionException(s"Expected a Knora ontology IRI: $iri")
            }
        }

        override def getEntityName: String = {
            iriInfo.entityName match {
                case Some(name) => name
                case None => throw DataConversionException(s"Expected a Knora entity IRI: $iri")
            }
        }

        override def getOntologySchema: Option[OntologySchema] = iriInfo.ontologySchema

        override def getPrefixLabel: String = {
            val prefix = new StringBuilder

            iriInfo.projectCode match {
                case Some(id) => prefix.append('p').append(id).append('-')
                case None => ()
            }

            val ontologyName = getOntologyName

            // TODO: remove this when unil.ch have converted their ontology names to NCNames (#667).
            if (!ontologyName(0).isLetter) {
                prefix.append("onto")
            }

            prefix.append(ontologyName).toString
        }

        override def toOntologySchema(targetSchema: OntologySchema): SmartIri = {
            if (!isKnoraDefinitionIri || iriInfo.ontologySchema.contains(targetSchema)) {
                this
            } else {
                if (isKnoraOntologyIri) {
                    if (iriInfo.ontologySchema.contains(InternalSchema)) {
                        targetSchema match {
                            case externalSchema: ApiV2Schema => internalToExternalOntologyIri(externalSchema)
                            case _ => throw DataConversionException(s"Cannot convert $iri to $targetSchema")
                        }
                    } else if (targetSchema == InternalSchema) {
                        externalToInternalOntologyIri
                    } else {
                        throw DataConversionException(s"Cannot convert $iri to $targetSchema")
                    }
                } else if (isKnoraEntityIri) {
                    // Can we do an automatic replacement of one predicate with another?
                    OntologyConstants.CorrespondingPredicates.get((iriInfo.ontologySchema.get, targetSchema)) match {
                        case Some(predicateMap: Map[IRI, IRI]) =>
                            predicateMap.get(iri) match {
                                case Some(convertedIri) =>
                                    // Yes. Return the corresponding predicate in the target schema.
                                    getOrCacheSmartIri(
                                        iriStr = convertedIri,
                                        creationFun = {
                                            () => new SmartIriImpl(convertedIri)
                                        })

                                case None =>
                                    // No. Convert the IRI using a formal procedure.
                                    if (iriInfo.ontologySchema.contains(InternalSchema)) {
                                        targetSchema match {
                                            case externalSchema: ApiV2Schema => internalToExternalEntityIri(externalSchema)
                                            case _ => throw DataConversionException(s"Cannot convert $iri to $targetSchema")
                                        }
                                    } else if (targetSchema == InternalSchema) {
                                        externalToInternalEntityIri
                                    } else {
                                        throw DataConversionException(s"Cannot convert $iri to $targetSchema")
                                    }
                            }

                        case None => throw DataConversionException(s"Cannot convert $iri to $targetSchema")
                    }
                } else {
                    throw AssertionException(s"IRI $iri is a Knora IRI, but is neither an ontology IRI nor an entity IRI")
                }
            }
        }

        private def getVersionSegment(targetSchema: ApiV2Schema): String = {
            targetSchema match {
                case ApiV2Simple => OntologyConstants.KnoraApiV2Simple.VersionSegment
                case ApiV2WithValueObjects => OntologyConstants.KnoraApiV2WithValueObjects.VersionSegment
            }
        }

        private def externalToInternalEntityIri: SmartIri = {
            // Construct the string representation of this IRI in the target schema.
            val ontologyName = getOntologyName
            val entityName = getEntityName

            val internalOntologyIri = new StringBuilder(OntologyConstants.KnoraInternal.InternalOntologyStart)

            iriInfo.projectCode match {
                case Some(projectCode) => internalOntologyIri.append(projectCode).append('/')
                case None => ()
            }

            val convertedIriStr = internalOntologyIri.append(externalToInternalOntologyName(ontologyName)).append("#").append(entityName).toString

            // Get it from the cache, or construct it and cache it if it's not there.
            getOrCacheSmartIri(
                iriStr = convertedIriStr,
                creationFun = {
                    () =>
                        val convertedSmartIriInfo = iriInfo.copy(
                            ontologyName = Some(externalToInternalOntologyName(getOntologyName)),
                            ontologySchema = Some(InternalSchema)
                        )

                        new SmartIriImpl(
                            iriStr = convertedIriStr,
                            parsedIriInfo = Some(convertedSmartIriInfo)
                        )
                }
            )
        }

        private def internalToExternalEntityIri(targetSchema: ApiV2Schema): SmartIri = {
            // If we're converting to API v2 simple schema, replace value classes with simplified datatypes.
            val datatype: Option[IRI] = targetSchema match {
                case ApiV2Simple =>
                    OntologyConstants.KnoraApiV2Simple.ValueClassesToSimplifiedTypes.get(iri) match {
                        case Some(dType) => Some(dType)
                        case None => None
                    }

                case _ => None
            }

            // Are we converting to a simplified datatype?
            datatype match {
                case Some(dType) =>
                    getOrCacheSmartIri(
                        iriStr = dType,
                        creationFun = {
                            () => new SmartIriImpl(dType)
                        })

                case None =>
                    // No. Construct the string representation of this IRI in the target schema.
                    val entityName = getEntityName
                    val convertedOntologyIri = getOntologyFromEntity.toOntologySchema(targetSchema)
                    val convertedEntityIriStr = convertedOntologyIri.toString + "#" + entityName

                    // Get it from the cache, or construct it and cache it if it's not there.
                    getOrCacheSmartIri(
                        iriStr = convertedEntityIriStr,
                        creationFun = {
                            () =>
                                val convertedSmartIriInfo = iriInfo.copy(
                                    ontologyName = Some(internalToExternalOntologyName(getOntologyName)),
                                    ontologySchema = Some(targetSchema)
                                )

                                new SmartIriImpl(
                                    iriStr = convertedEntityIriStr,
                                    parsedIriInfo = Some(convertedSmartIriInfo)
                                )
                        }
                    )
            }
        }

        private def internalToExternalOntologyIri(targetSchema: ApiV2Schema): SmartIri = {
            val ontologyName = getOntologyName
            val versionSegment = getVersionSegment(targetSchema)

            val convertedIriStr: IRI = if (isKnoraBuiltInDefinitionIri) {
                OntologyConstants.KnoraApi.ApiOntologyStart + internalToExternalOntologyName(ontologyName) + versionSegment
            } else {
                val projectSpecificApiV2OntologyStart = MaybeProjectSpecificApiV2OntologyStart match {
                    case Some(ontologyStart) => ontologyStart
                    case None => throw AssertionException("Format of project-specific IRIs was not initialised")
                }

                val externalOntologyIri = new StringBuilder(projectSpecificApiV2OntologyStart)

                iriInfo.projectCode match {
                    case Some(projectCode) => externalOntologyIri.append(projectCode).append('/')
                    case None => ()
                }

                externalOntologyIri.append(ontologyName).append(versionSegment).toString
            }

            getOrCacheSmartIri(
                iriStr = convertedIriStr,
                creationFun = {
                    () =>
                        val convertedSmartIriInfo = iriInfo.copy(
                            ontologyName = Some(internalToExternalOntologyName(getOntologyName)),
                            ontologySchema = Some(targetSchema)
                        )

                        new SmartIriImpl(
                            iriStr = convertedIriStr,
                            parsedIriInfo = Some(convertedSmartIriInfo)
                        )
                }
            )
        }

        private lazy val asInternalOntologyIri: SmartIri = {
            val convertedIriStr = makeProjectSpecificInternalOntologyIriStr(
                internalOntologyName = externalToInternalOntologyName(getOntologyName),
                projectCode = iriInfo.projectCode
            )

            getOrCacheSmartIri(
                iriStr = convertedIriStr,
                creationFun = {
                    () =>
                        val convertedSmartIriInfo = iriInfo.copy(
                            ontologyName = Some(externalToInternalOntologyName(getOntologyName)),
                            ontologySchema = Some(InternalSchema)
                        )

                        new SmartIriImpl(
                            iriStr = convertedIriStr,
                            parsedIriInfo = Some(convertedSmartIriInfo)
                        )
                }
            )
        }

        private def externalToInternalOntologyIri: SmartIri = asInternalOntologyIri

        private lazy val asLinkProp: SmartIri = {
            if (!isKnoraEntityIri) {
                throw DataConversionException(s"IRI $iri is not a Knora entity IRI, so it cannot be a link value property IRI")
            }

            val entityName = getEntityName

            if (entityName.endsWith("Value")) {
                val convertedEntityName = entityName.substring(0, entityName.length - "Value".length)
                val convertedIriStr = getOntologyFromEntity.makeEntityIri(convertedEntityName).toString

                getOrCacheSmartIri(
                    iriStr = convertedIriStr,
                    creationFun = {
                        () =>
                            val convertedSmartIriInfo = iriInfo.copy(
                                entityName = Some(convertedEntityName)
                            )

                            new SmartIriImpl(
                                iriStr = convertedIriStr,
                                parsedIriInfo = Some(convertedSmartIriInfo)
                            )
                    }
                )
            } else {
                throw InconsistentTriplestoreDataException(s"Link value predicate IRI $iri does not end with 'Value'")
            }
        }

        override def fromLinkValuePropToLinkProp: SmartIri = asLinkProp

        private lazy val asLinkValueProp: SmartIri = {
            if (!isKnoraEntityIri) {
                throw DataConversionException(s"IRI $iri is not a Knora entity IRI, so it cannot be a link property IRI")
            }

            val entityName = getEntityName
            val convertedEntityName = entityName + "Value"
            val convertedIriStr = getOntologyFromEntity.makeEntityIri(convertedEntityName).toString

            getOrCacheSmartIri(
                iriStr = convertedIriStr,
                creationFun = {
                    () =>
                        val convertedSmartIriInfo = iriInfo.copy(
                            entityName = Some(convertedEntityName)
                        )

                        new SmartIriImpl(
                            iriStr = convertedIriStr,
                            parsedIriInfo = Some(convertedSmartIriInfo)
                        )
                }
            )
        }

        override def fromLinkPropToLinkValueProp: SmartIri = asLinkValueProp
    }

    /**
      * Constructs a [[SmartIri]] by validating and parsing a string representing an IRI. Throws
      * [[DataConversionException]] if the IRI is invalid.
      *
      * @param iri the IRI string to be parsed.
      */
    def toSmartIri(iri: IRI, requireInternal: Boolean = false): SmartIri = {
        // Is this a Knora definition IRI?
        val smartIri: SmartIri = if (CacheableIriStarts.exists(start => iri.startsWith(start))) {
            // Yes. Return it from the cache, or cache it if it's not already cached.
            getOrCacheSmartIri(iri, () => new SmartIriImpl(iri))
        } else {
            // No. Convert it to a SmartIri without caching it.
            new SmartIriImpl(iri)
        }

        if (requireInternal && !smartIri.getOntologySchema.contains(InternalSchema)) {
            throw DataConversionException(s"$smartIri is not an internal IRI")
        } else {
            smartIri
        }
    }

    /**
      * Constructs a [[SmartIri]] by validating and parsing a string representing an IRI.
      *
      * @param iri      the IRI string to be parsed.
      * @param errorFun a function that throws an exception. It will be called if the IRI is invalid.
      */
    def toSmartIriWithErr(iri: IRI, errorFun: => Nothing): SmartIri = {
        // Is this a Knora definition IRI?
        if (CacheableIriStarts.exists(start => iri.startsWith(start))) {
            // Yes. Return it from the cache, or cache it if it's not already cached.
            getOrCacheSmartIri(iri, () => new SmartIriImpl(iri, None, errorFun))
        } else {
            // No. Convert it to a SmartIri without caching it.
            new SmartIriImpl(iri, None, errorFun)
        }
    }

    /**
      * Checks that a string represents a valid integer.
      *
      * @param s        the string to be checked.
      * @param errorFun a function that throws an exception. It will be called if the string does not represent a
      *                 valid integer.
      * @return the integer value of the string.
      */
    def validateInt(s: String, errorFun: => Nothing): Int = {
        try {
            s.toInt
        } catch {
            case _: Exception => errorFun // value could not be converted to an Integer
        }
    }

    /**
      * Checks that a string represents a valid decimal number.
      *
      * @param s        the string to be checked.
      * @param errorFun a function that throws an exception. It will be called if the string does not represent a
      *                 valid decimal number.
      * @return the decimal value of the string.
      */
    def validateBigDecimal(s: String, errorFun: => Nothing): BigDecimal = {
        try {
            BigDecimal(s)
        } catch {
            case _: Exception => errorFun // value could not be converted to a decimal
        }
    }

    /**
      * Checks that a string represents a valid datetime.
      *
      * @param s        the string to be checked.
      * @param errorFun a function that throws an exception. It will be called if the string does not represent
      *                 a valid datetime.
      * @return the same string.
      */
    def validateDateTime(s: String, errorFun: => Nothing): String = {
        // check if a string corresponds to the expected format `dateTimeFormat`

        try {
            val formatter = DateTimeFormat.forPattern(dateTimeFormat)
            DateTime.parse(s, formatter).toString(formatter)
        } catch {
            case _: Exception => errorFun // value could not be converted to a valid DateTime using the specified format
        }
    }

    /**
      * Returns `true` if a string is an IRI.
      *
      * @param s the string to be checked.
      * @return `true` if the string is an IRI.
      */
    def isIri(s: String): Boolean = {
        urlValidator.isValid(s)
    }

    /**
      * Checks that a string represents a valid IRI. Also encodes the IRI, preserving existing %-escapes.
      *
      * @param s        the string to be checked.
      * @param errorFun a function that throws an exception. It will be called if the string does not represent a valid
      *                 IRI.
      * @return the same string.
      */
    def validateAndEscapeIri(s: String, errorFun: => Nothing): IRI = {
        val urlEncodedStr = encodeAllowEscapes(s)

        if (urlValidator.isValid(urlEncodedStr)) {
            urlEncodedStr
        } else {
            errorFun
        }
    }

    /**
      * Check that an optional string represents a valid IRI.
      *
      * @param maybeString the optional string to be checked.
      * @param errorFun    a function that throws an exception. It will be called if the string does not represent a valid
      *                    IRI.
      * @return the same optional string.
      */
    def toOptionalIri(maybeString: Option[String], errorFun: => Nothing): Option[IRI] = {
        maybeString match {
            case Some(s) => {
                Some(validateAndEscapeIri(s, errorFun))
            }
            case None => None
        }
    }

    /**
      * Returns `true` if an IRI string looks like a Knora data IRI.
      *
      * @param iri the IRI to be checked.
      */
    def isKnoraDataIriStr(iri: IRI): Boolean = {
        DataIriStarts.exists(startStr => iri.startsWith(startStr))
    }

    /**
      * Returns `true` if an IRI string looks like a Knora project IRI
      *
      * @param iri the IRI to be checked.
      */
    def isKnoraProjectIriStr(iri: IRI): Boolean = {
        iri.startsWith("http://" + KnoraIdUtil.IriDomain + "/projects/")
    }

    /**
      * Returns `true` if an IRI string looks like a Knora list IRI.
      *
      * @param iri the IRI to be checked.
      */
    def isKnoraListIriStr(iri: IRI): Boolean = {
        iri.startsWith("http://" + KnoraIdUtil.IriDomain + "/lists/")
    }

    /**
      * Checks that a string represents a valid resource identifier in a standoff link.
      *
      * @param s               the string to be checked.
      * @param acceptClientIDs if `true`, the function accepts either an IRI or an XML NCName prefixed by `ref:`.
      *                        The latter is used to refer to a client's ID for a resource that is described in an XML bulk import.
      *                        If `false`, only an IRI is accepted.
      * @param errorFun        a function that throws an exception. It will be called if the form of the string is invalid.
      * @return the same string.
      */
    def validateStandoffLinkResourceReference(s: String, acceptClientIDs: Boolean, errorFun: => Nothing): IRI = {
        if (acceptClientIDs) {
            s match {
                case StandoffLinkReferenceToClientIDForResourceRegex(_) => s
                case _ => validateAndEscapeIri(s, errorFun)
            }
        } else {
            validateAndEscapeIri(s, errorFun)
        }
    }

    /**
      * Checks whether a string is a reference to a client's ID for a resource described in an XML bulk import.
      *
      * @param s the string to be checked.
      * @return `true` if the string is an XML NCName prefixed by `ref:`.
      */
    def isStandoffLinkReferenceToClientIDForResource(s: String): Boolean = {
        s match {
            case StandoffLinkReferenceToClientIDForResourceRegex(_) => true
            case _ => false
        }
    }

    /**
      * Accepts a reference from a standoff link to a resource. The reference may be either a real resource IRI
      * (referring to a resource that already exists) or a client's ID for a resource that doesn't yet exist and is
      * described in an XML bulk import. Returns the real IRI of the target resource.
      *
      * @param iri                             an IRI from a standoff link, either in the form of a real resource IRI or in the form of
      *                                        a reference to a client's ID for a resource.
      * @param clientResourceIDsToResourceIris a map of client resource IDs to real resource IRIs.
      */
    def toRealStandoffLinkTargetResourceIri(iri: IRI, clientResourceIDsToResourceIris: Map[String, IRI]): IRI = {
        iri match {
            case StandoffLinkReferenceToClientIDForResourceRegex(clientResourceID) => clientResourceIDsToResourceIris(clientResourceID)
            case _ => iri
        }
    }

    /**
      * Makes a string safe to be entered in the triplestore by escaping special chars.
      *
      * If the param `revert` is set to `true`, the string is unescaped.
      *
      * @param s        a string.
      * @param errorFun a function that throws an exception. It will be called if the string is empty or contains
      *                 a carriage return (`\r`).
      * @return the same string, escaped or unescaped as requested.
      */
    def toSparqlEncodedString(s: String, errorFun: => Nothing): String = {
        if (s.isEmpty || s.contains("\r")) errorFun

        // http://www.morelab.deusto.es/code_injection/

        StringUtils.replaceEach(
            s,
            SparqlEscapeInput,
            SparqlEscapeOutput
        )
    }

    /**
      * Unescapes a string that has been escaped for SPARQL.
      *
      * @param s the string to be unescaped.
      * @return the unescaped string.
      */
    def fromSparqlEncodedString(s: String): String = {
        StringUtils.replaceEach(
            s,
            SparqlEscapeOutput,
            SparqlEscapeInput
        )
    }

    /**
      * Parses an object of `salsah-gui:guiAttributeDefinition`.
      *
      * @param s        the string to be parsed.
      * @param errorFun a function that throws an exception. It will be called if the string is invalid.
      * @return a [[SalsahGuiAttributeDefinition]].
      */
    def toSalsahGuiAttributeDefinition(s: String, errorFun: => Nothing): SalsahGuiAttributeDefinition = {
        s match {
            case SalsahGuiAttributeDefinitionRegex(attributeName, Optional(maybeRequired), allowedTypeStr, _, Optional(maybeEnumeratedValuesStr)) =>
                val allowedType = OntologyConstants.SalsahGui.SalsahGuiAttributeType.lookup(allowedTypeStr)

                val enumeratedValues: Set[String] = maybeEnumeratedValuesStr match {
                    case Some(enumeratedValuesStr) =>
                        if (allowedType != OntologyConstants.SalsahGui.SalsahGuiAttributeType.Str) {
                            errorFun
                        }

                        enumeratedValuesStr.split('|').toSet

                    case None => Set.empty[String]
                }

                SalsahGuiAttributeDefinition(
                    attributeName = attributeName,
                    isRequired = maybeRequired.nonEmpty,
                    allowedType = allowedType,
                    enumeratedValues = enumeratedValues
                )

            case _ => errorFun
        }
    }

    /**
      * Parses an object of `salsah-gui:guiAttribute`.
      *
      * @param s             the string to be parsed.
      * @param attributeDefs the values of `salsah-gui:guiAttributeDefinition` for the property.
      * @param errorFun      a function that throws an exception. It will be called if the string is invalid.
      * @return a [[SalsahGuiAttribute]].
      */
    def toSalsahGuiAttribute(s: String, attributeDefs: Set[SalsahGuiAttributeDefinition], errorFun: => Nothing): SalsahGuiAttribute = {
        // Try to parse the expression using a regex.
        s match {
            case SalsahGuiAttributeRegex(attributeName: String, attributeValue: String) =>
                // The regex matched. Get the attribute definition corresponding to the attribute name.
                val attributeDef = attributeDefs.find(_.attributeName == attributeName).getOrElse(errorFun)

                // Try to parse the value as the type given in the attribute definition.
                val maybeParsedAttrValue: Option[SalsahGuiAttributeValue] = attributeDef.allowedType match {
                    case OntologyConstants.SalsahGui.SalsahGuiAttributeType.Integer =>
                        catching(classOf[NumberFormatException]).opt(attributeValue.toInt).map(SalsahGuiIntegerAttributeValue)

                    case OntologyConstants.SalsahGui.SalsahGuiAttributeType.Decimal =>
                        catching(classOf[NumberFormatException]).opt(BigDecimal(attributeValue)).map(SalsahGuiDecimalAttributeValue)

                    case OntologyConstants.SalsahGui.SalsahGuiAttributeType.Percent =>
                        if (attributeValue.endsWith("%")) {
                            val intStr = attributeValue.stripSuffix("%")
                            catching(classOf[NumberFormatException]).opt(intStr.toInt).map(SalsahGuiPercentAttributeValue)
                        } else {
                            None
                        }

                    case OntologyConstants.SalsahGui.SalsahGuiAttributeType.Iri =>
                        if (attributeValue.startsWith("<") && attributeValue.endsWith(">")) {
                            val iriWithoutAngleBrackets = attributeValue.substring(1, attributeValue.length - 1)

                            catching(classOf[ParseException]).opt(validateAndEscapeIri(
                                iriWithoutAngleBrackets,
                                throw new ParseException("Couldn't parse IRI", 1))
                            ).map(SalsahGuiIriAttributeValue)
                        } else {
                            None
                        }

                    case OntologyConstants.SalsahGui.SalsahGuiAttributeType.Str =>
                        if (attributeDef.enumeratedValues.nonEmpty && !attributeDef.enumeratedValues.contains(attributeValue)) {
                            errorFun
                        }

                        Some(SalsahGuiStringAttributeValue(attributeValue))

                    case _ => None
                }

                maybeParsedAttrValue match {
                    case Some(parsedAttrValue) => SalsahGuiAttribute(attributeName = attributeName, attributeValue = parsedAttrValue)
                    case None => errorFun
                }

            case _ =>
                // The expression couldn't be parsed.
                errorFun
        }
    }

    /**
      * Validates an OWL cardinality value, which must be 0 or 1 in Knora, and returns the corresponding integer.
      *
      * @param s        the string to be validated.
      * @param errorFun a function that throws an exception. It will be called if the string is invalid.
      * @return the corresponding integer value.
      */
    def validateCardinalityValue(s: String, errorFun: => Nothing): Int = {
        s match {
            case "0" => 0
            case "1" => 1
            case _ => errorFun
        }
    }

    /**
      * Parses an ISO-8601 instant and returns an instance of [[Instant]].
      *
      * @param s        the string to be parsed.
      * @param errorFun a function that throws an exception. It will be called if the string cannot be parsed.
      * @return an [[Instant]].
      */
    def toInstant(s: String, errorFun: => Nothing): Instant = {
        try {
            Instant.parse(s)
        } catch {
            case _: Exception => errorFun
        }
    }

    /**
      * Checks that a geometry string contains valid JSON.
      *
      * @param s        a geometry string.
      * @param errorFun a function that throws an exception. It will be called if the string does not contain valid
      *                 JSON.
      * @return the same string.
      */
    def validateGeometryString(s: String, errorFun: => Nothing): String = {
        // TODO: For now, we just make sure that the string is valid JSON. We should stop storing JSON in the triplestore, and represent geometry in RDF instead (issue 169).

        try {
            JsonParser(s)
            s
        } catch {
            case _: Exception => errorFun
        }
    }

    /**
      * Checks that a hexadecimal color code string is valid.
      *
      * @param s        a string containing a hexadecimal color code.
      * @param errorFun a function that throws an exception. It will be called if the string does not contain a valid
      *                 hexadecimal color code.
      * @return the same string.
      */
    def validateColor(s: String, errorFun: => Nothing): String = {
        ColorRegex.findFirstIn(s) match {
            case Some(dateStr) => dateStr
            case None => errorFun // not a valid color hex value string
        }
    }

    /**
      * Checks that the format of a Knora date string is valid.
      *
      * @param s        a Knora date string.
      * @param errorFun a function that throws an exception. It will be called if the date's format is invalid.
      * @return the same string.
      */
    def validateDate(s: String, errorFun: => Nothing): String = {
        // if the pattern doesn't match (=> None), the date string is formally invalid
        // Please note that this is a mere formal validation,
        // the actual validity check is done in `DateUtilV1.dateString2DateRange`
        KnoraDateRegex.findFirstIn(s) match {
            case Some(value) => value
            case None => errorFun // calling this function throws an error
        }
    }

    /**
      * Checks that a string contains a valid boolean value.
      *
      * @param s        a string containing a boolean value.
      * @param errorFun a function that throws an exception. It will be called if the string does not contain
      *                 a boolean value.
      * @return the boolean value of the string.
      */
    def validateBoolean(s: String, errorFun: => Nothing): Boolean = {
        try {
            s.toBoolean
        } catch {
            case _: Exception => errorFun // value could not be converted to Boolean
        }
    }

    /**
      * Map over all standoff tags to collect IRIs that are referred to by linking standoff tags.
      *
      * @param standoffTags The list of [[StandoffTagV1]].
      * @return a set of Iris referred to in the [[StandoffTagV1]].
      */
    def getResourceIrisFromStandoffTags(standoffTags: Seq[StandoffTagV1]): Set[IRI] = {
        standoffTags.foldLeft(Set.empty[IRI]) {
            case (acc: Set[IRI], standoffNode: StandoffTagV1) =>

                standoffNode match {

                    case node: StandoffTagV1 if node.dataType.isDefined && node.dataType.get == StandoffDataTypeClasses.StandoffLinkTag =>
                        acc + node.attributes.find(_.standoffPropertyIri == OntologyConstants.KnoraBase.StandoffTagHasLink).getOrElse(throw NotFoundException(s"${OntologyConstants.KnoraBase.StandoffTagHasLink} was not found in $node")).stringValue

                    case _ => acc
                }
        }
    }

    /**
      * Turn a possibly empty string value into a boolean value.
      * Returns false if the value is empty or if the given string is cannot be converted to a Boolean `true`.
      *
      * @param maybe    an optional string representation of a boolean value.
      * @param errorFun a function that throws an exception. It will be called if the string cannot be parsed
      *                 as a boolean value.
      * @return a Boolean.
      */
    def optionStringToBoolean(maybe: Option[String], errorFun: => Nothing): Boolean = {
        try {
            maybe.exists(_.toBoolean)
        } catch {
            case _: IllegalArgumentException => errorFun
        }
    }

    /**
      * Checks that a string is a valid XML [[https://www.w3.org/TR/1999/REC-xml-names-19990114/#NT-NCName NCName]].
      *
      * @param ncName   the string to be checked.
      * @param errorFun a function that throws an exception. It will be called if the string is invalid.
      * @return the same string.
      */
    def validateNCName(ncName: String, errorFun: => Nothing): String = {
        NCNameRegex.findFirstIn(ncName) match {
            case Some(value) => value
            case None => errorFun
        }
    }

    /**
      * Returns `true` if an ontology name is reserved for a built-in ontology.
      *
      * @param ontologyName the ontology name to be checked.
      * @return `true` if the ontology name is reserved for a built-in ontology.
      */
    def isBuiltInOntologyName(ontologyName: String): Boolean = {
        OntologyConstants.BuiltInOntologyLabels.contains(ontologyName)
    }

    /**
      * Checks that a name is valid as a project-specific ontology name.
      *
      * @param ontologyName the ontology name to be checked.
      * @param errorFun     a function that throws an exception. It will be called if the name is invalid.
      * @return the same ontology name.
      */
    def validateProjectSpecificOntologyName(ontologyName: String, errorFun: => Nothing): String = {
        // TODO: Uncomment this when unil.ch have renamed their ontologies to use NCNames (#667).
        /*
        ontologyName match {
            case NCNameRegex(_*) => ()
            case _ => errorFun
        }
        */

        val lowerCaseOntologyName = ontologyName.toLowerCase

        lowerCaseOntologyName match {
            case ApiVersionNumberRegex(_*) => errorFun
            case _ => ()
        }

        if (isBuiltInOntologyName(ontologyName)) {
            errorFun
        }

        for (reservedIriWord <- reservedIriWords) {
            if (lowerCaseOntologyName.contains(reservedIriWord)) {
                errorFun
            }
        }

        ontologyName
    }

    /**
      * Given a valid internal ontology name and an optional project code, constructs the corresponding internal
      * ontology IRI.
      *
      * @param internalOntologyName the ontology name.
      * @param projectCode          the project code.
      * @return the ontology IRI.
      */
    private def makeProjectSpecificInternalOntologyIriStr(internalOntologyName: String, projectCode: Option[String]): IRI = {
        val internalOntologyIri = new StringBuilder(OntologyConstants.KnoraInternal.InternalOntologyStart)

        projectCode match {
            case Some(code) => internalOntologyIri.append(code).append('/')
            case None => ()
        }

        internalOntologyIri.append(internalOntologyName).toString
    }

    /**
      * Given a valid internal ontology name and an optional project code, constructs the corresponding internal
      * ontology IRI.
      *
      * @param internalOntologyName the ontology name.
      * @param projectCode          the project code.
      * @return the ontology IRI.
      */
    def makeProjectSpecificInternalOntologyIri(internalOntologyName: String, projectCode: Option[String]): SmartIri = {
        toSmartIri(makeProjectSpecificInternalOntologyIriStr(internalOntologyName, projectCode))
    }

    /**
      * Converts an internal ontology name to an external ontology name. This only affects `knora-base`, whose
      * external equivalent is `knora-api.`
      *
      * @param ontologyName an internal ontology name.
      * @return the corresponding external ontology name.
      */
    private def internalToExternalOntologyName(ontologyName: String): String = {
        if (ontologyName == OntologyConstants.KnoraBase.KnoraBaseOntologyLabel) {
            OntologyConstants.KnoraApi.KnoraApiOntologyLabel
        } else {
            ontologyName
        }
    }

    /**
      * Converts an external ontology name to an internal ontology name. This only affects `knora-api`, whose
      * internal equivalent is `knora-base.`
      *
      * @param ontologyName an external ontology name.
      * @return the corresponding internal ontology name.
      */
    private def externalToInternalOntologyName(ontologyName: String): String = {
        if (ontologyName == OntologyConstants.KnoraApi.KnoraApiOntologyLabel) {
            OntologyConstants.KnoraBase.KnoraBaseOntologyLabel
        } else {
            ontologyName
        }
    }

    /**
      * Converts the IRI of a project-specific internal ontology (used in the triplestore) to an XML prefix label and
      * namespace for use in data import.
      *
      * @param internalOntologyIri the IRI of the project-specific internal ontology. Any trailing # character will be
      *                            stripped before the conversion.
      * @return the corresponding XML prefix label and import namespace.
      */
    def internalOntologyIriToXmlNamespaceInfoV1(internalOntologyIri: SmartIri): XmlImportNamespaceInfoV1 = {
        val namespace = new StringBuilder(OntologyConstants.KnoraXmlImportV1.ProjectSpecificXmlImportNamespace.XmlImportNamespaceStart)

        internalOntologyIri.getProjectCode match {
            case Some(projectCode) => namespace.append(projectCode).append('/')
            case None => ()
        }

        namespace.append(internalOntologyIri.getOntologyName).append(OntologyConstants.KnoraXmlImportV1.ProjectSpecificXmlImportNamespace.XmlImportNamespaceEnd)
        XmlImportNamespaceInfoV1(namespace = namespace.toString, prefixLabel = internalOntologyIri.getPrefixLabel)
    }

    /**
      * Converts an XML namespace (used in XML data import) to the IRI of a project-specific internal ontology (used
      * in the triplestore). The resulting IRI will not end in a # character.
      *
      * @param namespace the XML namespace.
      * @param errorFun  a function that throws an exception. It will be called if the form of the string is not
      *                  valid for a Knora XML import namespace.
      * @return the corresponding project-specific internal ontology IRI.
      */
    def xmlImportNamespaceToInternalOntologyIriV1(namespace: String, errorFun: => Nothing): SmartIri = {
        namespace match {
            case ProjectSpecificXmlImportNamespaceRegex(_, Optional(projectCode), ontologyName) if !isBuiltInOntologyName(ontologyName) =>
                makeProjectSpecificInternalOntologyIri(
                    internalOntologyName = externalToInternalOntologyName(ontologyName),
                    projectCode = projectCode
                )

            case _ => errorFun
        }
    }

    /**
      * Converts a XML element name in a particular namespace (used in XML data import) to the IRI of a
      * project-specific internal ontology entity (used in the triplestore).
      *
      * @param namespace    the XML namespace.
      * @param elementLabel the XML element label.
      * @param errorFun     a function that throws an exception. It will be called if the form of the namespace is not
      *                     valid for a Knora XML import namespace.
      * @return the corresponding project-specific internal ontology entity IRI.
      */
    def xmlImportElementNameToInternalOntologyIriV1(namespace: String, elementLabel: String, errorFun: => Nothing): IRI = {
        val ontologyIri = xmlImportNamespaceToInternalOntologyIriV1(namespace, errorFun)
        ontologyIri + "#" + elementLabel
    }

    /**
      * In XML import data, a property from another ontology is referred to as `prefixLabel__localName`. The prefix label
      * may start with a project ID (prefixed with 'p') and a hyphen. This function attempts to parse a property name in
      * that format.
      *
      * @param prefixLabelAndLocalName a string that may refer to a property in the format `prefixLabel__localName`.
      * @return if successful, a `Some` containing the entity's internal IRI, otherwise `None`.
      */
    def toPropertyIriFromOtherOntologyInXmlImport(prefixLabelAndLocalName: String): Option[IRI] = {
        prefixLabelAndLocalName match {
            case PropertyFromOtherOntologyInXmlImportRegex(_, Optional(maybeProjectID), prefixLabel, localName) =>
                maybeProjectID match {
                    case Some(projectID) =>
                        Some(s"${OntologyConstants.KnoraInternal.InternalOntologyStart}$projectID/$prefixLabel#$localName")

                    case None =>
                        Some(s"${OntologyConstants.KnoraInternal.InternalOntologyStart}$prefixLabel#$localName")
                }

            case _ => None
        }
    }

    /**
      * Checks that a string represents a valid path for a `knora-base:Map`. A valid path must be a sequence of names
      * separated by slashes (`/`). Each name must be a valid XML
      * [[https://www.w3.org/TR/1999/REC-xml-names-19990114/#NT-NCName NCName]].
      *
      * @param mapPath  the path to be checked.
      * @param errorFun a function that throws an exception. It will be called if the path is invalid.
      * @return the same path.
      */
    def validateMapPath(mapPath: String, errorFun: => Nothing): String = {
        val splitPath: Array[String] = mapPath.split('/')

        for (name <- splitPath) {
            validateNCName(name, errorFun)
        }

        mapPath
    }

    /**
      * Determines whether a URL path refers to a built-in API v2 ontology (simple or complex).
      *
      * @param urlPath the URL path.
      * @return true if the path refers to a built-in API v2 ontology.
      */
    def isBuiltInApiV2OntologyUrlPath(urlPath: String): Boolean = {
        urlPath match {
            case ApiV2OntologyUrlPathRegex(_, _, ontologyName, _) if isBuiltInOntologyName(ontologyName) => true
            case _ => false
        }
    }

    /**
      * Determines whether a URL path refers to a project-specific API v2 ontology (simple or complex).
      *
      * @param urlPath the URL path.
      * @return true if the path refers to a project-specific API v2 ontology.
      */
    def isProjectSpecificApiV2OntologyUrlPath(urlPath: String): Boolean = {
        urlPath match {
            case ApiV2OntologyUrlPathRegex(_, _, ontologyName, _) if !isBuiltInOntologyName(ontologyName) => true
            case _ => false
        }
    }

    /**
      * Given the projectInfo calculates the project's data named graph.
      *
      * @param projectInfo the project's [[ProjectInfoV1]].
      * @return the IRI of the project's data named graph.
      */
    def projectDataNamedGraph(projectInfo: ProjectInfoV1): IRI = {
        if (projectInfo.shortcode.isDefined) {
            OntologyConstants.NamedGraphs.DataNamedGraphStart + "/" + projectInfo.shortcode.get + "/" + projectInfo.shortname
        } else {
            OntologyConstants.NamedGraphs.DataNamedGraphStart + "/" + projectInfo.shortname
        }
    }

    /**
      * Given the [[ProjectADM]] calculates the project's data named graph.
      *
      * @param project the project's [[ProjectADM]].
      * @return the IRI of the project's data named graph.
      */
    def projectDataNamedGraphV2(project: ProjectADM): IRI = {
        if (project.shortcode.isDefined) {
            OntologyConstants.NamedGraphs.DataNamedGraphStart + "/" + project.shortcode.get + "/" + project.shortname
        } else {
            OntologyConstants.NamedGraphs.DataNamedGraphStart + "/" + project.shortname
        }
    }

    /**
      * Given the project shortcode, checks if it is in a valid format, and converts it to upper case.
      *
      * @param shortcode the project's shortcode.
      * @return the short ode in upper case.
      */
    def validateProjectShortcode(shortcode: String, errorFun: => Nothing): String = {
        ProjectIDRegex.findFirstIn(shortcode.toUpperCase) match {
            case Some(value) => value
            case None => errorFun
        }
    }
}<|MERGE_RESOLUTION|>--- conflicted
+++ resolved
@@ -627,13 +627,9 @@
     // In XML import data, a property from another ontology is referred to as prefixLabel__localName. The prefix label
     // may start with a project ID (prefixed with 'p') and a hyphen. This regex parses that pattern.
     private val PropertyFromOtherOntologyInXmlImportRegex: Regex = (
-<<<<<<< HEAD
+
             "^(p(" + ProjectIDPattern + ")-)?(" + NCNamePattern + ")__(" + NCNamePattern + ")$"
             ).r
-=======
-        "^(" + NCNamePattern + ")__(" + NCNamePattern + ")$"
-        ).r
->>>>>>> c6e558e9
 
     // In XML import data, a standoff link tag that refers to a resource described in the import must have the
     // form defined by this regex.
