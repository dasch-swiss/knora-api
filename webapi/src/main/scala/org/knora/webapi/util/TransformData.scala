--- conflicted
+++ resolved
@@ -170,11 +170,8 @@
             case PermissionsTransformationOption => new PermissionsHandler(turtleWriter)
             case MissingValueHasStringTransformationOption => new ValueHasStringHandler(turtleWriter)
             case StandoffTransformationOption => new StandoffHandler(turtleWriter)
-<<<<<<< HEAD
+            case RegionLabelTransformation => new RegionLabelHandler(turtleWriter)
             case "graph" => new GraphHandler(turtleWriter)
-=======
-            case RegionLabelTransformation => new RegionLabelHandler(turtleWriter)
->>>>>>> ee6401a7
             case _ => throw new Exception(s"Unsupported transformation $transformation")
         }
 
@@ -995,13 +992,8 @@
 
         val transform = opt[String](
             required = true,
-<<<<<<< HEAD
-            validate = t => Set("graph", IsDeletedTransformationOption, PermissionsTransformationOption, MissingValueHasStringTransformationOption, StandoffTransformationOption, AllTransformationsOption).contains(t),
-            descr = s"Selects a transformation. Available transformations: '$IsDeletedTransformationOption' (adds missing 'knora-base:isDeleted' statements), '$PermissionsTransformationOption' (combines old-style multiple permission statements into single permission statements), '$MissingValueHasStringTransformationOption' (adds missing valueHasString), '$StandoffTransformationOption' (transforms old-style standoff into new-style standoff), '$AllTransformationsOption' (all of the above)"
-=======
-            validate = t => Set(IsDeletedTransformationOption, PermissionsTransformationOption, MissingValueHasStringTransformationOption, StandoffTransformationOption, RegionLabelTransformation, AllTransformationsOption).contains(t),
+            validate = t => Set("graph", IsDeletedTransformationOption, PermissionsTransformationOption, MissingValueHasStringTransformationOption, StandoffTransformationOption, RegionLabelTransformation, AllTransformationsOption).contains(t),
             descr = s"Selects a transformation. Available transformations: '$IsDeletedTransformationOption' (adds missing 'knora-base:isDeleted' statements), '$PermissionsTransformationOption' (combines old-style multiple permission statements into single permission statements), '$MissingValueHasStringTransformationOption' (adds missing valueHasString), '$StandoffTransformationOption' (transforms old-style standoff into new-style standoff), '$RegionLabelTransformation' (fixes the labels of regions whose label is 'test'), '$AllTransformationsOption' (all of the above)"
->>>>>>> ee6401a7
         )
 
         val input = trailArg[String](required = true, descr = "Input Turtle file")
