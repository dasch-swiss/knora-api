--- conflicted
+++ resolved
@@ -24,13 +24,14 @@
   * 'SettingsConstants' contains constants of strings, we would generally expect to find in
   * the 'application.conf' file, which can be accessed by the application 'Settings'
   */
-object SettingsConstants {
 
-<<<<<<< HEAD
-    val EmbeddedJenaTdbTsType = "embedded-jena-tdb"
-    val EmbeddedGraphDbTsType = "embedded-jena-graphdb"
-    val HttpGraphDbTsType = "graphdb"
-    val HttpFusekiTsType = "fuseki"
+object TriplestoreTypes {
+
+    val EmbeddedJenaTdb = "embedded-jena-tdb"
+    val EmbeddedGraphDBSE= "embedded-jena-graphdb"
+    val HttpGraphDBSE = "graphdb-se"
+    val HttpGraphDBFree = "graphdb-free"
+    val HttpFuseki = "fuseki"
 }
 
 object KnoraDispatchers {
@@ -64,11 +65,4 @@
       * The Admin actors should run on this dispatcher
       */
     val KnoraAdminDispatcher = "knora-admin-dispatcher"
-=======
-    val EMBEDDED_JENA_TDB_TS_TYPE = "embedded-jena-tdb"
-    val EMBEDDED_GRAPH_DB_TS_TYPE = "embedded-jena-graphdb"
-    val HTTP_GRAPHDB_SE_TS_TYPE = "graphdb-se"
-    val HTTP_GRAPHDB_FREE_TS_TYPE = "graphdb-free"
-    val HTTP_FUSEKI_TS_TYPE = "fuseki"
->>>>>>> 1c0e122e
 }