/*
 * Copyright © 2015-2019 the contributors (see Contributors.md).
 *
 * This file is part of Knora.
 *
 * Knora is free software: you can redistribute it and/or modify
 * it under the terms of the GNU Affero General Public License as published
 * by the Free Software Foundation, either version 3 of the License, or
 * (at your option) any later version.
 *
 * Knora is distributed in the hope that it will be useful,
 * but WITHOUT ANY WARRANTY; without even the implied warranty of
 * MERCHANTABILITY or FITNESS FOR A PARTICULAR PURPOSE.  See the
 * GNU Affero General Public License for more details.
 *
 * You should have received a copy of the GNU Affero General Public
 * License along with Knora.  If not, see <http://www.gnu.org/licenses/>.
 */

package org.knora.webapi.store.triplestore.http

import java.io.{BufferedWriter, File, FileWriter, StringReader}
import java.nio.file.{Files, Paths}
import java.util

import akka.actor.{Actor, ActorLogging, ActorSystem, Status}
import akka.event.LoggingAdapter
import akka.stream.ActorMaterializer
import org.apache.commons.lang3.StringUtils
import org.apache.http.auth.{AuthScope, UsernamePasswordCredentials}
import org.apache.http.client.AuthCache
import org.apache.http.client.config.RequestConfig
import org.apache.http.client.entity.UrlEncodedFormEntity
import org.apache.http.client.methods.{CloseableHttpResponse, HttpGet, HttpPost}
import org.apache.http.client.protocol.HttpClientContext
import org.apache.http.client.utils.URIBuilder
import org.apache.http.entity.{ContentType, StringEntity}
import org.apache.http.impl.auth.BasicScheme
import org.apache.http.impl.client.{BasicAuthCache, BasicCredentialsProvider, CloseableHttpClient, HttpClients}
import org.apache.http.message.BasicNameValuePair
import org.apache.http.util.EntityUtils
import org.apache.http.{Consts, HttpEntity, HttpHost, NameValuePair}
import org.eclipse.rdf4j
import org.eclipse.rdf4j.model.impl.SimpleValueFactory
import org.eclipse.rdf4j.model.{Resource, Statement}
import org.eclipse.rdf4j.rio.turtle._
import org.eclipse.rdf4j.rio.{RDFFormat, RDFHandler, RDFWriter, Rio}
import org.knora.webapi._
import org.knora.webapi.messages.store.triplestoremessages._
import org.knora.webapi.store.triplestore.RdfDataObjectFactory
import org.knora.webapi.util.ActorUtil._
import org.knora.webapi.util.SparqlResultProtocol._
import org.knora.webapi.util.{FakeTriplestore, SmartIri, StringFormatter}
import spray.json._
import org.knora.webapi.util.IriConversions._

import scala.collection.JavaConverters._
import scala.compat.java8.OptionConverters._
import scala.concurrent.ExecutionContext
import scala.util.{Failure, Success, Try}

/**
  * Submits SPARQL queries and updates to a triplestore over HTTP. Supports different triplestores, which can be configured in
  * `application.conf`.
  */
class HttpTriplestoreConnector extends Actor with ActorLogging {

    // MIME type constants.
    private val mimeTypeApplicationJson = "application/json"
    private val mimeTypeApplicationTrig = "application/trig"
    private val mimeTypeApplicationSparqlResultsJson = "application/sparql-results+json"
    private val mimeTypeTextTurtle = "text/turtle"
    private val mimeTypeApplicationSparqlUpdate = "application/sparql-update"

    private implicit val system: ActorSystem = context.system
    private val settings = Settings(system)
    implicit val executionContext: ExecutionContext = system.dispatchers.lookup(KnoraDispatchers.KnoraBlockingDispatcher)
    private implicit val materializer: ActorMaterializer = ActorMaterializer()
    override val log: LoggingAdapter = akka.event.Logging(system, this.getClass.getName)

    private val triplestoreType = settings.triplestoreType

    private val targetHost: HttpHost = new HttpHost(settings.triplestoreHost, settings.triplestorePort, "http")

    private val credsProvider: BasicCredentialsProvider = new BasicCredentialsProvider
    credsProvider.setCredentials(new AuthScope(targetHost.getHostName, targetHost.getPort), new UsernamePasswordCredentials(settings.triplestoreUsername, settings.triplestorePassword))

    // Reading data should be quick.
    private val queryTimeoutMillis = settings.triplestoreQueryTimeout.toMillis.toInt

    private val queryRequestConfig = RequestConfig.custom()
        .setConnectTimeout(queryTimeoutMillis)
        .setConnectionRequestTimeout(queryTimeoutMillis)
        .setSocketTimeout(queryTimeoutMillis)
        .build

    private val queryHttpClient: CloseableHttpClient = HttpClients.custom
        .setDefaultCredentialsProvider(credsProvider)
        .setDefaultRequestConfig(queryRequestConfig)
        .build

    // An update for a bulk import could take a while.
    private val updateTimeoutMillis = settings.triplestoreUpdateTimeout.toMillis.toInt

    private val updateTimeoutConfig = RequestConfig.custom()
        .setConnectTimeout(updateTimeoutMillis)
        .setConnectionRequestTimeout(updateTimeoutMillis)
        .setSocketTimeout(updateTimeoutMillis)
        .build

    private val updateHttpClient: CloseableHttpClient = HttpClients.custom
        .setDefaultCredentialsProvider(credsProvider)
        .setDefaultRequestConfig(updateTimeoutConfig)
        .build

    private val queryPath: String = s"/repositories/${settings.triplestoreDatabaseName}"
    private val updatePath: String = s"/repositories/${settings.triplestoreDatabaseName}/statements"
    private val graphPath: String = s"/repositories/${settings.triplestoreDatabaseName}/statements"
    private val logDelimiter = "\n" + StringUtils.repeat('=', 80) + "\n"

    /**
      * Receives a message requesting a SPARQL select or update, and returns an appropriate response message or
      * [[Status.Failure]]. If a serious error occurs (i.e. an error that isn't the client's fault), this
      * method first returns `Failure` to the sender, then throws an exception.
      */
    def receive: PartialFunction[Any, Unit] = {
        case SparqlSelectRequest(sparql: String) => try2Message(sender(), sparqlHttpSelect(sparql), log)
        case SparqlConstructRequest(sparql: String) => try2Message(sender(), sparqlHttpConstruct(sparql), log)
        case SparqlExtendedConstructRequest(sparql: String) => try2Message(sender(), sparqlHttpExtendedConstruct(sparql), log)
        case SparqlConstructFileRequest(sparql: String, graphIri: IRI, outputFile: File) => try2Message(sender(), sparqlHttpConstructFile(sparql, graphIri, outputFile), log)
        case GraphFileRequest(graphIri: IRI, outputFile: File) => try2Message(sender(), sparqlHttpGraphFile(graphIri, outputFile), log)
        case SparqlUpdateRequest(sparql: String) => try2Message(sender(), sparqlHttpUpdate(sparql), log)
        case SparqlAskRequest(sparql: String) => try2Message(sender(), sparqlHttpAsk(sparql), log)
        case ResetTriplestoreContent(rdfDataObjects: Seq[RdfDataObject], prependDefaults: Boolean) => try2Message(sender(), resetTripleStoreContent(rdfDataObjects, prependDefaults), log)
        case DropAllTriplestoreContent() => try2Message(sender(), dropAllTriplestoreContent(), log)
        case InsertTriplestoreContent(rdfDataObjects: Seq[RdfDataObject]) => try2Message(sender(), insertDataIntoTriplestore(rdfDataObjects), log)
        case HelloTriplestore(msg: String) if msg == triplestoreType => sender ! HelloTriplestore(triplestoreType)
        case CheckRepositoryRequest() => try2Message(sender(), checkRepository(), log)
        case SearchIndexUpdateRequest(subjectIri: Option[String]) => try2Message(sender(), updateLuceneIndex(subjectIri), log)
        case other => sender ! Status.Failure(UnexpectedMessageException(s"Unexpected message $other of type ${other.getClass.getCanonicalName}"))
    }

    /**
      * Given a SPARQL SELECT query string, runs the query, returning the result as a [[SparqlSelectResponse]].
      *
      * @param sparql the SPARQL SELECT query string.
      * @return a [[SparqlSelectResponse]].
      */
    private def sparqlHttpSelect(sparql: String): Try[SparqlSelectResponse] = {
        // println(sparql)

        def parseJsonResponse(sparql: String, resultStr: String): Try[SparqlSelectResponse] = {
            val parseTry = Try {
                resultStr.parseJson.convertTo[SparqlSelectResponse]
            }

            parseTry match {
                case Success(parsed) => Success(parsed)
                case Failure(e) =>
                    log.error(e, s"Couldn't parse response from triplestore:$logDelimiter$resultStr${logDelimiter}in response to SPARQL query:$logDelimiter$sparql")
                    Failure(TriplestoreResponseException("Couldn't parse JSON from triplestore", e, log))
            }
        }

        for {
            // Are we using the fake triplestore?
            resultStr <- if (settings.useFakeTriplestore) {
                // Yes: get the response from it.
                Try(FakeTriplestore.data(sparql))
            } else {
                // No: get the response from the real triplestore over HTTP.
                getSparqlHttpResponse(sparql, isUpdate = false)
            }

            // Are we preparing a fake triplestore?
            _ = if (settings.prepareFakeTriplestore) {
                // Yes: add the query and the response to it.
                FakeTriplestore.add(sparql, resultStr, log)
            }

            // _ = println(s"SPARQL: $logDelimiter$sparql")
            // _ = println(s"Result: $logDelimiter$resultStr")

            // Parse the response as a JSON object and generate a response message.
            responseMessage <- parseJsonResponse(sparql, resultStr)
        } yield responseMessage
    }

    /**
      * Given a SPARQL CONSTRUCT query string, runs the query, returning the result as a [[SparqlConstructResponse]].
      *
      * @param sparql the SPARQL CONSTRUCT query string.
      * @return a [[SparqlConstructResponse]]
      */
    private def sparqlHttpConstruct(sparql: String): Try[SparqlConstructResponse] = {
        // println(logDelimiter + sparql)

        /**
          * Converts a graph in parsed Turtle to a [[SparqlConstructResponse]].
          */
        class ConstructResponseTurtleHandler extends RDFHandler {
            /**
              * A collection of all the statements in the input file, grouped and sorted by subject IRI.
              */
            private var statements = Map.empty[IRI, Seq[(IRI, String)]]

            override def handleComment(comment: IRI): Unit = {}

            /**
              * Adds a statement to the collection `statements`.
              *
              * @param st the statement to be added.
              */
            override def handleStatement(st: Statement): Unit = {
                val subjectIri = st.getSubject.stringValue
                val predicateIri = st.getPredicate.stringValue
                val objectIri = st.getObject.stringValue
                val currentStatementsForSubject: Seq[(IRI, String)] = statements.getOrElse(subjectIri, Vector.empty[(IRI, String)])
                statements += (subjectIri -> (currentStatementsForSubject :+ (predicateIri, objectIri)))
            }

            override def endRDF(): Unit = {}

            override def handleNamespace(prefix: IRI, uri: IRI): Unit = {}

            override def startRDF(): Unit = {}

            def getConstructResponse: SparqlConstructResponse = {
                SparqlConstructResponse(statements)
            }
        }

        def parseTurtleResponse(sparql: String, turtleStr: String): Try[SparqlConstructResponse] = {
            val parseTry = Try {
                val turtleParser = new TurtleParser()
                val handler = new ConstructResponseTurtleHandler
                turtleParser.setRDFHandler(handler)
                turtleParser.parse(new StringReader(turtleStr), "")
                handler.getConstructResponse
            }

            parseTry match {
                case Success(parsed) => Success(parsed)
                case Failure(e) =>
                    log.error(e, s"Couldn't parse response from triplestore:$logDelimiter$turtleStr${logDelimiter}in response to SPARQL query:$logDelimiter$sparql")
                    Failure(TriplestoreResponseException("Couldn't parse Turtle from triplestore", e, log))
            }
        }

        for {
            turtleStr <- getSparqlHttpResponse(sparql, isUpdate = false, acceptMimeType = mimeTypeTextTurtle)
            response <- parseTurtleResponse(sparql, turtleStr)
        } yield response
    }

    /**
      * Given a SPARQL CONSTRUCT query string, runs the query, saving the result as a TriG file.
      *
      * @param sparql     the SPARQL CONSTRUCT query string.
      * @param graphIri   the named graph IRI to be used in the TriG file.
      * @param outputFile the output file.
      * @return a [[FileWrittenResponse]].
      */
    private def sparqlHttpConstructFile(sparql: String, graphIri: IRI, outputFile: File): Try[FileWrittenResponse] = {
        /**
          * Adds a named graph to CONSTRUCT query results.
          *
          * @param graphIri  the IRI of the named graph.
          * @param rdfWriter an [[RDFWriter]] for writing the result.
          */
        class ConstructToGraphHandler(graphIri: IRI, rdfWriter: RDFWriter) extends RDFHandler {
            private val valueFactory: SimpleValueFactory = SimpleValueFactory.getInstance()
            private val context: Resource = valueFactory.createIRI(graphIri)

            override def startRDF(): Unit = rdfWriter.startRDF()

            override def endRDF(): Unit = rdfWriter.endRDF()

            override def handleNamespace(prefix: IRI, uri: IRI): Unit = rdfWriter.handleNamespace(prefix, uri)

            override def handleStatement(st: Statement): Unit = {
                val outputStatement = valueFactory.createStatement(
                    st.getSubject,
                    st.getPredicate,
                    st.getObject,
                    context
                )

                rdfWriter.handleStatement(outputStatement)
            }

            override def handleComment(comment: IRI): Unit = rdfWriter.handleComment(comment)
        }

        /**
          * Saves a graph in Turtle format to a file in TriG format.
          *
          * @param turtleStr  the Turtle data.
          * @param outputFile the output file.
          */
        def turtleToTrig(turtleStr: String, graphIri: IRI, outputFile: File): Unit = {
            var maybeBufferedFileWriter: Option[BufferedWriter] = None

            try {
                maybeBufferedFileWriter = Some(new BufferedWriter(new FileWriter(outputFile)))
                val stringReader = new StringReader(turtleStr)
                val turtleParser = Rio.createParser(RDFFormat.TURTLE)
                val trigFileWriter: RDFWriter = Rio.createWriter(RDFFormat.TRIG, maybeBufferedFileWriter.get)
                val constructToGraphHandler = new ConstructToGraphHandler(graphIri = graphIri, rdfWriter = trigFileWriter)
                turtleParser.setRDFHandler(constructToGraphHandler)
                turtleParser.parse(stringReader, "")
            } finally {
                maybeBufferedFileWriter.foreach(_.close)
            }
        }

        for {
            turtleStr <- getSparqlHttpResponse(sparql, isUpdate = false, acceptMimeType = mimeTypeTextTurtle)
            _ = turtleToTrig(turtleStr = turtleStr, graphIri = graphIri, outputFile = outputFile)
        } yield FileWrittenResponse()
    }

    /**
      * Given a SPARQL CONSTRUCT query string, runs the query, returning the result as a [[SparqlExtendedConstructResponse]].
      *
      * @param sparql the SPARQL CONSTRUCT query string.
      * @return a [[SparqlExtendedConstructResponse]]
      */
    private def sparqlHttpExtendedConstruct(sparql: String): Try[SparqlExtendedConstructResponse] = {
<<<<<<< HEAD

        // println(logDelimiter + sparql)

        /**
          * Converts a graph in parsed Turtle to a [[SparqlExtendedConstructResponse]].
          */
        class ConstructResponseTurtleHandler extends RDFHandler {

            private val stringFormatter = StringFormatter.getGeneralInstance

            /**
              * A collection of all the statements in the input file, grouped and sorted by subject IRI.
              */
            private var statements = Map.empty[SubjectV2, Map[IRI, Seq[LiteralV2]]]

            override def handleComment(comment: IRI): Unit = {}

            /**
              * Adds a statement to the collection `statements`.
              *
              * @param st the statement to be added.
              */
            override def handleStatement(st: Statement): Unit = {
                val subject: SubjectV2 = st.getSubject match {
                    case iri: rdf4j.model.IRI => IriSubjectV2(iri.stringValue)
                    case blankNode: rdf4j.model.BNode => BlankNodeSubjectV2(blankNode.getID)
                    case other => throw InconsistentTriplestoreDataException(s"Unsupported subject in construct query result: $other")
                }

                val predicateIri = st.getPredicate.stringValue

                // log.debug("sparqlHttpExtendedConstruct - handleStatement - object: {}", st.getObject)

                val objectLiteral: LiteralV2 = st.getObject match {
                    case iri: rdf4j.model.IRI => IriLiteralV2(value = iri.stringValue)
                    case blankNode: rdf4j.model.BNode => BlankNodeLiteralV2(value = blankNode.getID)

                    case literal: rdf4j.model.Literal => literal.getDatatype.toString match {
                        case OntologyConstants.Rdf.LangString => StringLiteralV2(value = literal.stringValue, language = literal.getLanguage.asScala)
                        case OntologyConstants.Xsd.String => StringLiteralV2(value = literal.stringValue, language = None)
                        case OntologyConstants.Xsd.Boolean => BooleanLiteralV2(value = literal.booleanValue)
                        case OntologyConstants.Xsd.Int | OntologyConstants.Xsd.Integer | OntologyConstants.Xsd.NonNegativeInteger => IntLiteralV2(value = literal.intValue)
                        case OntologyConstants.Xsd.Decimal => DecimalLiteralV2(value = literal.decimalValue)
                        case OntologyConstants.Xsd.DateTime => DateTimeLiteralV2(stringFormatter.xsdDateTimeStampToInstant(literal.stringValue, throw InconsistentTriplestoreDataException(s"Invalid xsd:dateTime: ${literal.stringValue}")))
                        case unknown => throw NotImplementedException(s"The literal type '$unknown' is not implemented.")
                    }

                    case other => throw InconsistentTriplestoreDataException(s"Unsupported object in construct query result: $other")
                }

                // log.debug("sparqlHttpExtendedConstruct - handleStatement - objectLiteral: {}", objectLiteral)

                val currentStatementsForSubject: Map[IRI, Seq[LiteralV2]] = statements.getOrElse(subject, Map.empty[IRI, Seq[LiteralV2]])
                val currentStatementsForPredicate: Seq[LiteralV2] = currentStatementsForSubject.getOrElse(predicateIri, Seq.empty[LiteralV2])

                val updatedPredicateStatements = currentStatementsForPredicate :+ objectLiteral
                val updatedSubjectStatements = currentStatementsForSubject + (predicateIri -> updatedPredicateStatements)

                statements += (subject -> updatedSubjectStatements)
            }

            override def endRDF(): Unit = {}

            override def handleNamespace(prefix: IRI, uri: IRI): Unit = {}

            override def startRDF(): Unit = {}

            def getConstructResponse: SparqlExtendedConstructResponse = {
                SparqlExtendedConstructResponse(statements)
            }
        }

        def parseTurtleResponse(sparql: String, turtleStr: String): Try[SparqlExtendedConstructResponse] = {
            val parseTry = Try {
                val turtleParser = new TurtleParser()
                val handler = new ConstructResponseTurtleHandler
                turtleParser.setRDFHandler(handler)
                turtleParser.parse(new StringReader(turtleStr), "query-result.ttl")
                handler.getConstructResponse
            }

            parseTry match {
                case Success(parsed) => Success(parsed)
                case Failure(e) =>
                    log.error(e, s"Couldn't parse response from triplestore:$logDelimiter$turtleStr${logDelimiter}in response to SPARQL query:$logDelimiter$sparql")
                    Failure(TriplestoreResponseException("Couldn't parse Turtle from triplestore", e, log))
            }
        }

        for {
            turtleStr <- getSparqlHttpResponse(sparql, isUpdate = false, acceptMimeType = mimeTypeTextTurtle)
            response <- parseTurtleResponse(sparql, turtleStr)
=======
        val parseTry = for {
            turtleStr <- getTriplestoreHttpResponse(sparql, isUpdate = false, isConstruct = true)
            response <- SparqlExtendedConstructResponse.parseTurtleResponse(turtleStr, log)
>>>>>>> cf8f23d4
        } yield response

        parseTry match {
            case Success(parsed) => Success(parsed)
            case Failure(e) =>
                Failure(TriplestoreResponseException("Couldn't parse Turtle from triplestore", e, log))
        }
    }

    /**
      * Updates the Lucene full-text search index.
      */
    private def updateLuceneIndex(subjectIri: Option[IRI] = None): Try[SparqlUpdateResponse] = {
        val indexUpdateSparqlString = subjectIri match {
            case Some(definedSubjectIri) =>
                // A subject's content has changed. Update the index for that subject.
                s"""PREFIX luc: <http://www.ontotext.com/owlim/lucene#>
                   |INSERT DATA { luc:fullTextSearchIndex luc:addToIndex <$definedSubjectIri> . }
                """.stripMargin

            case None =>
                // Add new subjects to the index.
                """PREFIX luc: <http://www.ontotext.com/owlim/lucene#>
                  |INSERT DATA { luc:fullTextSearchIndex luc:updateIndex _:b1 . }
                """.stripMargin
        }

        for {
            _ <- getSparqlHttpResponse(indexUpdateSparqlString, isUpdate = true)
        } yield SparqlUpdateResponse()
    }

    /**
      * Performs a SPARQL update operation.
      *
      * @param sparqlUpdate the SPARQL update.
      * @return a [[SparqlUpdateResponse]].
      */
    private def sparqlHttpUpdate(sparqlUpdate: String): Try[SparqlUpdateResponse] = {
        // println(logDelimiter + sparqlUpdate)

        for {
            // Send the request to the triplestore.
            _ <- getSparqlHttpResponse(sparqlUpdate, isUpdate = true)

            // If we're using GraphDB, update the full-text search index.
            _ = if (triplestoreType == TriplestoreTypes.HttpGraphDBSE | triplestoreType == TriplestoreTypes.HttpGraphDBFree) {
                updateLuceneIndex()
            }
        } yield SparqlUpdateResponse()
    }

    /**
      * Performs a SPARQL ASK query.
      *
      * @param sparql the SPARQL ASK query.
      * @return a [[SparqlAskResponse]].
      */
    def sparqlHttpAsk(sparql: String): Try[SparqlAskResponse] = {
        for {
            resultString <- getSparqlHttpResponse(sparql, isUpdate = false)
            _ = log.debug("sparqlHttpAsk - resultString: {}", resultString)

            result: Boolean = resultString.parseJson.asJsObject.getFields("boolean").head.convertTo[Boolean]
        } yield SparqlAskResponse(result)
    }

    private def resetTripleStoreContent(rdfDataObjects: Seq[RdfDataObject], prependDefaults: Boolean = true): Try[ResetTriplestoreContentACK] = {
        log.debug("resetTripleStoreContent")
        val resetTriplestoreResult = for {

            // drop old content
            _ <- dropAllTriplestoreContent()

            // insert new content
            _ <- insertDataIntoTriplestore(rdfDataObjects, prependDefaults)

            // any errors throwing exceptions until now are already covered so we can ACK the request
            result = ResetTriplestoreContentACK()
        } yield result

        resetTriplestoreResult
    }

    private def dropAllTriplestoreContent(): Try[DropAllTriplestoreContentACK] = {

        log.debug("==>> Drop All Data Start")

        val dropAllSparqlString =
            """
                DROP ALL
            """

        val response: Try[DropAllTriplestoreContentACK] = for {
            result: String <- getSparqlHttpResponse(dropAllSparqlString, isUpdate = true)
            _ = log.debug(s"==>> Drop All Data End, Result: $result")
        } yield DropAllTriplestoreContentACK()

        response.recover {
            case t: Exception => throw TriplestoreResponseException("Reset: Failed to execute DROP ALL", t, log)
        }

        response
    }

    /**
      * Inserts the data referenced inside the `rdfDataObjects` by appending it to a default set of `rdfDataObjects`
      * based on the list defined in `application.conf` under the `app.triplestore.default-rdf-data` key.
      *
      * @param rdfDataObjects  a sequence of paths and graph names referencing data that needs to be inserted.
      * @param prependDefaults denotes if the rdfDataObjects list should be prepended with a default set. Default is `true`.
      * @return [[InsertTriplestoreContentACK]]
      */
    private def insertDataIntoTriplestore(rdfDataObjects: Seq[RdfDataObject], prependDefaults: Boolean = true): Try[InsertTriplestoreContentACK] = {
        try {
            log.debug("==>> Loading Data Start")

            val defaultRdfDataList = settings.tripleStoreConfig.getConfigList("default-rdf-data")
            val defaultRdfDataObjectList = defaultRdfDataList.asScala.map {
                config => RdfDataObjectFactory(config)
            }

            val completeRdfDataObjectList = if (prependDefaults) {
                defaultRdfDataObjectList ++ rdfDataObjects
            } else {
                rdfDataObjects
            }

            log.debug("insertDataIntoTriplestore - completeRdfDataObjectList: {}", completeRdfDataObjectList)

            for (elem <- completeRdfDataObjectList) {

                GraphProtocolAccessor.post(elem.name, elem.path)

                log.debug(s"added: ${elem.name}")
            }

            if (triplestoreType == TriplestoreTypes.HttpGraphDBSE || triplestoreType == TriplestoreTypes.HttpGraphDBFree) {
                /* need to update the lucene index */
                updateLuceneIndex()
            }

            log.debug("==>> Loading Data End")
            Success(InsertTriplestoreContentACK())
        } catch {
            case e: TriplestoreUnsupportedFeatureException => Failure(e)
            case e: Exception => Failure(TriplestoreResponseException("Reset: Failed to execute insert into triplestore", e, log))
        }

    }

    /**
      * Checks connection to the triplestore.
      */
    private def checkRepository(): Try[CheckRepositoryResponse] = {

        // needs to be a local import or other things don't work (spray json black magic)
        import org.knora.webapi.messages.store.triplestoremessages.GraphDBJsonProtocol._

        try {

            log.debug("checkRepository entered")

            // call endpoint returning all repositories

            val authCache: AuthCache = new BasicAuthCache
            val basicAuth: BasicScheme = new BasicScheme
            authCache.put(targetHost, basicAuth)

            val context: HttpClientContext = HttpClientContext.create
            context.setCredentialsProvider(credsProvider)
            context.setAuthCache(authCache)

            val httpGet = new HttpGet("/rest/repositories")
            httpGet.addHeader("Accept", mimeTypeApplicationJson)

            val responseStr = {
                var maybeResponse: Option[CloseableHttpResponse] = None

                try {
                    maybeResponse = Some(queryHttpClient.execute(targetHost, httpGet, context))
                    EntityUtils.toString(maybeResponse.get.getEntity)
                } finally {
                    maybeResponse match {
                        case Some(response) => response.close()
                        case None => ()
                    }
                }
            }

            val jsonArr = JsonParser(responseStr).asInstanceOf[JsArray]

            // parse json and check if the repository defined in 'application.conf' is present and correctly defined

            val repositories: Seq[GraphDBRepository] = jsonArr.elements.map(_.convertTo[GraphDBRepository])

            val idShouldBe = settings.triplestoreDatabaseName
            val sesameTypeForSEShouldBe = "owlim:MonitorRepository"
            val sesameTypeForFreeShouldBe = "graphdb:FreeSailRepository"

            val neededRepo = repositories.filter(_.id == idShouldBe).filter(repo => repo.sesameType == sesameTypeForSEShouldBe || repo.sesameType == sesameTypeForFreeShouldBe)
            if (neededRepo.length == 1) {
                // everything looks good
                Success(CheckRepositoryResponse(repositoryStatus = RepositoryStatus.ServiceAvailable, msg = "Triplestore is available."))
            } else {
                // none of the available repositories meet our requirements
                Success(CheckRepositoryResponse(repositoryStatus = RepositoryStatus.NotInitialized, msg = s"None of the available repositories meet our requirements of id: $idShouldBe, sesameType: $sesameTypeForSEShouldBe or $sesameTypeForFreeShouldBe."))
            }
        } catch {
            case e: Exception =>
                // println("checkRepository - exception", e)
                Success(CheckRepositoryResponse(repositoryStatus = RepositoryStatus.ServiceUnavailable, msg = s"Triplestore not available: ${e.getMessage}"))
        }
    }

    /**
      * Requests the contents of a named graph in TriG format, saving the response in a file.
      *
      * @param graphIri   the IRI of the named graph.
      * @param outputFile the file to be written.
      * @return a string containing the contents of the graph in TriG format.
      */
    private def sparqlHttpGraphFile(graphIri: IRI, outputFile: File): Try[FileWrittenResponse] = {
        val authCache: AuthCache = new BasicAuthCache
        val basicAuth: BasicScheme = new BasicScheme
        authCache.put(targetHost, basicAuth)

        val httpContext: HttpClientContext = HttpClientContext.create
        httpContext.setCredentialsProvider(credsProvider)
        httpContext.setAuthCache(authCache)

        val uriBuilder: URIBuilder = new URIBuilder(graphPath)
        uriBuilder.setParameter("infer", "false").setParameter("context", s"<$graphIri>")
        val httpGet = new HttpGet(uriBuilder.build())
        httpGet.addHeader("Accept", mimeTypeApplicationTrig)

        val responseTry = Try {
            val start = System.currentTimeMillis()

            var maybeResponse: Option[CloseableHttpResponse] = None

            try {
                maybeResponse = Some(queryHttpClient.execute(targetHost, httpGet, httpContext))

                val statusCode: Int = maybeResponse.get.getStatusLine.getStatusCode
                val statusCategory: Int = statusCode / 100

                if (statusCategory != 2) {
                    log.error(s"Triplestore responded with HTTP code $statusCode to request for graph $graphIri")
                    throw TriplestoreResponseException(s"Triplestore responded with HTTP code $statusCode")
                }

                val took = System.currentTimeMillis() - start
                log.info(s"[$statusCode] GraphDB Query took: ${took}ms")

                Option(maybeResponse.get.getEntity) match {
                    case Some(responseEntity: HttpEntity) =>
                        // Stream the HTTP entity to the file.
                        Files.copy(responseEntity.getContent, Paths.get(outputFile.getCanonicalPath))
                        FileWrittenResponse()

                    case None =>
                        log.error(s"Triplestore returned no content for graph $graphIri")
                        throw TriplestoreResponseException(s"Triplestore returned no content")
                }
            } finally {
                maybeResponse.foreach(_.close)
            }
        }

        responseTry.recover {
            case tre: TriplestoreResponseException => throw tre

            case e: Exception =>
                log.error(e, s"Failed to connect to triplestore to get graph $graphIri")
                throw TriplestoreConnectionException(s"Failed to connect to triplestore", e, log)
        }
    }

    /**
      * Submits a SPARQL request to the triplestore and returns the response as a string.
      *
      * @param sparql         the SPARQL request to be submitted.
      * @param isUpdate       `true` if this is an update request.
      * @param acceptMimeType the MIME type to be provided in the HTTP Accept header.
      * @return the triplestore's response.
      */
    private def getSparqlHttpResponse(sparql: String, isUpdate: Boolean, acceptMimeType: String = mimeTypeApplicationSparqlResultsJson): Try[String] = {

        val authCache: AuthCache = new BasicAuthCache
        val basicAuth: BasicScheme = new BasicScheme
        authCache.put(targetHost, basicAuth)

        val httpContext: HttpClientContext = HttpClientContext.create
        httpContext.setCredentialsProvider(credsProvider)
        httpContext.setAuthCache(authCache)

        val (httpClient: CloseableHttpClient, httpPost: HttpPost) = if (isUpdate) {
            // Send updates as application/sparql-update (as per SPARQL 1.1 Protocol §3.2.2, "UPDATE using POST directly").
            val requestEntity = new StringEntity(sparql, ContentType.create(mimeTypeApplicationSparqlUpdate, "UTF-8"))
            val updateHttpPost = new HttpPost(updatePath)
            updateHttpPost.setEntity(requestEntity)
            (updateHttpClient, updateHttpPost)
        } else {
            // Send queries as application/x-www-form-urlencoded (as per SPARQL 1.1 Protocol §2.1.2,
            // "query via POST with URL-encoded parameters"), so we can include the "infer" parameter when using GraphDB.

            val formParams = new util.ArrayList[NameValuePair]()

            if (triplestoreType == TriplestoreTypes.HttpGraphDBSE || triplestoreType == TriplestoreTypes.HttpGraphDBFree) {
                formParams.add(new BasicNameValuePair("infer", "true"))
            }

            formParams.add(new BasicNameValuePair("query", sparql))
            val requestEntity = new UrlEncodedFormEntity(formParams, Consts.UTF_8)
            val queryHttpPost = new HttpPost(queryPath)
            queryHttpPost.setEntity(requestEntity)
            queryHttpPost.addHeader("Accept", acceptMimeType)
            (queryHttpClient, queryHttpPost)
        }

        val triplestoreResponseTry = Try {

            val start = System.currentTimeMillis()

            var maybeResponse: Option[CloseableHttpResponse] = None

            try {
                maybeResponse = Some(httpClient.execute(targetHost, httpPost, httpContext))

                val responseEntityStr: String = Option(maybeResponse.get.getEntity) match {
                    case Some(responseEntity) => EntityUtils.toString(responseEntity)
                    case None => ""
                }

                val statusCode: Int = maybeResponse.get.getStatusLine.getStatusCode
                val statusCategory: Int = statusCode / 100

                if (statusCategory != 2) {
                    log.error(s"Triplestore responded with HTTP code $statusCode: $responseEntityStr,SPARQL query was:\n$sparql")
                    throw TriplestoreResponseException(s"Triplestore responded with HTTP code $statusCode: $responseEntityStr")
                }

                val took = System.currentTimeMillis() - start
                log.info(s"[$statusCode] GraphDB Query took: ${took}ms")

                responseEntityStr
            } finally {
                maybeResponse.foreach(_.close)
            }
        }

        triplestoreResponseTry.recover {
            case tre: TriplestoreResponseException => throw tre

            case e: Exception =>
                log.error(e, s"Failed to connect to triplestore, SPARQL query was:\n$sparql")
                throw TriplestoreConnectionException(s"Failed to connect to triplestore", e, log)
        }
    }
}<|MERGE_RESOLUTION|>--- conflicted
+++ resolved
@@ -40,7 +40,6 @@
 import org.apache.http.message.BasicNameValuePair
 import org.apache.http.util.EntityUtils
 import org.apache.http.{Consts, HttpEntity, HttpHost, NameValuePair}
-import org.eclipse.rdf4j
 import org.eclipse.rdf4j.model.impl.SimpleValueFactory
 import org.eclipse.rdf4j.model.{Resource, Statement}
 import org.eclipse.rdf4j.rio.turtle._
@@ -49,13 +48,11 @@
 import org.knora.webapi.messages.store.triplestoremessages._
 import org.knora.webapi.store.triplestore.RdfDataObjectFactory
 import org.knora.webapi.util.ActorUtil._
+import org.knora.webapi.util.FakeTriplestore
 import org.knora.webapi.util.SparqlResultProtocol._
-import org.knora.webapi.util.{FakeTriplestore, SmartIri, StringFormatter}
 import spray.json._
-import org.knora.webapi.util.IriConversions._
 
 import scala.collection.JavaConverters._
-import scala.compat.java8.OptionConverters._
 import scala.concurrent.ExecutionContext
 import scala.util.{Failure, Success, Try}
 
@@ -327,104 +324,9 @@
       * @return a [[SparqlExtendedConstructResponse]]
       */
     private def sparqlHttpExtendedConstruct(sparql: String): Try[SparqlExtendedConstructResponse] = {
-<<<<<<< HEAD
-
-        // println(logDelimiter + sparql)
-
-        /**
-          * Converts a graph in parsed Turtle to a [[SparqlExtendedConstructResponse]].
-          */
-        class ConstructResponseTurtleHandler extends RDFHandler {
-
-            private val stringFormatter = StringFormatter.getGeneralInstance
-
-            /**
-              * A collection of all the statements in the input file, grouped and sorted by subject IRI.
-              */
-            private var statements = Map.empty[SubjectV2, Map[IRI, Seq[LiteralV2]]]
-
-            override def handleComment(comment: IRI): Unit = {}
-
-            /**
-              * Adds a statement to the collection `statements`.
-              *
-              * @param st the statement to be added.
-              */
-            override def handleStatement(st: Statement): Unit = {
-                val subject: SubjectV2 = st.getSubject match {
-                    case iri: rdf4j.model.IRI => IriSubjectV2(iri.stringValue)
-                    case blankNode: rdf4j.model.BNode => BlankNodeSubjectV2(blankNode.getID)
-                    case other => throw InconsistentTriplestoreDataException(s"Unsupported subject in construct query result: $other")
-                }
-
-                val predicateIri = st.getPredicate.stringValue
-
-                // log.debug("sparqlHttpExtendedConstruct - handleStatement - object: {}", st.getObject)
-
-                val objectLiteral: LiteralV2 = st.getObject match {
-                    case iri: rdf4j.model.IRI => IriLiteralV2(value = iri.stringValue)
-                    case blankNode: rdf4j.model.BNode => BlankNodeLiteralV2(value = blankNode.getID)
-
-                    case literal: rdf4j.model.Literal => literal.getDatatype.toString match {
-                        case OntologyConstants.Rdf.LangString => StringLiteralV2(value = literal.stringValue, language = literal.getLanguage.asScala)
-                        case OntologyConstants.Xsd.String => StringLiteralV2(value = literal.stringValue, language = None)
-                        case OntologyConstants.Xsd.Boolean => BooleanLiteralV2(value = literal.booleanValue)
-                        case OntologyConstants.Xsd.Int | OntologyConstants.Xsd.Integer | OntologyConstants.Xsd.NonNegativeInteger => IntLiteralV2(value = literal.intValue)
-                        case OntologyConstants.Xsd.Decimal => DecimalLiteralV2(value = literal.decimalValue)
-                        case OntologyConstants.Xsd.DateTime => DateTimeLiteralV2(stringFormatter.xsdDateTimeStampToInstant(literal.stringValue, throw InconsistentTriplestoreDataException(s"Invalid xsd:dateTime: ${literal.stringValue}")))
-                        case unknown => throw NotImplementedException(s"The literal type '$unknown' is not implemented.")
-                    }
-
-                    case other => throw InconsistentTriplestoreDataException(s"Unsupported object in construct query result: $other")
-                }
-
-                // log.debug("sparqlHttpExtendedConstruct - handleStatement - objectLiteral: {}", objectLiteral)
-
-                val currentStatementsForSubject: Map[IRI, Seq[LiteralV2]] = statements.getOrElse(subject, Map.empty[IRI, Seq[LiteralV2]])
-                val currentStatementsForPredicate: Seq[LiteralV2] = currentStatementsForSubject.getOrElse(predicateIri, Seq.empty[LiteralV2])
-
-                val updatedPredicateStatements = currentStatementsForPredicate :+ objectLiteral
-                val updatedSubjectStatements = currentStatementsForSubject + (predicateIri -> updatedPredicateStatements)
-
-                statements += (subject -> updatedSubjectStatements)
-            }
-
-            override def endRDF(): Unit = {}
-
-            override def handleNamespace(prefix: IRI, uri: IRI): Unit = {}
-
-            override def startRDF(): Unit = {}
-
-            def getConstructResponse: SparqlExtendedConstructResponse = {
-                SparqlExtendedConstructResponse(statements)
-            }
-        }
-
-        def parseTurtleResponse(sparql: String, turtleStr: String): Try[SparqlExtendedConstructResponse] = {
-            val parseTry = Try {
-                val turtleParser = new TurtleParser()
-                val handler = new ConstructResponseTurtleHandler
-                turtleParser.setRDFHandler(handler)
-                turtleParser.parse(new StringReader(turtleStr), "query-result.ttl")
-                handler.getConstructResponse
-            }
-
-            parseTry match {
-                case Success(parsed) => Success(parsed)
-                case Failure(e) =>
-                    log.error(e, s"Couldn't parse response from triplestore:$logDelimiter$turtleStr${logDelimiter}in response to SPARQL query:$logDelimiter$sparql")
-                    Failure(TriplestoreResponseException("Couldn't parse Turtle from triplestore", e, log))
-            }
-        }
-
-        for {
+        val parseTry = for {
             turtleStr <- getSparqlHttpResponse(sparql, isUpdate = false, acceptMimeType = mimeTypeTextTurtle)
-            response <- parseTurtleResponse(sparql, turtleStr)
-=======
-        val parseTry = for {
-            turtleStr <- getTriplestoreHttpResponse(sparql, isUpdate = false, isConstruct = true)
             response <- SparqlExtendedConstructResponse.parseTurtleResponse(turtleStr, log)
->>>>>>> cf8f23d4
         } yield response
 
         parseTry match {
