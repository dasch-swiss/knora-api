/*
 * Copyright © 2015 Lukas Rosenthaler, Benjamin Geer, Ivan Subotic,
 * Tobias Schweizer, André Kilchenmann, and Sepideh Alassi.
 *
 * This file is part of Knora.
 *
 * Knora is free software: you can redistribute it and/or modify
 * it under the terms of the GNU Affero General Public License as published
 * by the Free Software Foundation, either version 3 of the License, or
 * (at your option) any later version.
 *
 * Knora is distributed in the hope that it will be useful,
 * but WITHOUT ANY WARRANTY; without even the implied warranty of
 * MERCHANTABILITY or FITNESS FOR A PARTICULAR PURPOSE.  See the
 * GNU Affero General Public License for more details.
 *
 * You should have received a copy of the GNU Affero General Public
 * License along with Knora.  If not, see <http://www.gnu.org/licenses/>.
 */

package org.knora.webapi

import java.io.InputStream
import java.security.{KeyStore, SecureRandom}
import javax.net.ssl.{KeyManagerFactory, SSLContext, TrustManagerFactory}

import akka.actor.{ActorSystem, _}
import akka.event.LoggingAdapter
import akka.http.scaladsl.server.Directives._
import akka.http.scaladsl.server.Route
import akka.http.scaladsl.{ConnectionContext, Http}
import akka.pattern._
import akka.stream.ActorMaterializer
import akka.util.Timeout
import org.knora.webapi.http.CORSSupport.CORS
import org.knora.webapi.messages.v1.responder.permissionmessages.PermissionDataV1
import org.knora.webapi.messages.v1.responder.usermessages.{UserDataV1, UserProfileV1}
import org.knora.webapi.messages.store.triplestoremessages.{Initialized, InitializedResponse, ResetTriplestoreContent, ResetTriplestoreContentACK}
<<<<<<< HEAD
import org.knora.webapi.messages.v2.responder.ontologymessages.{LoadOntologiesRequestV2, LoadOntologiesResponseV2}
import org.knora.webapi.responders.{ResponderManager, _}
import org.knora.webapi.routing.admin.ListsAdminRoute
=======
import org.knora.webapi.messages.v2.responder.SuccessResponseV2
import org.knora.webapi.messages.v2.responder.ontologymessages.LoadOntologiesRequestV2
import org.knora.webapi.responders._
>>>>>>> 59c47710
import org.knora.webapi.routing.v1._
import org.knora.webapi.routing.v2._
import org.knora.webapi.store._
import org.knora.webapi.store.triplestore.RdfDataObjectFactory
import org.knora.webapi.util.{CacheUtil, StringFormatter}

import scala.collection.JavaConverters._
import scala.concurrent.{Await, ExecutionContextExecutor}
import scala.concurrent.duration._

/**
  * Knora Core abstraction.
  */
trait Core {
    implicit val system: ActorSystem

    implicit val settings: SettingsImpl

    implicit val log: LoggingAdapter
}

/**
  * The applications actor system.
  */
trait LiveCore extends Core {

    /**
      * The application's actor system.
      */
    implicit lazy val system: ActorSystem = ActorSystem("webapi")

    /**
      * The application's configuration.
      */
    implicit lazy val settings: SettingsImpl = Settings(system)

    /**
      * Provide logging
      */
    implicit lazy val log: LoggingAdapter = akka.event.Logging(system, "KnoraService")
}

/**
  * Provides methods for starting and stopping Knora from within another application. This is where the actor system
  * along with the three main supervisor actors is started. All further actors are started and supervised by those
  * three actors.
  */
trait KnoraService {
    this: Core =>
    // Initialise StringFormatter with the system settings. This must happen before any responders are constructed.
    StringFormatter.init(settings)

    /**
      * The supervisor actor that forwards messages to responder actors to handle API requests.
      */
    private val responderManager = system.actorOf(Props(new ResponderManager with LiveActorMaker), name = RESPONDER_MANAGER_ACTOR_NAME)

    /**
      * The supervisor actor that forwards messages to actors that deal with persistent storage.
      */
    private val storeManager = system.actorOf(Props(new StoreManager with LiveActorMaker), name = STORE_MANAGER_ACTOR_NAME)

    /**
      * Timeout definition (need to be high enough to allow reloading of data so that checkActorSystem doesn't timeout)
      */
    implicit private val timeout: Timeout = settings.defaultRestoreTimeout

    /**
      * A user representing the Knora API server, used for initialisation on startup.
      */
    private val systemUser = UserProfileV1(
        userData = UserDataV1(lang = "en"),
        isSystemUser = true,
        permissionData = PermissionDataV1(anonymousUser = false)
    )

    /**
      * All routes composed together and CORS activated.
      */
    private val apiRoutes: Route = CORS(
        ResourcesRouteV1.knoraApiPath(system, settings, log) ~
            ValuesRouteV1.knoraApiPath(system, settings, log) ~
            SipiRouteV1.knoraApiPath(system, settings, log) ~
            StandoffRouteV1.knoraApiPath(system, settings, log) ~
            ListsRouteV1.knoraApiPath(system, settings, log) ~
            ResourceTypesRouteV1.knoraApiPath(system, settings, log) ~
            SearchRouteV1.knoraApiPath(system, settings, log) ~
            AuthenticationRouteV1.knoraApiPath(system, settings, log) ~
            AssetsRouteV1.knoraApiPath(system, settings, log) ~
            CkanRouteV1.knoraApiPath(system, settings, log) ~
            StoreRouteV1.knoraApiPath(system, settings, log) ~
            UsersRouteV1.knoraApiPath(system, settings, log) ~
            ProjectsRouteV1.knoraApiPath(system, settings, log) ~
            GroupsRouteV1.knoraApiPath(system, settings, log) ~
            PermissionsRouteV1.knoraApiPath(system, settings, log) ~
<<<<<<< HEAD
            OntologiesRouteV2.knoraApiPath(system, settings, log) ~ // This is a V2 responder !
            SearchRouteV2.knoraApiPath(system, settings, log) ~  // This is a V2 responder !
            ResourcesRouteV2.knoraApiPath(system, settings, log) ~ // This is a V2 responder !
            ListsAdminRoute.knoraApiPath(system, settings, log) ~ // This is a V2 responder !
=======
            OntologiesRouteV2.knoraApiPath(system, settings, log) ~
            SearchRouteV2.knoraApiPath(system, settings, log) ~
            ResourcesRouteV2.knoraApiPath(system, settings, log) ~
>>>>>>> 59c47710
            AuthenticationRouteV2.knoraApiPath(system, settings, log),
        settings,
        log
    )

    /**
      * Sends messages to all supervisor actors in a blocking manner, checking if they are all ready.
      */
    def checkActorSystem(): Unit = {
        // TODO: Check if ResponderManager is ready
        log.info(s"ResponderManager ready: - ")

        // TODO: Check if Sipi is also ready/accessible
        val storeManagerResult = Await.result(storeManager ? Initialized(), 5.seconds).asInstanceOf[InitializedResponse]
        log.info(s"StoreManager ready: $storeManagerResult")
        log.info(s"ActorSystem ${system.name} started")
    }

    /**
      * Starts the Knora API server.
      */
    def startService(): Unit = {

        implicit val materializer: ActorMaterializer = ActorMaterializer()

        // needed for startup flags and the future map/flatmap in the end
        implicit val executionContext: ExecutionContextExecutor = system.dispatcher

        CacheUtil.createCaches(settings.caches)

        if (StartupFlags.loadDemoData.get) {
            println("Start loading of demo data ...")
            val configList = settings.tripleStoreConfig.getConfigList("rdf-data")
            val rdfDataObjectList = configList.asScala.map {
                config => RdfDataObjectFactory(config)
            }
            val resultFuture = storeManager ? ResetTriplestoreContent(rdfDataObjectList)
            Await.result(resultFuture, timeout.duration).asInstanceOf[ResetTriplestoreContentACK]
            println("... loading of demo data finished.")
        }

        // TODO: make a generic V2 ontology responder that handles this and is called by V1 ontology responder
        // TODO: forward LoadOntologies to V2 (V1 can still be called)
        val ontologyCacheFuture = responderManager ? LoadOntologiesRequestV2(systemUser)
        Await.result(ontologyCacheFuture, timeout.duration).asInstanceOf[SuccessResponseV2]

        if (StartupFlags.allowReloadOverHTTP.get) {
            println("WARNING: Resetting Triplestore Content over HTTP is turned ON.")
        }

        // Either HTTP or HTTPs, or both, must be enabled.
        if (!(settings.knoraApiUseHttp || settings.knoraApiUseHttps)) {
            throw HttpConfigurationException("Neither HTTP nor HTTPS is enabled")
        }

        // Activate HTTP if enabled.
        if (settings.knoraApiUseHttp) {
            Http().bindAndHandle(Route.handlerFlow(apiRoutes), settings.knoraApiHost, settings.knoraApiHttpPort)
            println(s"Knora API Server using HTTP at http://${settings.knoraApiHost}:${settings.knoraApiHttpPort}.")
        }

        // Activate HTTPS if enabled.
        if (settings.knoraApiUseHttps) {
            val keystorePassword: Array[Char] = settings.httpsKeystorePassword.toCharArray
            val keystore: KeyStore = KeyStore.getInstance("JKS")
            val keystoreFile: InputStream = getClass.getClassLoader.getResourceAsStream(settings.httpsKeystore)
            require(keystoreFile != null, s"Could not load keystore ${settings.httpsKeystore}")
            keystore.load(keystoreFile, keystorePassword)

            val keyManagerFactory: KeyManagerFactory = KeyManagerFactory.getInstance("SunX509")
            keyManagerFactory.init(keystore, keystorePassword)

            val trustManagerFactory: TrustManagerFactory = TrustManagerFactory.getInstance("SunX509")
            trustManagerFactory.init(keystore)

            val sslContext: SSLContext = SSLContext.getInstance("TLS")
            sslContext.init(keyManagerFactory.getKeyManagers, trustManagerFactory.getTrustManagers, new SecureRandom)
            val https = ConnectionContext.https(sslContext)

            Http().bindAndHandle(Route.handlerFlow(apiRoutes), settings.knoraApiHost, settings.knoraApiHttpsPort, connectionContext = https)
            println(s"Knora API Server using HTTPS at https://${settings.knoraApiHost}:${settings.knoraApiHttpsPort}.")
        }
    }

    /**
      * Stops Knora.
      */
    def stopService(): Unit = {
        system.terminate()
        CacheUtil.removeAllCaches()
        //Kamon.shutdown()
    }
}<|MERGE_RESOLUTION|>--- conflicted
+++ resolved
@@ -36,15 +36,9 @@
 import org.knora.webapi.messages.v1.responder.permissionmessages.PermissionDataV1
 import org.knora.webapi.messages.v1.responder.usermessages.{UserDataV1, UserProfileV1}
 import org.knora.webapi.messages.store.triplestoremessages.{Initialized, InitializedResponse, ResetTriplestoreContent, ResetTriplestoreContentACK}
-<<<<<<< HEAD
-import org.knora.webapi.messages.v2.responder.ontologymessages.{LoadOntologiesRequestV2, LoadOntologiesResponseV2}
-import org.knora.webapi.responders.{ResponderManager, _}
-import org.knora.webapi.routing.admin.ListsAdminRoute
-=======
 import org.knora.webapi.messages.v2.responder.SuccessResponseV2
 import org.knora.webapi.messages.v2.responder.ontologymessages.LoadOntologiesRequestV2
 import org.knora.webapi.responders._
->>>>>>> 59c47710
 import org.knora.webapi.routing.v1._
 import org.knora.webapi.routing.v2._
 import org.knora.webapi.store._
@@ -140,16 +134,10 @@
             ProjectsRouteV1.knoraApiPath(system, settings, log) ~
             GroupsRouteV1.knoraApiPath(system, settings, log) ~
             PermissionsRouteV1.knoraApiPath(system, settings, log) ~
-<<<<<<< HEAD
-            OntologiesRouteV2.knoraApiPath(system, settings, log) ~ // This is a V2 responder !
-            SearchRouteV2.knoraApiPath(system, settings, log) ~  // This is a V2 responder !
-            ResourcesRouteV2.knoraApiPath(system, settings, log) ~ // This is a V2 responder !
-            ListsAdminRoute.knoraApiPath(system, settings, log) ~ // This is a V2 responder !
-=======
             OntologiesRouteV2.knoraApiPath(system, settings, log) ~
             SearchRouteV2.knoraApiPath(system, settings, log) ~
             ResourcesRouteV2.knoraApiPath(system, settings, log) ~
->>>>>>> 59c47710
+            ListsAdminRoute.knoraApiPath(system, settings, log) ~
             AuthenticationRouteV2.knoraApiPath(system, settings, log),
         settings,
         log
