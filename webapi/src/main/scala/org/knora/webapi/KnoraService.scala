/*
 * Copyright © 2015 Lukas Rosenthaler, Benjamin Geer, Ivan Subotic,
 * Tobias Schweizer, André Kilchenmann, and André Fatton.
 *
 * This file is part of Knora.
 *
 * Knora is free software: you can redistribute it and/or modify
 * it under the terms of the GNU Affero General Public License as published
 * by the Free Software Foundation, either version 3 of the License, or
 * (at your option) any later version.
 *
 * Knora is distributed in the hope that it will be useful,
 * but WITHOUT ANY WARRANTY; without even the implied warranty of
 * MERCHANTABILITY or FITNESS FOR A PARTICULAR PURPOSE.  See the
 * GNU Affero General Public License for more details.
 *
 * You should have received a copy of the GNU Affero General Public
 * License along with Knora.  If not, see <http://www.gnu.org/licenses/>.
 */

package org.knora.webapi

import java.io.InputStream
import java.security.{KeyStore, SecureRandom}
import javax.net.ssl.{KeyManagerFactory, SSLContext, TrustManagerFactory}

import akka.actor.{ActorSystem, _}
import akka.http.scaladsl.server.Directives._
import akka.http.scaladsl.server.Route
import akka.http.scaladsl.{ConnectionContext, Http}
import akka.pattern._
import akka.stream.ActorMaterializer
import org.knora.webapi.http.CORSSupport.CORS
import org.knora.webapi.messages.v1.responder.ontologymessages.{LoadOntologiesRequest, LoadOntologiesResponse}
import org.knora.webapi.messages.v1.responder.usermessages.{UserDataV1, UserProfileV1}
import org.knora.webapi.messages.v1.store.triplestoremessages.{Initialized, InitializedResponse, ResetTriplestoreContent, ResetTriplestoreContentACK}
import org.knora.webapi.responders._
import org.knora.webapi.responders.v1.ResponderManagerV1
import org.knora.webapi.routing.v1._
import org.knora.webapi.store._
import org.knora.webapi.store.triplestore.RdfDataObjectFactory
import org.knora.webapi.util.CacheUtil

import scala.collection.JavaConversions._
import scala.concurrent.Await
import scala.concurrent.duration._

trait Core {
    implicit val system: ActorSystem
}

/**
  * The applications actor system.
  */
trait LiveCore extends Core {
    implicit lazy val system = ActorSystem("webapi")
}

/**
  * Provides methods for starting and stopping Knora from within another application. This is where the actor system
  * along with the three main supervisor actors is started. All further actors are started and supervised by those
  * three actors.
  */
trait KnoraService {
    this: Core =>

    /**
      * The supervisor actor that forwards messages to responder actors to handle API requests.
      */
    private val responderManager = system.actorOf(Props(new ResponderManagerV1 with LiveActorMaker), name = RESPONDER_MANAGER_ACTOR_NAME)

    /**
      * The supervisor actor that forwards messages to actors that deal with persistent storage.
      */
    private val storeManager = system.actorOf(Props(new StoreManager with LiveActorMaker), name = STORE_MANAGER_ACTOR_NAME)

    /**
      * The application's configuration.
      */
    protected val settings: SettingsImpl = Settings(system)

    /**
      * Provide logging
      */
    protected val log = akka.event.Logging(system, this.getClass)

    /**
      * Timeout definition (need to be high enough to allow reloading of data so that checkActorSystem doesn't timeout)
      */
    implicit private val timeout = settings.defaultRestoreTimeout

    /**
      * A user representing the Knora API server, used for initialisation on startup.
      */
    private val systemUser = UserProfileV1(userData = UserDataV1(lang = "en"), isSystemUser = true)

    /**
      * All routes composed together and CORS activated.
      */
    private val apiRoutes = CORS(
        ResourcesRouteV1.knoraApiPath(system, settings, log) ~
            ValuesRouteV1.knoraApiPath(system, settings, log) ~
            SipiRouteV1.knoraApiPath(system, settings, log) ~
            ListsRouteV1.knoraApiPath(system, settings, log) ~
            ResourceTypesRouteV1.knoraApiPath(system, settings, log) ~
            SearchRouteV1.knoraApiPath(system, settings, log) ~
            AuthenticateRouteV1.knoraApiPath(system, settings, log) ~
            AssetsRouteV1.knoraApiPath(system, settings, log) ~
<<<<<<< HEAD
=======
            GraphDataRouteV1.knoraApiPath(system, settings, log) ~
>>>>>>> 0f3cf4fe
            ProjectsRouteV1.knoraApiPath(system, settings, log) ~
            CkanRouteV1.knoraApiPath(system, settings, log) ~
            StoreRouteV1.knoraApiPath(system, settings, log),
        settings,
        log
    )

    /**
      * Sends messages to all supervisor actors in a blocking manner, checking if they are all ready.
      */
    def checkActorSystem(): Unit = {
        // TODO: Check if ResponderManager is ready
        log.info(s"ResponderManager ready: - ")

        // TODO: Check if Sipi is also ready/accessible
        val storeManagerResult = Await.result(storeManager ? Initialized(), 5.seconds).asInstanceOf[InitializedResponse]
        log.info(s"StoreManager ready: $storeManagerResult")
        log.info(s"ActorSystem ${system.name} started")
    }

    /**
      * Starts the Knora API server.
      */
    def startService(): Unit = {

        implicit val materializer = ActorMaterializer()

        // needed for startup flags and the future map/flatmap in the end
        implicit val executionContext = system.dispatcher

        CacheUtil.createCaches(settings.caches)

        if (StartupFlags.loadDemoData.get) {
            println("Start loading of demo data ...")
            val configList = settings.tripleStoreConfig.getConfigList("rdf-data")
            val rdfDataObjectList = configList.map {
                config => RdfDataObjectFactory(config)
            }
            val resultFuture = storeManager ? ResetTriplestoreContent(rdfDataObjectList)
            Await.result(resultFuture, timeout.duration).asInstanceOf[ResetTriplestoreContentACK]
            println("... loading of demo data finished.")
        }

        val ontologyCacheFuture = responderManager ? LoadOntologiesRequest(systemUser)
        Await.result(ontologyCacheFuture, timeout.duration).asInstanceOf[LoadOntologiesResponse]

        if (StartupFlags.allowResetTriplestoreContentOperationOverHTTP.get) {
            println("WARNING: Resetting Triplestore Content over HTTP is turned ON.")
        }

        // Either HTTP or HTTPs, or both, must be enabled.
        if (!(settings.knoraApiUseHttp || settings.knoraApiUseHttps)) {
            throw HttpConfigurationException("Neither HTTP nor HTTPS is enabled")
        }

        // Activate HTTP if enabled.
        if (settings.knoraApiUseHttp) {
            Http().bindAndHandle(Route.handlerFlow(apiRoutes), settings.knoraApiHost, settings.knoraApiHttpPort)
            println(s"Knora API Server using HTTP at http://${settings.knoraApiHost}:${settings.knoraApiHttpPort}.")
        }

        // Activate HTTPS if enabled.
        if (settings.knoraApiUseHttps) {
            val keystorePassword: Array[Char] = settings.httpsKeystorePassword.toCharArray
            val keystore: KeyStore = KeyStore.getInstance("JKS")
            val keystoreFile: InputStream = getClass.getClassLoader.getResourceAsStream(settings.httpsKeystore)
            require(keystoreFile != null, s"Could not load keystore ${settings.httpsKeystore}")
            keystore.load(keystoreFile, keystorePassword)

            val keyManagerFactory: KeyManagerFactory = KeyManagerFactory.getInstance("SunX509")
            keyManagerFactory.init(keystore, keystorePassword)

            val trustManagerFactory: TrustManagerFactory = TrustManagerFactory.getInstance("SunX509")
            trustManagerFactory.init(keystore)

            val sslContext: SSLContext = SSLContext.getInstance("TLS")
            sslContext.init(keyManagerFactory.getKeyManagers, trustManagerFactory.getTrustManagers, new SecureRandom)
            val https = ConnectionContext.https(sslContext)

            Http().bindAndHandle(Route.handlerFlow(apiRoutes), settings.knoraApiHost, settings.knoraApiHttpsPort, connectionContext = https)
            println(s"Knora API Server using HTTPS at https://${settings.knoraApiHost}:${settings.knoraApiHttpsPort}.")
        }
    }

    /**
      * Stops Knora.
      */
    def stopService(): Unit = {
        system.terminate()
        CacheUtil.removeAllCaches()
        //Kamon.shutdown()
    }
}<|MERGE_RESOLUTION|>--- conflicted
+++ resolved
@@ -106,10 +106,6 @@
             SearchRouteV1.knoraApiPath(system, settings, log) ~
             AuthenticateRouteV1.knoraApiPath(system, settings, log) ~
             AssetsRouteV1.knoraApiPath(system, settings, log) ~
-<<<<<<< HEAD
-=======
-            GraphDataRouteV1.knoraApiPath(system, settings, log) ~
->>>>>>> 0f3cf4fe
             ProjectsRouteV1.knoraApiPath(system, settings, log) ~
             CkanRouteV1.knoraApiPath(system, settings, log) ~
             StoreRouteV1.knoraApiPath(system, settings, log),
