package org.knora.webapi.responders.v2

import akka.actor.ActorSystem
import org.knora.webapi.Settings
import org.knora.webapi.messages.v2.responder.standoffmessages._
import org.knora.webapi.messages.v2.responder._
import org.knora.webapi.twirl.{StandoffTagIriAttributeV2, StandoffTagV2}
import org.knora.webapi.util.IriConversions._
import org.knora.webapi.util.StringFormatter
import org.knora.webapi.util.search._


class SearchResponderV2SpecFullData {

    implicit lazy val system: ActorSystem = ActorSystem("webapi")

    val settings = Settings(system)
    private implicit val stringFormatter: StringFormatter = StringFormatter.getGeneralInstance

    val fulltextSearchForNarr = ReadResourcesSequenceV2(
        resources = Vector(
            ReadResourceV2(
                resourceInfos = Map(),
                values = Map("http://www.knora.org/ontology/0803/incunabula#description" -> Vector(ReadValueV2(
                    valueContent = TextValueContentV2(
                        comment = None,
                        standoff = None,
                        valueHasString = "Beginn Kapitel 105.\nHolzschnitt identisch mit Kap. 95: In einer Landschaft fasst ein Narr, der ein Zepter in der Linken h\u00E4lt, einem Mann an die Schulter und redet auf ihn ein, er m\u00F6ge die Feiertage missachten, 11.7 x 8.6 cm."
                    ),
                    valueIri = "http://rdfh.ch/00505cf0a803/values/549527258a26"
                ))),
                resourceClass = "http://www.knora.org/ontology/0803/incunabula#page",
                label = "p7v",
                resourceIri = "http://rdfh.ch/00505cf0a803"
            ),
            ReadResourceV2(
                resourceInfos = Map(),
                values = Map("http://www.knora.org/ontology/0803/incunabula#description" -> Vector(ReadValueV2(
                    valueContent = TextValueContentV2(
                        comment = None,
                        standoff = None,
                        valueHasString = "Beginn Kapitel 21.\nHolzschnitt zu Kap. 21: Andere tadeln und selbst unrecht handeln.\nEin Narr, der mit seinen Beinen im Sumpf steckt, zeigt auf einen nahen Weg, an dem ein Bildstock die Richtung weist.\n11.7 x 8.5 cm.\nUnkoloriert.\n"
                    ),
                    valueIri = "http://rdfh.ch/00c650d23303/values/af68552c3626"
                ))),
                resourceClass = "http://www.knora.org/ontology/0803/incunabula#page",
                label = "d4v",
                resourceIri = "http://rdfh.ch/00c650d23303"
            ),
            ReadResourceV2(
                resourceInfos = Map(),
                values = Map("http://www.knora.org/ontology/0803/incunabula#description" -> Vector(ReadValueV2(
                    valueContent = TextValueContentV2(
                        comment = None,
                        standoff = None,
                        valueHasString = "Beginn Kapitel 99.\nHolzschnitt zu Kap. 99: Von der Einbusse des christlichen Reiches\nAuf einem Hof kniet ein Narr vor den Vertretern der kirchlichen und weltlichen Obrigkeit, die vor ein Portal getreten sind, und bittet darum, sie m\u00F6gen die Narrenkappe verschm\u00E4hen. Im Hintergrund kommentieren zwei weitere Narren \u00FCber die Hofmauer hinweg das Geschehen mit ungl\u00E4ubigen Gesten, 11.7 x 8.5 cm."
                    ),
                    valueIri = "http://rdfh.ch/02abe871e903/values/1852a8aa8526"
                ))),
                resourceClass = "http://www.knora.org/ontology/0803/incunabula#page",
                label = "o5v",
                resourceIri = "http://rdfh.ch/02abe871e903"
            ),
            ReadResourceV2(
                resourceInfos = Map(),
                values = Map("http://www.knora.org/ontology/0803/incunabula#description" -> Vector(ReadValueV2(
                    valueContent = TextValueContentV2(
                        comment = None,
                        standoff = None,
                        valueHasString = "Beginn Kapitel 109.\nHolzschnitt zu Kap. 109: Von Verachtung des Ungl\u00FCcks\nEin Narr hat sich in einem Boot zu weit vom Ufer entfernt. Nun birst der Schiffsrumpf, das Segel flattert haltlos umher. Der Narr h\u00E4lt sich an einem Seil der Takelage fest, 11.6 x 8.4 cm."
                    ),
                    valueIri = "http://rdfh.ch/04416f64ef03/values/6ce3c0ef8b26"
                ))),
                resourceClass = "http://www.knora.org/ontology/0803/incunabula#page",
                label = "q2v",
                resourceIri = "http://rdfh.ch/04416f64ef03"
            ),
            ReadResourceV2(
                resourceInfos = Map(),
                values = Map("http://www.knora.org/ontology/0803/incunabula#description" -> Vector(ReadValueV2(
                    valueContent = TextValueContentV2(
                        comment = None,
                        standoff = None,
                        valueHasString = "Beginn Kapitel 44.\nHolzschnitt zu Kap. 44: Vom L\u00E4rmen in der Kirche\nEin junger Narr in edler Kleidung, der einen Jagdfalken auf dem Arm h\u00E4lt, von Hunden begleitet wird, und klappernde Schuhsohlen tr\u00E4gt, geht auf ein Portal zu, in dem eine Frau steht und ihm sch\u00F6ne Augen macht.\n11.7 x 8.5 cm.\nUnkoloriert."
                    ),
                    valueIri = "http://rdfh.ch/04f25db73f03/values/aa8971af4d26"
                ))),
                resourceClass = "http://www.knora.org/ontology/0803/incunabula#page",
                label = "g6v",
                resourceIri = "http://rdfh.ch/04f25db73f03"
            ),
            ReadResourceV2(
                resourceInfos = Map(),
                values = Map("http://www.knora.org/ontology/0803/incunabula#description" -> Vector(ReadValueV2(
                    valueContent = TextValueContentV2(
                        comment = None,
                        standoff = None,
                        valueHasString = "Titelblatt (Hartl 2001: Stultitia Navis I).\nHolzschnitt: \nErsatzholzschnitt f\u00FCr Titelblatt, recto:\nEin Schiff voller Narren f\u00E4hrt nach links. Hinten auf der Br\u00FCcke trinkt ein Narr aus einer Flasche, vorne pr\u00FCgeln sich zwei weitere narren so sehr, dass einer von ihnen \u00FCber Bord zu gehen droht. Oben die Inschrift \"Nauis stultoru(m).\"; auf dem Schiffsrumpf die Datierung \"1.4.9.7.\".\n6.5 x 11.5 cm.\noben rechts die bibliographische Angabe  (Graphitstift) \"Hain 3750\"; unten rechts Bibliotheksstempel (queroval, schwarz): \"BIBL. PUBL.| BASILEENSIS\"."
                    ),
                    valueIri = "http://rdfh.ch/05c7acceb703/values/5f23f3171d26"
                ))),
                resourceClass = "http://www.knora.org/ontology/0803/incunabula#page",
                label = "a1r; Titelblatt, recto",
                resourceIri = "http://rdfh.ch/05c7acceb703"
            ),
            ReadResourceV2(
                resourceInfos = Map(),
                values = Map("http://www.knora.org/ontology/0803/incunabula#description" -> Vector(ReadValueV2(
                    valueContent = TextValueContentV2(
                        comment = None,
                        standoff = None,
                        valueHasString = "Beginn Kapitel 4.\nHolzschnitt zu Kap. 4: Von neumodischen Sitten.\nEin alter Narr mit Becher h\u00E4lt einem jungen Mann in modischer Tracht einen Spiegel vor. Zwischen Narr und J\u00FCngling steht der Name \u201E.VLI.\u201C; \u00FCber den beiden schwebt eine Banderole mit der Aufschrift \u201Evly . von . stouffen .  . frisch . vnd vngschaffen\u201C; zwischen den F\u00FCssen des J\u00FCnglings ist die Jahreszahl \u201E.1.4.9.4.\u201C zu lesen.\n11.6 x 8.5 cm."
                    ),
                    valueIri = "http://rdfh.ch/075d33c1bd03/values/77718ce21e26"
                ))),
                resourceClass = "http://www.knora.org/ontology/0803/incunabula#page",
                label = "b6r",
                resourceIri = "http://rdfh.ch/075d33c1bd03"
            ),
            ReadResourceV2(
                resourceInfos = Map(),
                values = Map("http://www.knora.org/ontology/0803/incunabula#description" -> Vector(ReadValueV2(
                    valueContent = TextValueContentV2(
                        comment = None,
                        standoff = None,
                        valueHasString = "Beginn Kapitel 29.\nHolzschnitt zu Kap. 29: Von Verkennung der Mitmenschen.\nEin Narr verspottet einen Sterbenden, neben dessen Bett eine Frau betet, w\u00E4hrend sich unter dem Narren die H\u00F6lle in Gestalt eines gefr\u00E4ssigen Drachenkopfs auftut, 11.7 x 8.5 cm.\n"
                    ),
                    valueIri = "http://rdfh.ch/0b8940a6c903/values/f752218c3b26"
                ))),
                resourceClass = "http://www.knora.org/ontology/0803/incunabula#page",
                label = "e8r",
                resourceIri = "http://rdfh.ch/0b8940a6c903"
            ),
            ReadResourceV2(
                resourceInfos = Map(),
                values = Map("http://www.knora.org/ontology/0803/incunabula#description" -> Vector(ReadValueV2(
                    valueContent = TextValueContentV2(
                        comment = None,
                        standoff = None,
                        valueHasString = "Beginn Kapitel 43.\nHolzschnitt zu Kap. 43: Missachten der ewigen Seligkeit\nEin Narr steht mit einer grossen Waage in einer Landschaft und wiegt das Himmelsfirmament (links) gegen eine Burg (rechts) auf. Die Zunge der Waage schl\u00E4gt zugunsten der Burg aus, 11.5 x 8.4 cm.\n"
                    ),
                    valueIri = "http://rdfh.ch/0d1fc798cf03/values/e75f1e764d26"
                ))),
                resourceClass = "http://www.knora.org/ontology/0803/incunabula#page",
                label = "g5r",
                resourceIri = "http://rdfh.ch/0d1fc798cf03"
            ),
            ReadResourceV2(
                resourceInfos = Map(),
                values = Map("http://www.knora.org/ontology/0803/incunabula#description" -> Vector(ReadValueV2(
                    valueContent = TextValueContentV2(
                        comment = None,
                        standoff = None,
                        valueHasString = "Beginn Kapitel 66.\nHolzschnitt zu Kap. 66: Von der Erforschung der Welt.\nEin Narr hat ein Schema des Universums auf den Boden Gezeichnet und vermisst es mit einem Zirkel. Von hinten blickt ein zweiter Narr \u00FCber eine Mauer und wendet sich dem ersten mit sp\u00F6ttischen Gesten zu.\n11.6 x 8.4 cm."
                    ),
                    valueIri = "http://rdfh.ch/0d5ac1099503/values/4dcdbebc7126"
                ))),
                resourceClass = "http://www.knora.org/ontology/0803/incunabula#page",
                label = "k4r",
                resourceIri = "http://rdfh.ch/0d5ac1099503"
            ),
            ReadResourceV2(
                resourceInfos = Map(),
                values = Map("http://www.knora.org/ontology/0803/incunabula#description" -> Vector(ReadValueV2(
                    valueContent = TextValueContentV2(
                        comment = None,
                        standoff = None,
                        valueHasString = "Beginn Kapitel 58.\nHolzschnitt zu Kap. 58: Sich um die Angelegenheiten anderer k\u00FCmmern.\nEin Narr versucht mit einem Wassereimer den Brand im Haus des Nachbarn zu l\u00F6schen und wird dabei von einem anderen Narren, der an seinem Mantel zerrt, unterbrochen, den hinter ihm steht auch sein eigenes Haus in Flammen.\n11.6 x 8.5 cm."
                    ),
                    valueIri = "http://rdfh.ch/0fb54d8bd503/values/9a966e995f26"
                ))),
                resourceClass = "http://www.knora.org/ontology/0803/incunabula#page",
                label = "i2r",
                resourceIri = "http://rdfh.ch/0fb54d8bd503"
            ),
            ReadResourceV2(
                resourceInfos = Map(),
                values = Map("http://www.knora.org/ontology/0803/incunabula#description" -> Vector(ReadValueV2(
                    valueContent = TextValueContentV2(
                        comment = None,
                        standoff = None,
                        valueHasString = "Beginn Kapitel 81.\nHolzschnitt zu Kap. 81: Aus K\u00FCche und Keller.\nEin Narr f\u00FChrt von einem Boot aus vier Knechte am Strick, die sich in einer K\u00FCche \u00FCber Spreis und Trank hermachen, w\u00E4hrend eine Frau, die am Herdfeuer sitzt, das Essen zubereitet, 11.7 x 8.5 cm."
                    ),
                    valueIri = "http://rdfh.ch/0ff047fc9a03/values/b9ac70cc7926"
                ))),
                resourceClass = "http://www.knora.org/ontology/0803/incunabula#page",
                label = "m1r",
                resourceIri = "http://rdfh.ch/0ff047fc9a03"
            ),
            ReadResourceV2(
                resourceInfos = Map(),
                values = Map("http://www.knora.org/ontology/0803/incunabula#description" -> Vector(ReadValueV2(
                    valueContent = TextValueContentV2(
                        comment = None,
                        standoff = None,
                        valueHasString = "Beginn Kapitel 69.\nHolzschnitt Lemmer 1979, S. 117: Variante zu Kap. 69.\nEin Narr, der vor einer Stadtkulisse steht, hat mit seiner Rechten einen Ball in die Luft geworfen und schl\u00E4gt mit seiner Linken einen Mann, der sogleich nach seinem Dolch greift. Ein junger Mann beobachtet das Geschehen.\nDer Bildinhalt stimmt weitgehend mit dem urspr\u00FCnglichen Holzschnitt \u00FCberein.\n11.7 x 8.4 cm."
                    ),
                    valueIri = "http://rdfh.ch/114bd47ddb03/values/c99f73e26726"
                ))),
                resourceClass = "http://www.knora.org/ontology/0803/incunabula#page",
                label = "k7r",
                resourceIri = "http://rdfh.ch/114bd47ddb03"
            ),
            ReadResourceV2(
                resourceInfos = Map(),
                values = Map("http://www.knora.org/ontology/0803/incunabula#description" -> Vector(ReadValueV2(
                    valueContent = TextValueContentV2(
                        comment = None,
                        standoff = None,
                        valueHasString = "Beginn Kapitel 23.\nHolzschnitt zu Kap. 23: Vom blinden Vertrauen auf das Gl\u00FCck.\nEin Narr schaut oben aus dem Fenster seines Hauses, das unten lichterloh brennt. Am Himmel erscheint die r\u00E4chende Gotteshand, die mit einen Hammer auf Haus und Narr einschl\u00E4gt. Auf der Fahne \u00FCber dem Erker des Hauses ist der Baselstab zu erkennen.\n11.5 x 8.2 cm.\nUnkoloriert.\n"
                    ),
                    valueIri = "http://rdfh.ch/14dd8cbc3403/values/7e39f54a3726"
                ))),
                resourceClass = "http://www.knora.org/ontology/0803/incunabula#page",
                label = "d6v",
                resourceIri = "http://rdfh.ch/14dd8cbc3403"
            ),
            ReadResourceV2(
                resourceInfos = Map(),
                values = Map("http://www.knora.org/ontology/0803/incunabula#description" -> Vector(ReadValueV2(
                    valueContent = TextValueContentV2(
                        comment = None,
                        standoff = None,
                        valueHasString = "Beginn Kapitel 34.\nHolzschnitt zu Kap. 34: Ein Narr sein und es bleiben.\nEin Narr wird von drei G\u00E4nsen umgeben, deren eine von ihm wegfliegt.\n11.7 x 8.4 cm.\nUnkoloriert."
                    ),
                    valueIri = "http://rdfh.ch/167313af3a03/values/1ab5d9ef4226"
                ))),
                resourceClass = "http://www.knora.org/ontology/0803/incunabula#page",
                label = "f3v",
                resourceIri = "http://rdfh.ch/167313af3a03"
            ),
            ReadResourceV2(
                resourceInfos = Map(),
                values = Map("http://www.knora.org/ontology/0803/incunabula#description" -> Vector(ReadValueV2(
                    valueContent = TextValueContentV2(
                        comment = None,
                        standoff = None,
                        valueHasString = "Beginn Kapitel 6.\nHolzschnitt zu Kap. 6: Von mangelhafter Erziehung der Kinder.\nZwei Jungen geraten am Spieltisch \u00FCber Karten und W\u00FCrfen in Streit. W\u00E4hrend der eine einen Dolch z\u00FCckt und der andere nach seinem Schwert greift, sitzt ein \u00E4lterer Narr mit verbundenen Augen ahnungslos neben dem Geschehen.\n11.7 x 8.5 cm."
                    ),
                    valueIri = "http://rdfh.ch/1b746fabbe03/values/8318d9c71f26"
                ))),
                resourceClass = "http://www.knora.org/ontology/0803/incunabula#page",
                label = "b8r",
                resourceIri = "http://rdfh.ch/1b746fabbe03"
            ),
            ReadResourceV2(
                resourceInfos = Map(),
                values = Map("http://www.knora.org/ontology/0803/incunabula#description" -> Vector(ReadValueV2(
                    valueContent = TextValueContentV2(
                        comment = None,
                        standoff = None,
                        valueHasString = "Beginn Kapitel 28.\nHolzschnitt zu Kap. 28: Vom N\u00F6rgeln an Gottes Werken.\nEin Narr, der auf einem Berg ein Feuer entfacht hat, h\u00E4lt seine Hand sch\u00FCtzend \u00FCber die Augen, w\u00E4hrend er seinen Blick auf die hell am Himmel strahlende Sonne richtet. 11.7 x 8.5 cm."
                    ),
                    valueIri = "http://rdfh.ch/1baf691c8403/values/2882816d3a26"
                ))),
                resourceClass = "http://www.knora.org/ontology/0803/incunabula#page",
                label = "e7r",
                resourceIri = "http://rdfh.ch/1baf691c8403"
            ),
            ReadResourceV2(
                resourceInfos = Map(),
                values = Map("http://www.knora.org/ontology/0803/incunabula#description" -> Vector(ReadValueV2(
                    valueContent = TextValueContentV2(
                        comment = None,
                        standoff = None,
                        valueHasString = "Beginn Kapitel 18.\nHolzschnitt zu Kap. 18: Vom Dienst an zwei Herren.\nEin mit Spiess bewaffneter Narr bl\u00E4st in ein Horn. Sein Hund versucht derweil im Hintergrund zwei Hasen gleichzeitig zu erjagen, 11.6 x 8.4 cm.\n"
                    ),
                    valueIri = "http://rdfh.ch/1d0af69dc403/values/4e9dc2b53326"
                ))),
                resourceClass = "http://www.knora.org/ontology/0803/incunabula#page",
                label = "d5r",
                resourceIri = "http://rdfh.ch/1d0af69dc403"
            ),
            ReadResourceV2(
                resourceInfos = Map(),
                values = Map("http://www.knora.org/ontology/0803/incunabula#description" -> Vector(ReadValueV2(
                    valueContent = TextValueContentV2(
                        comment = None,
                        standoff = None,
                        valueHasString = "Beginn Kapitel 31.\nHolzschnitt zu Kap. 31: Vom Hinausschieben auf morgen.\nEin Narr steht mit ausgebreiteten Armen auf einer Strasse. Auf seinen H\u00E4nden sitzen zwei Raben, die beide \u201ECras\u201C \u2013 das lateinische Wort f\u00FCr \u201Emorgen\u201C \u2013 rufen. Auf dem Kopf des Narren sitzt ein Papagei und ahmt den Ruf der Kr\u00E4hen nach, 11.6 x 8.5 cm."
                    ),
                    valueIri = "http://rdfh.ch/1fa07c90ca03/values/c623c1aa3c26"
                ))),
                resourceClass = "http://www.knora.org/ontology/0803/incunabula#page",
                label = "f2r",
                resourceIri = "http://rdfh.ch/1fa07c90ca03"
            ),
            ReadResourceV2(
                resourceInfos = Map(),
                values = Map("http://www.knora.org/ontology/0803/incunabula#description" -> Vector(ReadValueV2(
                    valueContent = TextValueContentV2(
                        comment = None,
                        standoff = None,
                        valueHasString = "Beginn Kapitel 57.\nHolzschnitt zu Kap. 57: Von der Gnadenwahl Gottes.\nEin Narr, der auf einem Krebs reitet, st\u00FCtzt sich auf ein brechendes Schildrohr, das ihm die Hand  durchbohrt. Ein Vogel fliegt auf den offenen Mund des Narren zu.\n11.6 x 8.5 cm."
                    ),
                    valueIri = "http://rdfh.ch/1fdb76019003/values/118a3f426d26"
                ))),
                resourceClass = "http://www.knora.org/ontology/0803/incunabula#page",
                label = "i1r",
                resourceIri = "http://rdfh.ch/1fdb76019003"
            ),
            ReadResourceV2(
                resourceInfos = Map(),
                values = Map("http://www.knora.org/ontology/0803/incunabula#description" -> Vector(ReadValueV2(
                    valueContent = TextValueContentV2(
                        comment = None,
                        standoff = None,
                        valueHasString = "Beginn Kapitel 45.\nHolzschnitt zu Kap. 45: Von selbstverschuldetem Ungl\u00FCck.\nIn Gestalt eines Narren springt Empedokles in den lodernden Krater des \u00C4tna. Im Vordergrund l\u00E4sst sich ein anderer Narr in einen Brunnen fallen. Beide werden von drei M\u00E4nnern beobachtet, die das Verhalten mit \u201EJn geschicht recht\u201C  kommentieren, 11.7 x 8.3 cm.\n"
                    ),
                    valueIri = "http://rdfh.ch/21360383d003/values/b630be944e26"
                ))),
                resourceClass = "http://www.knora.org/ontology/0803/incunabula#page",
                label = "g7r",
                resourceIri = "http://rdfh.ch/21360383d003"
            ),
            ReadResourceV2(
                resourceInfos = Map(),
                values = Map("http://www.knora.org/ontology/0803/incunabula#description" -> Vector(ReadValueV2(
                    valueContent = TextValueContentV2(
                        comment = None,
                        standoff = None,
                        valueHasString = "Beginn Kapitel 68.\nHolzschnitt zu Kap. 68: Keinen Scherz verstehen.\nEin Kind, das auf einem Steckenpferd reitet und mit einem Stock als Gerte umher fuchtelt, wird von einem Narren am rechten Rand ausgeschimpft. Ein anderer Narr, der neben dem Kind steht, ist dabei, sein Schwert aus der Scheide zu ziehen.\n11.7 x 8.5 cm."
                    ),
                    valueIri = "http://rdfh.ch/2171fdf39503/values/59740ba27226"
                ))),
                resourceClass = "http://www.knora.org/ontology/0803/incunabula#page",
                label = "k6r",
                resourceIri = "http://rdfh.ch/2171fdf39503"
            ),
            ReadResourceV2(
                resourceInfos = Map(),
                values = Map("http://www.knora.org/ontology/0803/incunabula#description" -> Vector(ReadValueV2(
                    valueContent = TextValueContentV2(
                        comment = None,
                        standoff = None,
                        valueHasString = "Beginn Kapitel 83.\nneuer Holzschitt (nicht in Lemmer 1979): Vor einer H\u00E4userkulisse kniet ein Narr mit einem Beutel in der Linken und zwei Keulen in der Rechten vor einem Mann mit Hut und einem j\u00FCngeren Begleiter, 11.6 x 8.6 cm."
                    ),
                    valueIri = "http://rdfh.ch/230784e69b03/values/4ba763247b26"
                ))),
                resourceClass = "http://www.knora.org/ontology/0803/incunabula#page",
                label = "m3r",
                resourceIri = "http://rdfh.ch/230784e69b03"
            ),
            ReadResourceV2(
                resourceInfos = Map(),
                values = Map("http://www.knora.org/ontology/0803/incunabula#description" -> Vector(ReadValueV2(
                    valueContent = TextValueContentV2(
                        comment = None,
                        standoff = None,
                        valueHasString = "Beginn Kapitel 96.\nHolzschnitt zu Kap. 96: Schenken und hinterdrein bereuen.\nEin Narr, der vor einem Haus steht, \u00FCberreicht einem b\u00E4rtigen Alten ein Geschenk, kratzt sich dabei aber unschl\u00FCssig am Kopf.\n11.6 x 8.3 cm.\nUnkoloriert.\nOben rechts Blattnummerierung (Graphitstift): \"128\"."
                    ),
                    valueIri = "http://rdfh.ch/23427e576103/values/c32d62198426"
                ))),
                resourceClass = "http://www.knora.org/ontology/0803/incunabula#page",
                label = "q8r",
                resourceIri = "http://rdfh.ch/23427e576103"
            ),
            ReadResourceV2(
                resourceInfos = Map(),
                values = Map("http://www.knora.org/ontology/0803/incunabula#description" -> Vector(ReadValueV2(
                    valueContent = TextValueContentV2(
                        comment = None,
                        standoff = None,
                        valueHasString = "Beginn Kapitel 60.\nHolzschnitt zu Kap. 60: Von Selbstgef\u00E4lligkeit.\nEin alter Narr steht am Ofen und r\u00FChrt in einem Topf. Gleichzeitig schaut er sich dabei in einem Handspiegel an.\n11.7 x 8.5 cm."
                    ),
                    valueIri = "http://rdfh.ch/23cc8975d603/values/a63dbb7e6026"
                ))),
                resourceClass = "http://www.knora.org/ontology/0803/incunabula#page",
                label = "i4r",
                resourceIri = "http://rdfh.ch/23cc8975d603"
            )
        ),
        numberOfResources = 25
    )


    val fulltextSearchForDinge = ReadResourcesSequenceV2(
        resources = Vector(ReadResourceV2(
            resourceInfos = Map(),
            values = Map("http://www.knora.org/ontology/0001/anything#hasText" -> Vector(
                ReadValueV2(
                    valueContent = TextValueContentV2(
                        comment = None,
                        standoff = Some(StandoffAndMapping(
                            XSLT = None,
                            mapping = MappingXMLtoStandoff(
                                defaultXSLTransformation = None,
                                namespace = Map("noNamespace" -> Map(
                                    "tbody" -> Map("noClass" -> XMLTag(
                                        separatorRequired = true,
                                        mapping = XMLTagToStandoffClass(
                                            dataType = None,
                                            attributesToProps = Map(),
                                            standoffClassIri = "http://www.knora.org/ontology/standoff#StandoffTableBodyTag"
                                        ),
                                        name = "tbody"
                                    )),
                                    "pre" -> Map("noClass" -> XMLTag(
                                        separatorRequired = true,
                                        mapping = XMLTagToStandoffClass(
                                            dataType = None,
                                            attributesToProps = Map(),
                                            standoffClassIri = "http://www.knora.org/ontology/standoff#StandoffPreTag"
                                        ),
                                        name = "pre"
                                    )),
                                    "ol" -> Map("noClass" -> XMLTag(
                                        separatorRequired = true,
                                        mapping = XMLTagToStandoffClass(
                                            dataType = None,
                                            attributesToProps = Map(),
                                            standoffClassIri = "http://www.knora.org/ontology/standoff#StandoffOrderedListTag"
                                        ),
                                        name = "ol"
                                    )),
                                    "hr" -> Map("noClass" -> XMLTag(
                                        separatorRequired = true,
                                        mapping = XMLTagToStandoffClass(
                                            dataType = None,
                                            attributesToProps = Map(),
                                            standoffClassIri = "http://www.knora.org/ontology/standoff#StandoffLineTag"
                                        ),
                                        name = "hr"
                                    )),
                                    "h4" -> Map("noClass" -> XMLTag(
                                        separatorRequired = true,
                                        mapping = XMLTagToStandoffClass(
                                            dataType = None,
                                            attributesToProps = Map(),
                                            standoffClassIri = "http://www.knora.org/ontology/standoff#StandoffHeader4Tag"
                                        ),
                                        name = "h4"
                                    )),
                                    "h3" -> Map("noClass" -> XMLTag(
                                        separatorRequired = true,
                                        mapping = XMLTagToStandoffClass(
                                            dataType = None,
                                            attributesToProps = Map(),
                                            standoffClassIri = "http://www.knora.org/ontology/standoff#StandoffHeader3Tag"
                                        ),
                                        name = "h3"
                                    )),
                                    "li" -> Map("noClass" -> XMLTag(
                                        separatorRequired = true,
                                        mapping = XMLTagToStandoffClass(
                                            dataType = None,
                                            attributesToProps = Map(),
                                            standoffClassIri = "http://www.knora.org/ontology/standoff#StandoffListElementTag"
                                        ),
                                        name = "li"
                                    )),
                                    "br" -> Map("noClass" -> XMLTag(
                                        separatorRequired = true,
                                        mapping = XMLTagToStandoffClass(
                                            dataType = None,
                                            attributesToProps = Map(),
                                            standoffClassIri = "http://www.knora.org/ontology/standoff#StandoffBrTag"
                                        ),
                                        name = "br"
                                    )),
                                    "u" -> Map("noClass" -> XMLTag(
                                        separatorRequired = false,
                                        mapping = XMLTagToStandoffClass(
                                            dataType = None,
                                            attributesToProps = Map(),
                                            standoffClassIri = "http://www.knora.org/ontology/standoff#StandoffUnderlineTag"
                                        ),
                                        name = "u"
                                    )),
                                    "strike" -> Map("noClass" -> XMLTag(
                                        separatorRequired = false,
                                        mapping = XMLTagToStandoffClass(
                                            dataType = None,
                                            attributesToProps = Map(),
                                            standoffClassIri = "http://www.knora.org/ontology/standoff#StandoffStrikethroughTag"
                                        ),
                                        name = "strike"
                                    )),
                                    "ul" -> Map("noClass" -> XMLTag(
                                        separatorRequired = true,
                                        mapping = XMLTagToStandoffClass(
                                            dataType = None,
                                            attributesToProps = Map(),
                                            standoffClassIri = "http://www.knora.org/ontology/standoff#StandoffUnorderedListTag"
                                        ),
                                        name = "ul"
                                    )),
                                    "a" -> Map(
                                        "noClass" -> XMLTag(
                                            separatorRequired = false,
                                            mapping = XMLTagToStandoffClass(
                                                dataType = Some(XMLStandoffDataTypeClass(
                                                    dataTypeXMLAttribute = "href",
                                                    standoffDataTypeClass = StandoffDataTypeClasses.StandoffUriTag
                                                )),
                                                attributesToProps = Map(),
                                                standoffClassIri = "http://www.knora.org/ontology/knora-base#StandoffUriTag"
                                            ),
                                            name = "a"
                                        ),
                                        "salsah-link" -> XMLTag(
                                            separatorRequired = false,
                                            mapping = XMLTagToStandoffClass(
                                                dataType = Some(XMLStandoffDataTypeClass(
                                                    dataTypeXMLAttribute = "href",
                                                    standoffDataTypeClass = StandoffDataTypeClasses.StandoffLinkTag
                                                )),
                                                attributesToProps = Map(),
                                                standoffClassIri = "http://www.knora.org/ontology/knora-base#StandoffLinkTag"
                                            ),
                                            name = "a"
                                        )
                                    ),
                                    "text" -> Map("noClass" -> XMLTag(
                                        separatorRequired = false,
                                        mapping = XMLTagToStandoffClass(
                                            dataType = None,
                                            attributesToProps = Map("noNamespace" -> Map("documentType" -> "http://www.knora.org/ontology/standoff#standoffRootTagHasDocumentType")),
                                            standoffClassIri = "http://www.knora.org/ontology/standoff#StandoffRootTag"
                                        ),
                                        name = "text"
                                    )),
                                    "strong" -> Map("noClass" -> XMLTag(
                                        separatorRequired = false,
                                        mapping = XMLTagToStandoffClass(
                                            dataType = None,
                                            attributesToProps = Map(),
                                            standoffClassIri = "http://www.knora.org/ontology/standoff#StandoffBoldTag"
                                        ),
                                        name = "strong"
                                    )),
                                    "code" -> Map("noClass" -> XMLTag(
                                        separatorRequired = true,
                                        mapping = XMLTagToStandoffClass(
                                            dataType = None,
                                            attributesToProps = Map(),
                                            standoffClassIri = "http://www.knora.org/ontology/standoff#StandoffCodeTag"
                                        ),
                                        name = "code"
                                    )),
                                    "h2" -> Map("noClass" -> XMLTag(
                                        separatorRequired = true,
                                        mapping = XMLTagToStandoffClass(
                                            dataType = None,
                                            attributesToProps = Map(),
                                            standoffClassIri = "http://www.knora.org/ontology/standoff#StandoffHeader2Tag"
                                        ),
                                        name = "h2"
                                    )),
                                    "td" -> Map("noClass" -> XMLTag(
                                        separatorRequired = true,
                                        mapping = XMLTagToStandoffClass(
                                            dataType = None,
                                            attributesToProps = Map(),
                                            standoffClassIri = "http://www.knora.org/ontology/standoff#StandoffTableCellTag"
                                        ),
                                        name = "td"
                                    )),
                                    "em" -> Map("noClass" -> XMLTag(
                                        separatorRequired = false,
                                        mapping = XMLTagToStandoffClass(
                                            dataType = None,
                                            attributesToProps = Map(),
                                            standoffClassIri = "http://www.knora.org/ontology/standoff#StandoffItalicTag"
                                        ),
                                        name = "em"
                                    )),
                                    "tr" -> Map("noClass" -> XMLTag(
                                        separatorRequired = true,
                                        mapping = XMLTagToStandoffClass(
                                            dataType = None,
                                            attributesToProps = Map(),
                                            standoffClassIri = "http://www.knora.org/ontology/standoff#StandoffTableRowTag"
                                        ),
                                        name = "tr"
                                    )),
                                    "cite" -> Map("noClass" -> XMLTag(
                                        separatorRequired = true,
                                        mapping = XMLTagToStandoffClass(
                                            dataType = None,
                                            attributesToProps = Map(),
                                            standoffClassIri = "http://www.knora.org/ontology/standoff#StandoffCiteTag"
                                        ),
                                        name = "cite"
                                    )),
                                    "blockquote" -> Map("noClass" -> XMLTag(
                                        separatorRequired = true,
                                        mapping = XMLTagToStandoffClass(
                                            dataType = None,
                                            attributesToProps = Map(),
                                            standoffClassIri = "http://www.knora.org/ontology/standoff#StandoffBlockquoteTag"
                                        ),
                                        name = "blockquote"
                                    )),
                                    "p" -> Map("noClass" -> XMLTag(
                                        separatorRequired = true,
                                        mapping = XMLTagToStandoffClass(
                                            dataType = None,
                                            attributesToProps = Map(),
                                            standoffClassIri = "http://www.knora.org/ontology/standoff#StandoffParagraphTag"
                                        ),
                                        name = "p"
                                    )),
                                    "h6" -> Map("noClass" -> XMLTag(
                                        separatorRequired = true,
                                        mapping = XMLTagToStandoffClass(
                                            dataType = None,
                                            attributesToProps = Map(),
                                            standoffClassIri = "http://www.knora.org/ontology/standoff#StandoffHeader6Tag"
                                        ),
                                        name = "h6"
                                    )),
                                    "h1" -> Map("noClass" -> XMLTag(
                                        separatorRequired = true,
                                        mapping = XMLTagToStandoffClass(
                                            dataType = None,
                                            attributesToProps = Map(),
                                            standoffClassIri = "http://www.knora.org/ontology/standoff#StandoffHeader1Tag"
                                        ),
                                        name = "h1"
                                    )),
                                    "sub" -> Map("noClass" -> XMLTag(
                                        separatorRequired = false,
                                        mapping = XMLTagToStandoffClass(
                                            dataType = None,
                                            attributesToProps = Map(),
                                            standoffClassIri = "http://www.knora.org/ontology/standoff#StandoffSubscriptTag"
                                        ),
                                        name = "sub"
                                    )),
                                    "sup" -> Map("noClass" -> XMLTag(
                                        separatorRequired = false,
                                        mapping = XMLTagToStandoffClass(
                                            dataType = None,
                                            attributesToProps = Map(),
                                            standoffClassIri = "http://www.knora.org/ontology/standoff#StandoffSuperscriptTag"
                                        ),
                                        name = "sup"
                                    )),
                                    "h5" -> Map("noClass" -> XMLTag(
                                        separatorRequired = true,
                                        mapping = XMLTagToStandoffClass(
                                            dataType = None,
                                            attributesToProps = Map(),
                                            standoffClassIri = "http://www.knora.org/ontology/standoff#StandoffHeader5Tag"
                                        ),
                                        name = "h5"
                                    )),
                                    "table" -> Map("noClass" -> XMLTag(
                                        separatorRequired = true,
                                        mapping = XMLTagToStandoffClass(
                                            dataType = None,
                                            attributesToProps = Map(),
                                            standoffClassIri = "http://www.knora.org/ontology/standoff#StandoffTableTag"
                                        ),
                                        name = "table"
                                    ))
                                ))
                            ),
                            mappingIri = "http://rdfh.ch/standoff/mappings/StandardMapping",
                            standoff = Vector(
<<<<<<< HEAD
                                StandoffTagV2(
                                    attributes = Vector(StandoffTagIriAttributeV2(
                                        value = "http://data.knora.org/a-thing",
=======
                                StandoffTagV1(
                                    attributes = Nil,
                                    endParentIndex = None,
                                    startParentIndex = None,
                                    endIndex = None,
                                    startIndex = 0,
                                    endPosition = 25,
                                    startPosition = 0,
                                    originalXMLID = None,
                                    uuid = "fd583868-2a3c-4941-a330-990f5a972f71",
                                    dataType = None,
                                    standoffTagClassIri = "http://www.knora.org/ontology/standoff#StandoffRootTag"
                                ),
                                StandoffTagV1(
                                    attributes = Vector(StandoffTagIriAttributeV1(
                                        value = "http://rdfh.ch/0001/a-thing",
>>>>>>> cf593416
                                        standoffPropertyIri = "http://www.knora.org/ontology/knora-base#standoffTagHasLink"
                                    )),
                                    endParentIndex = None,
                                    startParentIndex = Some(0),
                                    endIndex = None,
                                    startIndex = 1,
                                    endPosition = 16,
                                    startPosition = 11,
                                    originalXMLID = None,
                                    uuid = "59a36237-95a9-4acc-8361-7c8fac311063",
                                    dataType = Some(StandoffDataTypeClasses.StandoffLinkTag),
                                    standoffTagClassIri = "http://www.knora.org/ontology/knora-base#StandoffLinkTag"
<<<<<<< HEAD
                                ),
                                StandoffTagV2(
                                    attributes = Nil,
                                    endParentIndex = None,
                                    startParentIndex = None,
                                    endIndex = None,
                                    startIndex = 0,
                                    endPosition = 45,
                                    startPosition = 0,
                                    originalXMLID = None,
                                    uuid = "2e136103-2a4b-4e59-ac8f-79a53f54b496",
                                    dataType = None,
                                    standoffTagClassIri = "http://www.knora.org/ontology/standoff#StandoffRootTag"
=======
>>>>>>> cf593416
                                )
                            )
                        )),
                        valueHasString = "Na ja, die Dinge sind OK."
                    ),
                    valueIri = "http://rdfh.ch/0001/a-thing-with-text-values/values/2"
                ),
                ReadValueV2(
                    valueContent = TextValueContentV2(
                        comment = None,
                        standoff = Some(StandoffAndMapping(
                            XSLT = None,
                            mapping = MappingXMLtoStandoff(
                                defaultXSLTransformation = None,
                                namespace = Map("noNamespace" -> Map(
                                    "tbody" -> Map("noClass" -> XMLTag(
                                        separatorRequired = true,
                                        mapping = XMLTagToStandoffClass(
                                            dataType = None,
                                            attributesToProps = Map(),
                                            standoffClassIri = "http://www.knora.org/ontology/standoff#StandoffTableBodyTag"
                                        ),
                                        name = "tbody"
                                    )),
                                    "pre" -> Map("noClass" -> XMLTag(
                                        separatorRequired = true,
                                        mapping = XMLTagToStandoffClass(
                                            dataType = None,
                                            attributesToProps = Map(),
                                            standoffClassIri = "http://www.knora.org/ontology/standoff#StandoffPreTag"
                                        ),
                                        name = "pre"
                                    )),
                                    "ol" -> Map("noClass" -> XMLTag(
                                        separatorRequired = true,
                                        mapping = XMLTagToStandoffClass(
                                            dataType = None,
                                            attributesToProps = Map(),
                                            standoffClassIri = "http://www.knora.org/ontology/standoff#StandoffOrderedListTag"
                                        ),
                                        name = "ol"
                                    )),
                                    "hr" -> Map("noClass" -> XMLTag(
                                        separatorRequired = true,
                                        mapping = XMLTagToStandoffClass(
                                            dataType = None,
                                            attributesToProps = Map(),
                                            standoffClassIri = "http://www.knora.org/ontology/standoff#StandoffLineTag"
                                        ),
                                        name = "hr"
                                    )),
                                    "h4" -> Map("noClass" -> XMLTag(
                                        separatorRequired = true,
                                        mapping = XMLTagToStandoffClass(
                                            dataType = None,
                                            attributesToProps = Map(),
                                            standoffClassIri = "http://www.knora.org/ontology/standoff#StandoffHeader4Tag"
                                        ),
                                        name = "h4"
                                    )),
                                    "h3" -> Map("noClass" -> XMLTag(
                                        separatorRequired = true,
                                        mapping = XMLTagToStandoffClass(
                                            dataType = None,
                                            attributesToProps = Map(),
                                            standoffClassIri = "http://www.knora.org/ontology/standoff#StandoffHeader3Tag"
                                        ),
                                        name = "h3"
                                    )),
                                    "li" -> Map("noClass" -> XMLTag(
                                        separatorRequired = true,
                                        mapping = XMLTagToStandoffClass(
                                            dataType = None,
                                            attributesToProps = Map(),
                                            standoffClassIri = "http://www.knora.org/ontology/standoff#StandoffListElementTag"
                                        ),
                                        name = "li"
                                    )),
                                    "br" -> Map("noClass" -> XMLTag(
                                        separatorRequired = true,
                                        mapping = XMLTagToStandoffClass(
                                            dataType = None,
                                            attributesToProps = Map(),
                                            standoffClassIri = "http://www.knora.org/ontology/standoff#StandoffBrTag"
                                        ),
                                        name = "br"
                                    )),
                                    "u" -> Map("noClass" -> XMLTag(
                                        separatorRequired = false,
                                        mapping = XMLTagToStandoffClass(
                                            dataType = None,
                                            attributesToProps = Map(),
                                            standoffClassIri = "http://www.knora.org/ontology/standoff#StandoffUnderlineTag"
                                        ),
                                        name = "u"
                                    )),
                                    "strike" -> Map("noClass" -> XMLTag(
                                        separatorRequired = false,
                                        mapping = XMLTagToStandoffClass(
                                            dataType = None,
                                            attributesToProps = Map(),
                                            standoffClassIri = "http://www.knora.org/ontology/standoff#StandoffStrikethroughTag"
                                        ),
                                        name = "strike"
                                    )),
                                    "ul" -> Map("noClass" -> XMLTag(
                                        separatorRequired = true,
                                        mapping = XMLTagToStandoffClass(
                                            dataType = None,
                                            attributesToProps = Map(),
                                            standoffClassIri = "http://www.knora.org/ontology/standoff#StandoffUnorderedListTag"
                                        ),
                                        name = "ul"
                                    )),
                                    "a" -> Map(
                                        "noClass" -> XMLTag(
                                            separatorRequired = false,
                                            mapping = XMLTagToStandoffClass(
                                                dataType = Some(XMLStandoffDataTypeClass(
                                                    dataTypeXMLAttribute = "href",
                                                    standoffDataTypeClass = StandoffDataTypeClasses.StandoffUriTag
                                                )),
                                                attributesToProps = Map(),
                                                standoffClassIri = "http://www.knora.org/ontology/knora-base#StandoffUriTag"
                                            ),
                                            name = "a"
                                        ),
                                        "salsah-link" -> XMLTag(
                                            separatorRequired = false,
                                            mapping = XMLTagToStandoffClass(
                                                dataType = Some(XMLStandoffDataTypeClass(
                                                    dataTypeXMLAttribute = "href",
                                                    standoffDataTypeClass = StandoffDataTypeClasses.StandoffLinkTag
                                                )),
                                                attributesToProps = Map(),
                                                standoffClassIri = "http://www.knora.org/ontology/knora-base#StandoffLinkTag"
                                            ),
                                            name = "a"
                                        )
                                    ),
                                    "text" -> Map("noClass" -> XMLTag(
                                        separatorRequired = false,
                                        mapping = XMLTagToStandoffClass(
                                            dataType = None,
                                            attributesToProps = Map("noNamespace" -> Map("documentType" -> "http://www.knora.org/ontology/standoff#standoffRootTagHasDocumentType")),
                                            standoffClassIri = "http://www.knora.org/ontology/standoff#StandoffRootTag"
                                        ),
                                        name = "text"
                                    )),
                                    "strong" -> Map("noClass" -> XMLTag(
                                        separatorRequired = false,
                                        mapping = XMLTagToStandoffClass(
                                            dataType = None,
                                            attributesToProps = Map(),
                                            standoffClassIri = "http://www.knora.org/ontology/standoff#StandoffBoldTag"
                                        ),
                                        name = "strong"
                                    )),
                                    "code" -> Map("noClass" -> XMLTag(
                                        separatorRequired = true,
                                        mapping = XMLTagToStandoffClass(
                                            dataType = None,
                                            attributesToProps = Map(),
                                            standoffClassIri = "http://www.knora.org/ontology/standoff#StandoffCodeTag"
                                        ),
                                        name = "code"
                                    )),
                                    "h2" -> Map("noClass" -> XMLTag(
                                        separatorRequired = true,
                                        mapping = XMLTagToStandoffClass(
                                            dataType = None,
                                            attributesToProps = Map(),
                                            standoffClassIri = "http://www.knora.org/ontology/standoff#StandoffHeader2Tag"
                                        ),
                                        name = "h2"
                                    )),
                                    "td" -> Map("noClass" -> XMLTag(
                                        separatorRequired = true,
                                        mapping = XMLTagToStandoffClass(
                                            dataType = None,
                                            attributesToProps = Map(),
                                            standoffClassIri = "http://www.knora.org/ontology/standoff#StandoffTableCellTag"
                                        ),
                                        name = "td"
                                    )),
                                    "em" -> Map("noClass" -> XMLTag(
                                        separatorRequired = false,
                                        mapping = XMLTagToStandoffClass(
                                            dataType = None,
                                            attributesToProps = Map(),
                                            standoffClassIri = "http://www.knora.org/ontology/standoff#StandoffItalicTag"
                                        ),
                                        name = "em"
                                    )),
                                    "tr" -> Map("noClass" -> XMLTag(
                                        separatorRequired = true,
                                        mapping = XMLTagToStandoffClass(
                                            dataType = None,
                                            attributesToProps = Map(),
                                            standoffClassIri = "http://www.knora.org/ontology/standoff#StandoffTableRowTag"
                                        ),
                                        name = "tr"
                                    )),
                                    "cite" -> Map("noClass" -> XMLTag(
                                        separatorRequired = true,
                                        mapping = XMLTagToStandoffClass(
                                            dataType = None,
                                            attributesToProps = Map(),
                                            standoffClassIri = "http://www.knora.org/ontology/standoff#StandoffCiteTag"
                                        ),
                                        name = "cite"
                                    )),
                                    "blockquote" -> Map("noClass" -> XMLTag(
                                        separatorRequired = true,
                                        mapping = XMLTagToStandoffClass(
                                            dataType = None,
                                            attributesToProps = Map(),
                                            standoffClassIri = "http://www.knora.org/ontology/standoff#StandoffBlockquoteTag"
                                        ),
                                        name = "blockquote"
                                    )),
                                    "p" -> Map("noClass" -> XMLTag(
                                        separatorRequired = true,
                                        mapping = XMLTagToStandoffClass(
                                            dataType = None,
                                            attributesToProps = Map(),
                                            standoffClassIri = "http://www.knora.org/ontology/standoff#StandoffParagraphTag"
                                        ),
                                        name = "p"
                                    )),
                                    "h6" -> Map("noClass" -> XMLTag(
                                        separatorRequired = true,
                                        mapping = XMLTagToStandoffClass(
                                            dataType = None,
                                            attributesToProps = Map(),
                                            standoffClassIri = "http://www.knora.org/ontology/standoff#StandoffHeader6Tag"
                                        ),
                                        name = "h6"
                                    )),
                                    "h1" -> Map("noClass" -> XMLTag(
                                        separatorRequired = true,
                                        mapping = XMLTagToStandoffClass(
                                            dataType = None,
                                            attributesToProps = Map(),
                                            standoffClassIri = "http://www.knora.org/ontology/standoff#StandoffHeader1Tag"
                                        ),
                                        name = "h1"
                                    )),
                                    "sub" -> Map("noClass" -> XMLTag(
                                        separatorRequired = false,
                                        mapping = XMLTagToStandoffClass(
                                            dataType = None,
                                            attributesToProps = Map(),
                                            standoffClassIri = "http://www.knora.org/ontology/standoff#StandoffSubscriptTag"
                                        ),
                                        name = "sub"
                                    )),
                                    "sup" -> Map("noClass" -> XMLTag(
                                        separatorRequired = false,
                                        mapping = XMLTagToStandoffClass(
                                            dataType = None,
                                            attributesToProps = Map(),
                                            standoffClassIri = "http://www.knora.org/ontology/standoff#StandoffSuperscriptTag"
                                        ),
                                        name = "sup"
                                    )),
                                    "h5" -> Map("noClass" -> XMLTag(
                                        separatorRequired = true,
                                        mapping = XMLTagToStandoffClass(
                                            dataType = None,
                                            attributesToProps = Map(),
                                            standoffClassIri = "http://www.knora.org/ontology/standoff#StandoffHeader5Tag"
                                        ),
                                        name = "h5"
                                    )),
                                    "table" -> Map("noClass" -> XMLTag(
                                        separatorRequired = true,
                                        mapping = XMLTagToStandoffClass(
                                            dataType = None,
                                            attributesToProps = Map(),
                                            standoffClassIri = "http://www.knora.org/ontology/standoff#StandoffTableTag"
                                        ),
                                        name = "table"
                                    ))
                                ))
                            ),
                            mappingIri = "http://rdfh.ch/standoff/mappings/StandardMapping",
                            standoff = Vector(
<<<<<<< HEAD
                                StandoffTagV2(
                                    attributes = Vector(StandoffTagIriAttributeV2(
                                        value = "http://data.knora.org/a-thing",
=======
                                StandoffTagV1(
                                    attributes = Vector(StandoffTagIriAttributeV1(
                                        value = "http://rdfh.ch/0001/a-thing",
>>>>>>> cf593416
                                        standoffPropertyIri = "http://www.knora.org/ontology/knora-base#standoffTagHasLink"
                                    )),
                                    endParentIndex = None,
                                    startParentIndex = Some(0),
                                    endIndex = None,
                                    startIndex = 1,
                                    endPosition = 19,
                                    startPosition = 14,
                                    originalXMLID = None,
                                    uuid = "80133696-26a1-4941-967b-6bf210d7d5e1",
                                    dataType = Some(StandoffDataTypeClasses.StandoffLinkTag),
                                    standoffTagClassIri = "http://www.knora.org/ontology/knora-base#StandoffLinkTag"
                                ),
                                StandoffTagV2(
                                    attributes = Nil,
                                    endParentIndex = None,
                                    startParentIndex = None,
                                    endIndex = None,
                                    startIndex = 0,
                                    endPosition = 45,
                                    startPosition = 0,
                                    originalXMLID = None,
                                    uuid = "2e136103-2a4b-4e59-ac8f-79a53f54b496",
                                    dataType = None,
                                    standoffTagClassIri = "http://www.knora.org/ontology/standoff#StandoffRootTag"
                                )
                            )
                        )),
                        valueHasString = "Ich liebe die Dinge, sie sind alles f\u00FCr mich."
                    ),
                    valueIri = "http://rdfh.ch/0001/a-thing-with-text-values/values/1"
                )
            )),
            resourceClass = "http://www.knora.org/ontology/0001/anything#Thing",
            label = "Ein Ding f\u00FCr jemanden, dem die Dinge gefallen",
            resourceIri = "http://rdfh.ch/0001/a-thing-with-text-values"
        )),
        numberOfResources = 1
    )

    // Dear Ben: I am aware of the fact that this code is not formatted properly and I know that this deeply disturbs you. But please leave it like this since otherwise I cannot possibly read and understand this query.
    val constructQueryForBooksWithTitleZeitgloecklein = ConstructQuery(
        constructClause = ConstructClause(
            Vector(
                StatementPattern(QueryVariable("book"), IriRef("http://api.knora.org/ontology/knora-api/simple/v2#isMainResource".toSmartIri, None), XsdLiteral("true", "http://www.w3.org/2001/XMLSchema#boolean".toSmartIri), None),
                StatementPattern(QueryVariable("book"), IriRef("http://0.0.0.0:3333/ontology/0803/incunabula/simple/v2#title".toSmartIri, None), QueryVariable("title"), None))
        ),
        whereClause = WhereClause(
            patterns = Vector(
                StatementPattern(QueryVariable("book"), IriRef("http://www.w3.org/1999/02/22-rdf-syntax-ns#type".toSmartIri, None), IriRef("http://0.0.0.0:3333/ontology/0803/incunabula/simple/v2#book".toSmartIri, None), None),
                StatementPattern(QueryVariable("book"), IriRef("http://www.w3.org/1999/02/22-rdf-syntax-ns#type".toSmartIri, None), IriRef("http://api.knora.org/ontology/knora-api/simple/v2#Resource".toSmartIri, None), None),
                StatementPattern(QueryVariable("book"), IriRef("http://0.0.0.0:3333/ontology/0803/incunabula/simple/v2#title".toSmartIri, None), QueryVariable("title"), None),
                StatementPattern(IriRef("http://0.0.0.0:3333/ontology/0803/incunabula/simple/v2#title".toSmartIri, None), IriRef("http://api.knora.org/ontology/knora-api/simple/v2#objectType".toSmartIri, None), IriRef("http://www.w3.org/2001/XMLSchema#string".toSmartIri, None), None),
                StatementPattern(QueryVariable("title"), IriRef("http://www.w3.org/1999/02/22-rdf-syntax-ns#type".toSmartIri, None), IriRef("http://www.w3.org/2001/XMLSchema#string".toSmartIri, None), None),
                FilterPattern(CompareExpression(QueryVariable("title"), CompareExpressionOperator.EQUALS, XsdLiteral("Zeitglöcklein des Lebens und Leidens Christi", "http://www.w3.org/2001/XMLSchema#string".toSmartIri)))
            ),
            positiveEntities = Set(IriRef("http://api.knora.org/ontology/knora-api/simple/v2#isMainResource".toSmartIri, None),
                IriRef("http://api.knora.org/ontology/knora-api/simple/v2#objectType".toSmartIri, None),
                IriRef("http://0.0.0.0:3333/ontology/0803/incunabula/simple/v2#book".toSmartIri, None),
                IriRef("http://0.0.0.0:3333/ontology/0803/incunabula/simple/v2#title".toSmartIri, None),
                IriRef("http://www.w3.org/2001/XMLSchema#string".toSmartIri, None),
                IriRef("http://api.knora.org/ontology/knora-api/simple/v2#Resource".toSmartIri, None),
                IriRef("http://www.w3.org/1999/02/22-rdf-syntax-ns#type".toSmartIri, None),
                QueryVariable("book"),
                QueryVariable("title")
            )
        )
    )

    val booksWithTitleZeitgloeckleinResponse = ReadResourcesSequenceV2(
        resources = Vector(
            ReadResourceV2(
                resourceInfos = Map(),
                values = Map("http://www.knora.org/ontology/0803/incunabula#title" -> Vector(ReadValueV2(
                    valueContent = TextValueContentV2(
                        comment = None,
                        standoff = None,
                        valueHasString = "Zeitgl\u00F6cklein des Lebens und Leidens Christi"
                    ),
                    valueIri = "http://rdfh.ch/c5058f3a/values/c3295339"
                ))),
                resourceClass = "http://www.knora.org/ontology/0803/incunabula#book",
                label = "Zeitgl\u00F6cklein des Lebens und Leidens Christi",
                resourceIri = "http://rdfh.ch/c5058f3a"
            ),
            ReadResourceV2(
                resourceInfos = Map(),
                values = Map("http://www.knora.org/ontology/0803/incunabula#title" -> Vector(ReadValueV2(
                    valueContent = TextValueContentV2(
                        comment = None,
                        standoff = None,
                        valueHasString = "Zeitgl\u00F6cklein des Lebens und Leidens Christi"
                    ),
                    valueIri = "http://rdfh.ch/ff17e5ef9601/values/d9a522845006"
                ))),
                resourceClass = "http://www.knora.org/ontology/0803/incunabula#book",
                label = "Zeitgl\u00F6cklein des Lebens und Leidens Christi",
                resourceIri = "http://rdfh.ch/ff17e5ef9601"
            )
        ),
        numberOfResources = 2
    )

    // Dear Ben: please see my comment above
    val constructQueryForBooksWithoutTitleZeitgloecklein = ConstructQuery(
        constructClause = ConstructClause(
            Vector(
                StatementPattern(QueryVariable("book"), IriRef("http://api.knora.org/ontology/knora-api/simple/v2#isMainResource".toSmartIri, None), XsdLiteral("true", "http://www.w3.org/2001/XMLSchema#boolean".toSmartIri), None),
                StatementPattern(QueryVariable("book"), IriRef("http://0.0.0.0:3333/ontology/0803/incunabula/simple/v2#title".toSmartIri, None), QueryVariable("title"), None))
        ),
        whereClause = WhereClause(
            patterns = Vector(
                StatementPattern(QueryVariable("book"), IriRef("http://www.w3.org/1999/02/22-rdf-syntax-ns#type".toSmartIri, None), IriRef("http://0.0.0.0:3333/ontology/0803/incunabula/simple/v2#book".toSmartIri, None), None),
                StatementPattern(QueryVariable("book"), IriRef("http://www.w3.org/1999/02/22-rdf-syntax-ns#type".toSmartIri, None), IriRef("http://api.knora.org/ontology/knora-api/simple/v2#Resource".toSmartIri, None), None),
                StatementPattern(QueryVariable("book"), IriRef("http://0.0.0.0:3333/ontology/0803/incunabula/simple/v2#title".toSmartIri, None), QueryVariable("title"), None),
                StatementPattern(IriRef("http://0.0.0.0:3333/ontology/0803/incunabula/simple/v2#title".toSmartIri, None), IriRef("http://api.knora.org/ontology/knora-api/simple/v2#objectType".toSmartIri, None), IriRef("http://www.w3.org/2001/XMLSchema#string".toSmartIri, None), None),
                StatementPattern(QueryVariable("title"), IriRef("http://www.w3.org/1999/02/22-rdf-syntax-ns#type".toSmartIri, None), IriRef("http://www.w3.org/2001/XMLSchema#string".toSmartIri, None), None),
                FilterPattern(CompareExpression(QueryVariable("title"), CompareExpressionOperator.NOT_EQUALS, XsdLiteral("Zeitglöcklein des Lebens und Leidens Christi", "http://www.w3.org/2001/XMLSchema#string".toSmartIri)))
            ),
            positiveEntities = Set(IriRef("http://api.knora.org/ontology/knora-api/simple/v2#isMainResource".toSmartIri, None),
                IriRef("http://api.knora.org/ontology/knora-api/simple/v2#objectType".toSmartIri, None),
                IriRef("http://0.0.0.0:3333/ontology/0803/incunabula/simple/v2#book".toSmartIri, None),
                IriRef("http://0.0.0.0:3333/ontology/0803/incunabula/simple/v2#title".toSmartIri, None),
                IriRef("http://www.w3.org/2001/XMLSchema#string".toSmartIri, None),
                IriRef("http://api.knora.org/ontology/knora-api/simple/v2#Resource".toSmartIri, None),
                IriRef("http://www.w3.org/1999/02/22-rdf-syntax-ns#type".toSmartIri, None),
                QueryVariable("book"),
                QueryVariable("title")
            )
        )
    )
}<|MERGE_RESOLUTION|>--- conflicted
+++ resolved
@@ -659,12 +659,7 @@
                             ),
                             mappingIri = "http://rdfh.ch/standoff/mappings/StandardMapping",
                             standoff = Vector(
-<<<<<<< HEAD
                                 StandoffTagV2(
-                                    attributes = Vector(StandoffTagIriAttributeV2(
-                                        value = "http://data.knora.org/a-thing",
-=======
-                                StandoffTagV1(
                                     attributes = Nil,
                                     endParentIndex = None,
                                     startParentIndex = None,
@@ -677,10 +672,9 @@
                                     dataType = None,
                                     standoffTagClassIri = "http://www.knora.org/ontology/standoff#StandoffRootTag"
                                 ),
-                                StandoffTagV1(
-                                    attributes = Vector(StandoffTagIriAttributeV1(
+                                StandoffTagV2(
+                                    attributes = Vector(StandoffTagIriAttributeV2(
                                         value = "http://rdfh.ch/0001/a-thing",
->>>>>>> cf593416
                                         standoffPropertyIri = "http://www.knora.org/ontology/knora-base#standoffTagHasLink"
                                     )),
                                     endParentIndex = None,
@@ -693,22 +687,6 @@
                                     uuid = "59a36237-95a9-4acc-8361-7c8fac311063",
                                     dataType = Some(StandoffDataTypeClasses.StandoffLinkTag),
                                     standoffTagClassIri = "http://www.knora.org/ontology/knora-base#StandoffLinkTag"
-<<<<<<< HEAD
-                                ),
-                                StandoffTagV2(
-                                    attributes = Nil,
-                                    endParentIndex = None,
-                                    startParentIndex = None,
-                                    endIndex = None,
-                                    startIndex = 0,
-                                    endPosition = 45,
-                                    startPosition = 0,
-                                    originalXMLID = None,
-                                    uuid = "2e136103-2a4b-4e59-ac8f-79a53f54b496",
-                                    dataType = None,
-                                    standoffTagClassIri = "http://www.knora.org/ontology/standoff#StandoffRootTag"
-=======
->>>>>>> cf593416
                                 )
                             )
                         )),
@@ -997,15 +975,9 @@
                             ),
                             mappingIri = "http://rdfh.ch/standoff/mappings/StandardMapping",
                             standoff = Vector(
-<<<<<<< HEAD
                                 StandoffTagV2(
                                     attributes = Vector(StandoffTagIriAttributeV2(
-                                        value = "http://data.knora.org/a-thing",
-=======
-                                StandoffTagV1(
-                                    attributes = Vector(StandoffTagIriAttributeV1(
                                         value = "http://rdfh.ch/0001/a-thing",
->>>>>>> cf593416
                                         standoffPropertyIri = "http://www.knora.org/ontology/knora-base#standoffTagHasLink"
                                     )),
                                     endParentIndex = None,
