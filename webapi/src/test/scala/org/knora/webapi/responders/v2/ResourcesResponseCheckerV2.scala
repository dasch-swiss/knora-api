--- conflicted
+++ resolved
@@ -31,12 +31,7 @@
       * @param expected the expected response.
       */
     def compareReadResourcesSequenceV2Response(expected: ReadResourcesSequenceV2, received: ReadResourcesSequenceV2): Unit = {
-<<<<<<< HEAD
         assert(expected.numberOfResources == received.numberOfResources, "number of resources is not equal")
-
-=======
-        assert(expected.numberOfResources == received.numberOfResources, "number of resources are not equal")
->>>>>>> 75152d57
         assert(expected.resources.size == received.resources.size, "number of resources are not equal")
 
         // compare the resources one by one: resources have to returned in the correct order
