--- conflicted
+++ resolved
@@ -25,14 +25,8 @@
 import akka.actor.Props
 import akka.actor.Status.Failure
 import akka.testkit.{ImplicitSender, TestActorRef}
-<<<<<<< HEAD
-import com.typesafe.config.ConfigFactory
-import org.knora.webapi
-import org.knora.webapi.{SharedAdminTestData, _}
-=======
 import com.typesafe.config.{Config, ConfigFactory}
 import org.knora.webapi._
->>>>>>> e5d72e81
 import org.knora.webapi.messages.v1.responder.ontologymessages.{LoadOntologiesRequest, LoadOntologiesResponse}
 import org.knora.webapi.messages.v1.responder.projectmessages._
 import org.knora.webapi.messages.v1.responder.usermessages.{UserDataV1, UserProfileType}
@@ -84,20 +78,10 @@
             "return project info for every project" in {
 
                 actorUnderTest ! ProjectsGetRequestV1(Some(rootUserProfileV1))
-<<<<<<< HEAD
                 val received = expectMsgType[ProjectsResponseV1](timeout)
 
                 assert(received.projects.contains(SharedAdminTestData.imagesProjectInfo))
                 assert(received.projects.contains(SharedAdminTestData.incunabulaProjectInfo))
-=======
-                expectMsgPF(timeout) {
-                    case ProjectsResponseV1(projects) => {
-                        //println(projects)
-                        assert(projects.contains(SharedAdminTestData.imagesProjectInfo))
-                        assert(projects.contains(SharedAdminTestData.incunabulaProjectInfo))
-                    }
-                }
->>>>>>> e5d72e81
 
             }
 
@@ -210,25 +194,12 @@
                     SharedAdminTestData.rootUser,
                     UUID.randomUUID()
                 )
-<<<<<<< HEAD
                 val received: ProjectOperationResponseV1 = expectMsgType[ProjectOperationResponseV1](timeout)
                 assert(received.project_info.shortname.equals("newproject"))
                 assert(received.project_info.longname.contains("project longname"))
                 assert(received.project_info.description.contains("project description"))
                 assert(received.project_info.ontologyNamedGraph.equals("http://www.knora.org/ontology/newproject"))
                 assert(received.project_info.dataNamedGraph.equals("http://www.knora.org/data/newproject"))
-=======
-                expectMsgPF(timeout) {
-                    case ProjectOperationResponseV1(newProjectInfo) => {
-                        //println(newProjectInfo)
-                        assert(newProjectInfo.shortname.equals("newproject"))
-                        assert(newProjectInfo.longname.contains("project longname"))
-                        assert(newProjectInfo.description.contains("project description"))
-                        assert(newProjectInfo.ontologyNamedGraph.equals("http://www.knora.org/ontology/newproject"))
-                        assert(newProjectInfo.dataNamedGraph.equals("http://www.knora.org/data/newproject"))
-                    }
-                }
->>>>>>> e5d72e81
             }
 
             "return a 'DuplicateValueException' if the supplied project shortname is not unique " in {
