--- conflicted
+++ resolved
@@ -30,12 +30,7 @@
 import org.knora.webapi.messages.v1.responder.permissionmessages.{ObjectAccessPermissionV1, ObjectAccessPermissionsForResourceGetV1, PermissionV1}
 import org.knora.webapi.messages.v1.responder.resourcemessages._
 import org.knora.webapi.messages.v1.responder.sipimessages.SipiResponderConversionFileRequestV1
-<<<<<<< HEAD
 import org.knora.webapi.messages.v1.responder.standoffmessages.StandoffDataTypeClasses
-import org.knora.webapi.messages.v1.responder.usermessages.{UserDataV1, UserProfileV1}
-=======
-import org.knora.webapi.messages.v1.responder.usermessages.UserDataV1
->>>>>>> 5eacd0c2
 import org.knora.webapi.messages.v1.responder.valuemessages._
 import org.knora.webapi.messages.v1.store.triplestoremessages._
 import org.knora.webapi.responders._
@@ -625,12 +620,7 @@
 /**
   * Tests [[ResourcesResponderV1]].
   */
-<<<<<<< HEAD
-class ResourcesResponderV1Spec extends CoreSpec() with ImplicitSender {
-
-=======
 class ResourcesResponderV1Spec extends CoreSpec(ResourcesResponderV1Spec.config) with ImplicitSender {
->>>>>>> 5eacd0c2
     import ResourcesResponderV1Spec._
 
     // Construct the actors needed for this test.
@@ -641,14 +631,6 @@
     private val storeManager = system.actorOf(Props(new StoreManager with LiveActorMaker), name = STORE_MANAGER_ACTOR_NAME)
 
     val rdfDataObjects = List(
-<<<<<<< HEAD
-        RdfDataObject(path = "../knora-ontologies/knora-base.ttl", name = "http://www.knora.org/ontology/knora-base"),
-        RdfDataObject(path = "_test_data/ontologies/standoff-onto.ttl", name = "http://www.knora.org/ontology/standoff"),
-        RdfDataObject(path = "_test_data/all_data/standoff-data.ttl", name = "http://www.knora.org/data/standoff"),
-        RdfDataObject(path = "../knora-ontologies/knora-dc.ttl", name = "http://www.knora.org/ontology/dc"),
-        RdfDataObject(path = "../knora-ontologies/salsah-gui.ttl", name = "http://www.knora.org/ontology/salsah-gui"),
-=======
->>>>>>> 5eacd0c2
         RdfDataObject(path = "_test_data/ontologies/incunabula-onto.ttl", name = "http://www.knora.org/ontology/incunabula"),
         RdfDataObject(path = "_test_data/all_data/incunabula-data.ttl", name = "http://www.knora.org/data/incunabula"),
         RdfDataObject(path = "_test_data/ontologies/anything-onto.ttl", name = "http://www.knora.org/ontology/anything"),
@@ -1153,7 +1135,7 @@
                 label = "Book with reference to nonexistent resource",
                 projectIri = "http://data.knora.org/projects/77275339",
                 values = valuesToBeCreated,
-                userProfile = incunabulaUser,
+                userProfile = SharedAdminTestData.incunabulaProjectAdminUser,
                 apiRequestID = UUID.randomUUID
             )
 
