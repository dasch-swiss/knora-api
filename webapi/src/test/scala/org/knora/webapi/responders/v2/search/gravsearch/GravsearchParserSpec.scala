--- conflicted
+++ resolved
@@ -22,23 +22,12 @@
 import org.knora.webapi.responders.v2.search._
 import org.knora.webapi.util.IriConversions._
 import org.knora.webapi.util.StringFormatter
-<<<<<<< HEAD
-import org.knora.webapi.{ApiV2Complex, ApiV2Simple, GravsearchException}
-import org.scalatest.{Matchers, WordSpecLike}
-
-/**
-  * Tests [[GravsearchParser]].
-  */
-class GravsearchParserSpec extends WordSpecLike with Matchers {
-    StringFormatter.initForTest()
-=======
 import org.knora.webapi.{ApiV2Complex, ApiV2Simple, CoreSpec, GravsearchException}
 
 /**
  * Tests [[GravsearchParser]].
  */
 class GravsearchParserSpec extends CoreSpec() {
->>>>>>> e4fd02c9
     private implicit val stringFormatter: StringFormatter = StringFormatter.getGeneralInstance
 
     val Query: String =
