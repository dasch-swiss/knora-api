/*
 * Copyright © 2015 Lukas Rosenthaler, Benjamin Geer, Ivan Subotic,
 * Tobias Schweizer, André Kilchenmann, and André Fatton.
 *
 * This file is part of Knora.
 *
 * Knora is free software: you can redistribute it and/or modify
 * it under the terms of the GNU Affero General Public License as published
 * by the Free Software Foundation, either version 3 of the License, or
 * (at your option) any later version.
 *
 * Knora is distributed in the hope that it will be useful,
 * but WITHOUT ANY WARRANTY; without even the implied warranty of
 * MERCHANTABILITY or FITNESS FOR A PARTICULAR PURPOSE.  See the
 * GNU Affero General Public License for more details.
 *
 * You should have received a copy of the GNU Affero General Public
 * License along with Knora.  If not, see <http://www.gnu.org/licenses/>.
 */

package org.knora.webapi.routing

import akka.actor.ActorDSL._
import akka.testkit.ImplicitSender
import akka.util.Timeout
import com.typesafe.config.ConfigFactory
import org.knora.webapi.messages.v1.responder.usermessages._
import org.knora.webapi.responders.RESPONDER_MANAGER_ACTOR_NAME
import org.knora.webapi.util.ActorUtil
import org.knora.webapi.{BadCredentialsException, CoreSpec, NotFoundException, SharedAdminTestData}
import org.scalatest.PrivateMethodTester

import scala.concurrent.Future
import scala.concurrent.duration._
import scala.util.Try

object AuthenticatorSpec {
    val config = ConfigFactory.parseString(
        """
        app {

        }
        """.stripMargin)
}

/*
 *  This test needs a running http layer, so that different api access authentication schemes can be tested
 *  - Browser basic auth
 *  - Basic auth over API
 *  - Username/password over API
 *  - API Key based authentication
 */

class AuthenticatorSpec extends CoreSpec("AuthenticationTestSystem") with ImplicitSender with PrivateMethodTester {

    implicit val executionContext = system.dispatcher
    implicit val timeout: Timeout = Duration(5, SECONDS)

    val rootUserProfileV1 = SharedAdminTestData.rootUser

    val mockUsersActor = actor(RESPONDER_MANAGER_ACTOR_NAME)(new Act {
        become {
<<<<<<< HEAD
            case UserProfileByUsernameGetRequestV1(submittedUsername, userProfileType) => {
                if (submittedUsername == "root") {
                    ActorUtil.future2Message(sender, Future(rootUserProfileV1), logger)
                } else {
                    ActorUtil.future2Message(sender, Future.failed(throw NotFoundException(s"User '$submittedUsername' not found")), logger)
=======
            case UserProfileByUsernameGetRequestV1(submittedUsername) => {
                if (submittedUsername == usernameCorrect) {
                    sender ! mockUserProfileV1
                } else {
                    sender ! akka.actor.Status.Failure(BadCredentialsException("Bad credentials"))
>>>>>>> 5dc76ee8
                }
            }
        }
    })

    val getUserProfileByUsername = PrivateMethod[Try[UserProfileV1]]('getUserProfileByUsername)
    val authenticateCredentials = PrivateMethod[Try[String]]('authenticateCredentials)

    "During Authentication " when {
        "called, the 'getUserProfile' method " should {
            "succeed with the correct 'username' " in {
                Authenticator invokePrivate getUserProfileByUsername("root", system, timeout, executionContext) should be(rootUserProfileV1)
            }

            /* TODO: Find out how to mock correctly */
            "fail with the wrong 'username' " ignore {
                an [BadCredentialsException] should be thrownBy {
                    Authenticator invokePrivate getUserProfileByUsername("wronguser", system, timeout, executionContext)
                }
            }

            "fail when not providing a username " in {
                an [BadCredentialsException] should be thrownBy {
                    Authenticator invokePrivate getUserProfileByUsername("", system, timeout, executionContext)
                }
            }
        }
        "called, the 'authenticateCredentials' method " should {
            "succeed with the correct 'username' / correct 'password' " in {
<<<<<<< HEAD
                Authenticator invokePrivate authenticateCredentials("root", "test", false, system) should be("0")
            }
            "fail with correct 'username' / wrong 'password' " in {
                an [BadCredentialsException] should be thrownBy {
                    Authenticator invokePrivate authenticateCredentials("root", "wrongpass", false, system)
=======
                Authenticator invokePrivate authenticateCredentials(usernameCorrect, passwordCorrect, false, system, executionContext) should be("0")
            }
            "fail with correct 'username' / wrong 'password' " in {
                an [BadCredentialsException] should be thrownBy {
                    Authenticator invokePrivate authenticateCredentials(usernameCorrect, passwordWrong, false, system, executionContext)
>>>>>>> 5dc76ee8
                }
            }
        }
    }


}<|MERGE_RESOLUTION|>--- conflicted
+++ resolved
@@ -60,19 +60,11 @@
 
     val mockUsersActor = actor(RESPONDER_MANAGER_ACTOR_NAME)(new Act {
         become {
-<<<<<<< HEAD
             case UserProfileByUsernameGetRequestV1(submittedUsername, userProfileType) => {
                 if (submittedUsername == "root") {
                     ActorUtil.future2Message(sender, Future(rootUserProfileV1), logger)
                 } else {
                     ActorUtil.future2Message(sender, Future.failed(throw NotFoundException(s"User '$submittedUsername' not found")), logger)
-=======
-            case UserProfileByUsernameGetRequestV1(submittedUsername) => {
-                if (submittedUsername == usernameCorrect) {
-                    sender ! mockUserProfileV1
-                } else {
-                    sender ! akka.actor.Status.Failure(BadCredentialsException("Bad credentials"))
->>>>>>> 5dc76ee8
                 }
             }
         }
@@ -102,19 +94,11 @@
         }
         "called, the 'authenticateCredentials' method " should {
             "succeed with the correct 'username' / correct 'password' " in {
-<<<<<<< HEAD
-                Authenticator invokePrivate authenticateCredentials("root", "test", false, system) should be("0")
+                Authenticator invokePrivate authenticateCredentials("root", "test", false, system, executionContext) should be("0")
             }
             "fail with correct 'username' / wrong 'password' " in {
                 an [BadCredentialsException] should be thrownBy {
-                    Authenticator invokePrivate authenticateCredentials("root", "wrongpass", false, system)
-=======
-                Authenticator invokePrivate authenticateCredentials(usernameCorrect, passwordCorrect, false, system, executionContext) should be("0")
-            }
-            "fail with correct 'username' / wrong 'password' " in {
-                an [BadCredentialsException] should be thrownBy {
-                    Authenticator invokePrivate authenticateCredentials(usernameCorrect, passwordWrong, false, system, executionContext)
->>>>>>> 5dc76ee8
+                    Authenticator invokePrivate authenticateCredentials("root", "wrongpass", false, system, executionContext)
                 }
             }
         }
