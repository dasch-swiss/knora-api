/*
 * Copyright © 2015-2019 the contributors (see Contributors.md).
 *
 * This file is part of Knora.
 *
 * Knora is free software: you can redistribute it and/or modify
 * it under the terms of the GNU Affero General Public License as published
 * by the Free Software Foundation, either version 3 of the License, or
 * (at your option) any later version.
 *
 * Knora is distributed in the hope that it will be useful,
 * but WITHOUT ANY WARRANTY; without even the implied warranty of
 * MERCHANTABILITY or FITNESS FOR A PARTICULAR PURPOSE.  See the
 * GNU Affero General Public License for more details.
 *
 * You should have received a copy of the GNU Affero General Public
 * License along with Knora.  If not, see <http://www.gnu.org/licenses/>.
 */

package org.knora.webapi.e2e.admin

import akka.actor.ActorSystem
import akka.http.scaladsl.model._
import akka.http.scaladsl.model.headers._
import akka.http.scaladsl.testkit.RouteTestTimeout
import akka.http.scaladsl.unmarshalling.Unmarshal
import com.typesafe.config.{Config, ConfigFactory}
import org.knora.webapi.e2e.{ClientTestDataCollector, TestDataFileContent, TestDataFilePath}
import org.knora.webapi.messages.admin.responder.listsmessages._
import org.knora.webapi.messages.store.triplestoremessages.{RdfDataObject, StringLiteralV2, TriplestoreJsonProtocol}
import org.knora.webapi.messages.v1.responder.sessionmessages.SessionJsonProtocol
import org.knora.webapi.messages.v1.routing.authenticationmessages.CredentialsADM
import org.knora.webapi.sharedtestdata.{SharedListsTestDataADM, SharedTestDataADM}
import org.knora.webapi.util.{AkkaHttpUtils, MutableTestIri}
import org.knora.webapi.{E2ESpec, IRI}

import scala.concurrent.Await
import scala.concurrent.duration._

object ListsADME2ESpec {
    val config: Config = ConfigFactory.parseString(
        """
          akka.loglevel = "DEBUG"
          akka.stdout-loglevel = "DEBUG"
        """.stripMargin)
}

/**
  * End-to-End (E2E) test specification for testing users endpoint.
  */
class ListsADME2ESpec extends E2ESpec(ListsADME2ESpec.config) with SessionJsonProtocol with TriplestoreJsonProtocol with ListADMJsonProtocol {

    implicit def default(implicit system: ActorSystem): RouteTestTimeout = RouteTestTimeout(5.seconds)

    // Directory path for generated client test data
    private val clientTestDataPath: Seq[String] = Seq("admin", "lists")

    // Collects client test data
    private val clientTestDataCollector = new ClientTestDataCollector(settings)

    override lazy val rdfDataObjects = List(
        RdfDataObject(path = "test_data/demo_data/images-demo-data.ttl", name = "http://www.knora.org/data/00FF/images"),
        RdfDataObject(path = "test_data/all_data/anything-data.ttl", name = "http://www.knora.org/data/0001/anything")
    )

    val rootCreds: CredentialsADM = CredentialsADM(
        SharedTestDataADM.rootUser,
        "test"
    )

    val normalUserCreds: CredentialsADM = CredentialsADM(
        SharedTestDataADM.normalUser,
        "test"
    )

    val anythingUserCreds: CredentialsADM = CredentialsADM(
        SharedTestDataADM.anythingUser1,
        "test"
    )

    val anythingAdminUserCreds: CredentialsADM = CredentialsADM(
        SharedTestDataADM.anythingAdminUser,
        "test"
    )

    private val treeListInfo: ListRootNodeInfoADM = SharedListsTestDataADM.treeListInfo
    private val treeListNodes: Seq[ListChildNodeADM] = SharedListsTestDataADM.treeListChildNodes

    def addChildListNodeRequest(parentNodeIri: IRI,
                                name: String,
                                label: String,
                                comment: String): String = {
        s"""{
           |    "parentNodeIri": "$parentNodeIri",
           |    "projectIri": "${SharedTestDataADM.ANYTHING_PROJECT_IRI}",
           |    "name": "$name",
           |    "labels": [{ "value": "$label", "language": "en"}],
           |    "comments": [{ "value": "$comment", "language": "en"}]
           |}""".stripMargin
    }

    "The Lists Route (/admin/lists)" when {

        "used to query information about lists" should {

            "return all lists" in {
                val request = Get(baseApiUrl + s"/admin/lists") ~> addCredentials(BasicHttpCredentials(rootCreds.email, rootCreds.password))
                val response: HttpResponse = singleAwaitingRequest(request)

                // println(s"response: ${response.toString}")

                response.status should be(StatusCodes.OK)

                val lists: Seq[ListNodeInfoADM] = AkkaHttpUtils.httpResponseToJson(response).fields("lists").convertTo[Seq[ListNodeInfoADM]]

                // log.debug("lists: {}", lists)

                lists.size should be (7)
                clientTestDataCollector.addFile(
                    TestDataFileContent(
                        filePath = TestDataFilePath(
                            directoryPath = clientTestDataPath,
                            filename = "get-lists-response",
                            fileExtension = "json"
                        ),
                        text = responseToString(response)
                    )
                )
            }

            "return all lists belonging to the images project" in {
                val request = Get(baseApiUrl + s"/admin/lists?projectIri=http%3A%2F%2Frdfh.ch%2Fprojects%2F00FF") ~> addCredentials(rootCreds.basicHttpCredentials)
                val response: HttpResponse = singleAwaitingRequest(request)
                // log.debug(s"response: ${response.toString}")

                response.status should be(StatusCodes.OK)

                val lists: Seq[ListNodeInfoADM] = AkkaHttpUtils.httpResponseToJson(response).fields("lists").convertTo[Seq[ListNodeInfoADM]]

                // log.debug("lists: {}", lists)

                lists.size should be (4)

                clientTestDataCollector.addFile(
                    TestDataFileContent(
                        filePath = TestDataFilePath(
                            directoryPath = clientTestDataPath,
                            filename = "get-image-project-lists-response",
                            fileExtension = "json"
                        ),
                        text = responseToString(response)
                    )
                )
            }

            "return all lists belonging to the anything project" in {
                val request = Get(baseApiUrl + s"/admin/lists?projectIri=http%3A%2F%2Frdfh.ch%2Fprojects%2F0001") ~> addCredentials(rootCreds.basicHttpCredentials)
                val response: HttpResponse = singleAwaitingRequest(request)
                // log.debug(s"response: ${response.toString}")

                response.status should be(StatusCodes.OK)

                val lists: Seq[ListNodeInfoADM] = AkkaHttpUtils.httpResponseToJson(response).fields("lists").convertTo[Seq[ListNodeInfoADM]]

                // log.debug("lists: {}", lists)

                lists.size should be (2)

                clientTestDataCollector.addFile(
                    TestDataFileContent(
                        filePath = TestDataFilePath(
                            directoryPath = clientTestDataPath,
                            filename = "get-anything-project-lists-response",
                            fileExtension = "json"
                        ),
                        text = responseToString(response)
                    )
                )
            }

            "return basic list information" in {
                val request = Get(baseApiUrl + s"/admin/lists/infos/http%3A%2F%2Frdfh.ch%2Flists%2F0001%2FtreeList") ~> addCredentials(rootCreds.basicHttpCredentials)
                val response: HttpResponse = singleAwaitingRequest(request)
                // log.debug(s"response: ${response.toString}")

                response.status should be(StatusCodes.OK)

                val receivedListInfo: ListRootNodeInfoADM = AkkaHttpUtils.httpResponseToJson(response).fields("listinfo").convertTo[ListRootNodeInfoADM]

                val expectedListInfo: ListRootNodeInfoADM = SharedListsTestDataADM.treeListInfo

                receivedListInfo.sorted should be (expectedListInfo.sorted)

                clientTestDataCollector.addFile(
                    TestDataFileContent(
                        filePath = TestDataFilePath(
                            directoryPath = clientTestDataPath,
                            filename = "get-list-info-response",
                            fileExtension = "json"
                        ),
                        text = responseToString(response)
                    )
                )
            }

            "return a complete list" in {
                val request = Get(baseApiUrl + s"/admin/lists/http%3A%2F%2Frdfh.ch%2Flists%2F0001%2FtreeList") ~> addCredentials(rootCreds.basicHttpCredentials)
                val response: HttpResponse = singleAwaitingRequest(request)
                // println(s"response: ${response.toString}")

                response.status should be(StatusCodes.OK)

                val receivedList: ListADM = AkkaHttpUtils.httpResponseToJson(response).fields("list").convertTo[ListADM]
                receivedList.listinfo.sorted should be (treeListInfo.sorted)
                receivedList.children.map(_.sorted) should be (treeListNodes.map(_.sorted))

                clientTestDataCollector.addFile(
                    TestDataFileContent(
                        filePath = TestDataFilePath(
                            directoryPath = clientTestDataPath,
                            filename = "get-list-response",
                            fileExtension = "json"
                        ),
                        text = responseToString(response)
                    )
                )
            }

            "return node info without children" in {
                val request = Get(baseApiUrl + s"/admin/lists/nodes/http%3A%2F%2Frdfh.ch%2Flists%2F0001%2FtreeList01") ~> addCredentials(rootCreds.basicHttpCredentials)
                val response: HttpResponse = singleAwaitingRequest(request)
                // log.debug(s"response: ${response.toString}")

                response.status should be(StatusCodes.OK)

                val receivedListInfo: ListChildNodeInfoADM = AkkaHttpUtils.httpResponseToJson(response).fields("nodeinfo").convertTo[ListChildNodeInfoADM]

                val expectedListInfo: ListChildNodeInfoADM = SharedListsTestDataADM.treeListNode01Info

                receivedListInfo.sorted should be (expectedListInfo.sorted)

                clientTestDataCollector.addFile(
                    TestDataFileContent(
                        filePath = TestDataFilePath(
                            directoryPath = clientTestDataPath,
                            filename = "get-list-node-info-response",
                            fileExtension = "json"
                        ),
                        text = responseToString(response)
                    )
                )
            }
        }

        "given a custom Iri" should {

            "create a list with the provided custom Iri" in {
                val createListWithCustomIriRequest: String =
                    s"""{
                       |    "id": "${SharedTestDataADM.customListIRI}",
                       |    "projectIri": "${SharedTestDataADM.ANYTHING_PROJECT_IRI}",
                       |    "labels": [{ "value": "New list with a custom IRI", "language": "en"}],
                       |    "comments": []
                       |}""".stripMargin

                clientTestDataCollector.addFile(
                    TestDataFileContent(
                        filePath = TestDataFilePath(
                            directoryPath = clientTestDataPath,
                            filename = "create-list-with-custom-IRI-request",
                            fileExtension = "json"
                        ),
                        text = createListWithCustomIriRequest
                    )
                )
                val request = Post(baseApiUrl + s"/admin/lists", HttpEntity(ContentTypes.`application/json`, createListWithCustomIriRequest)) ~> addCredentials(anythingAdminUserCreds.basicHttpCredentials)
                val response: HttpResponse = singleAwaitingRequest(request)
                response.status should be(StatusCodes.OK)

                val receivedList: ListADM = AkkaHttpUtils.httpResponseToJson(response).fields("list").convertTo[ListADM]

                val listInfo = receivedList.listinfo
                listInfo.id should be (SharedTestDataADM.customListIRI)

                val labels: Seq[StringLiteralV2] = listInfo.labels.stringLiterals
                labels.size should be (1)
                labels.head should be (StringLiteralV2(value = "New list with a custom IRI", language = Some("en")))

                clientTestDataCollector.addFile(
                    TestDataFileContent(
                        filePath = TestDataFilePath(
                            directoryPath = clientTestDataPath,
                            filename = "create-list-with-custom-IRI-response",
                            fileExtension = "json"
                        ),
                        text = responseToString(response)
                    )
                )
            }

            "return a DuplicateValueException during list creation when the supplied list IRI is not unique" in {

                // duplicate list IRI
                val params =
                    s"""
                       |{
                       |    "id": "${SharedTestDataADM.customListIRI}",
                       |    "projectIri": "${SharedTestDataADM.ANYTHING_PROJECT_IRI}",
                       |    "labels": [{ "value": "New List", "language": "en"}],
                       |    "comments": []
                       |}
                """.stripMargin

                val request = Post(baseApiUrl + s"/admin/lists", HttpEntity(ContentTypes.`application/json`, params))  ~> addCredentials(anythingAdminUserCreds.basicHttpCredentials)
                val response: HttpResponse = singleAwaitingRequest(request)
                response.status should be(StatusCodes.BadRequest)

                val errorMessage : String = Await.result(Unmarshal(response.entity).to[String], 1.second)
                val invalidIri: Boolean = errorMessage.contains(s"IRI: '${SharedTestDataADM.customListIRI}' already exists, try another one.")
                invalidIri should be(true)
            }
        }

        "used to modify list information" should {

            val newListIri = new MutableTestIri
            val firstChildIri = new MutableTestIri
            val secondChildIri = new MutableTestIri
            val thirdChildIri = new MutableTestIri

            "create a list" in {
                val createListRequest: String =
                    s"""{
                       |    "projectIri": "${SharedTestDataADM.ANYTHING_PROJECT_IRI}",
                       |    "labels": [{ "value": "Neue Liste", "language": "de"}],
                       |    "comments": []
                       |}""".stripMargin

                clientTestDataCollector.addFile(
                    TestDataFileContent(
                        filePath = TestDataFilePath(
                            directoryPath = clientTestDataPath,
                            filename = "create-list-request",
                            fileExtension = "json"
                        ),
                        text = createListRequest
                    )
                )
                val request = Post(baseApiUrl + s"/admin/lists", HttpEntity(ContentTypes.`application/json`, createListRequest)) ~> addCredentials(anythingAdminUserCreds.basicHttpCredentials)
                val response: HttpResponse = singleAwaitingRequest(request)
                // log.debug(s"response: ${response.toString}")
                response.status should be(StatusCodes.OK)

                val receivedList: ListADM = AkkaHttpUtils.httpResponseToJson(response).fields("list").convertTo[ListADM]

                val listInfo = receivedList.listinfo
                listInfo.projectIri should be (SharedTestDataADM.ANYTHING_PROJECT_IRI)

                val labels: Seq[StringLiteralV2] = listInfo.labels.stringLiterals
                labels.size should be (1)
                labels.head should be (StringLiteralV2(value = "Neue Liste", language = Some("de")))

                val comments = receivedList.listinfo.comments.stringLiterals
                comments.isEmpty should be (true)

                val children = receivedList.children
                children.size should be (0)

                clientTestDataCollector.addFile(
                    TestDataFileContent(
                        filePath = TestDataFilePath(
                            directoryPath = clientTestDataPath,
                            filename = "create-list-response",
                            fileExtension = "json"
                        ),
                        text = responseToString(response)
                    )
                )
                // store list IRI for next test
                newListIri.set(listInfo.id)
            }

            "return a ForbiddenException if the user creating the list is not project or system admin" in {
                val params =
                    s"""
                       |{
                       |    "projectIri": "${SharedTestDataADM.ANYTHING_PROJECT_IRI}",
                       |    "labels": [{ "value": "Neue Liste", "language": "de"}],
                       |    "comments": []
                       |}
                """.stripMargin

                val request = Post(baseApiUrl + s"/admin/lists", HttpEntity(ContentTypes.`application/json`, params)) ~> addCredentials(anythingUserCreds.basicHttpCredentials)
                val response: HttpResponse = singleAwaitingRequest(request)
                // log.debug(s"response: ${response.toString}")
                response.status should be(StatusCodes.Forbidden)
            }

            "return a BadRequestException during list creation when payload is not correct" in {

                // no project IRI
                val params01 =
                    s"""
                       |{
                       |    "projectIri": "",
                       |    "labels": [{ "value": "Neue Liste", "language": "de"}],
                       |    "comments": []
                       |}
                """.stripMargin

                val request01 = Post(baseApiUrl + s"/admin/lists", HttpEntity(ContentTypes.`application/json`, params01))
                val response01: HttpResponse = singleAwaitingRequest(request01)
                // println(s"response: ${response01.toString}")
                response01.status should be(StatusCodes.BadRequest)


                // invalid project IRI
                val params02 =
                    s"""
                       |{
                       |    "projectIri": "notvalidIRI",
                       |    "labels": [{ "value": "Neue Liste", "language": "de"}],
                       |    "comments": []
                       |}
                """.stripMargin

                val request02 = Post(baseApiUrl + s"/admin/lists", HttpEntity(ContentTypes.`application/json`, params02))
                val response02: HttpResponse = singleAwaitingRequest(request02)
                // println(s"response: ${response02.toString}")
                response02.status should be(StatusCodes.BadRequest)


                // missing label
                val params03 =
                    s"""
                       |{
                       |    "projectIri": "${SharedTestDataADM.ANYTHING_PROJECT_IRI}",
                       |    "labels": [],
                       |    "comments": []
                       |}
                """.stripMargin

                val request03 = Post(baseApiUrl + s"/admin/lists", HttpEntity(ContentTypes.`application/json`, params03))
                val response03: HttpResponse = singleAwaitingRequest(request03)
                // println(s"response: ${response03.toString}")
                response03.status should be(StatusCodes.BadRequest)

            }

            "update basic list information" in {

                val updateListInfo: String =
                    s"""{
                       |    "listIri": "${newListIri.get}",
                       |    "projectIri": "${SharedTestDataADM.ANYTHING_PROJECT_IRI}",
                       |    "labels": [{ "value": "Neue geänderte Liste", "language": "de"}, { "value": "Changed list", "language": "en"}],
                       |    "comments": [{ "value": "Neuer Kommentar", "language": "de"}, { "value": "New comment", "language": "en"}]
                       |}""".stripMargin

                clientTestDataCollector.addFile(
                    TestDataFileContent(
                        filePath = TestDataFilePath(
                            directoryPath = clientTestDataPath,
                            filename = "update-list-info-request",
                            fileExtension = "json"
                        ),
                        text = updateListInfo
                    )
                )
                val encodedListUrl = java.net.URLEncoder.encode(newListIri.get, "utf-8")

<<<<<<< HEAD
                val request = Put(baseApiUrl + s"/admin/lists/" + encodedListUrl, HttpEntity(ContentTypes.`application/json`, params)) ~> addCredentials(anythingAdminUserCreds.basicHttpCredentials)
=======
                val request = Put(baseApiUrl + s"/admin/lists/infos/" + encodedListUrl, HttpEntity(ContentTypes.`application/json`, updateListInfo)) ~> addCredentials(anythingAdminUserCreds.basicHttpCredentials)
>>>>>>> 743cd7ec
                val response: HttpResponse = singleAwaitingRequest(request)
                // log.debug(s"response: ${response.toString}")
                response.status should be(StatusCodes.OK)

                val receivedListInfo: ListRootNodeInfoADM = AkkaHttpUtils.httpResponseToJson(response).fields("listinfo").convertTo[ListRootNodeInfoADM]

                receivedListInfo.projectIri should be (SharedTestDataADM.ANYTHING_PROJECT_IRI)

                val labels: Seq[StringLiteralV2] = receivedListInfo.labels.stringLiterals
                labels.size should be (2)

                val comments = receivedListInfo.comments.stringLiterals
                comments.size should be (2)

                clientTestDataCollector.addFile(
                    TestDataFileContent(
                        filePath = TestDataFilePath(
                            directoryPath = clientTestDataPath,
                            filename = "update-list-info-response",
                            fileExtension = "json"
                        ),
                        text = responseToString(response)
                    )
                )
            }

            "update basic list information with a new name" in {
                val params =
                    s"""{
                       |    "listIri": "${newListIri.get}",
                       |    "projectIri": "${SharedTestDataADM.ANYTHING_PROJECT_IRI}",
                       |    "name": "a totally new name"
                       |}""".stripMargin

                val encodedListUrl = java.net.URLEncoder.encode(newListIri.get, "utf-8")

                val request = Put(baseApiUrl + s"/admin/lists/" + encodedListUrl, HttpEntity(ContentTypes.`application/json`, params)) ~> addCredentials(anythingAdminUserCreds.basicHttpCredentials)
                val response: HttpResponse = singleAwaitingRequest(request)
                // log.debug(s"response: ${response.toString}")
                response.status should be(StatusCodes.OK)

                val receivedListInfo: ListRootNodeInfoADM = AkkaHttpUtils.httpResponseToJson(response).fields("listinfo").convertTo[ListRootNodeInfoADM]

                receivedListInfo.projectIri should be (SharedTestDataADM.ANYTHING_PROJECT_IRI)

                receivedListInfo.name should be (Some("a totally new name"))
            }

            "update basic list information with repeated comment and label in different languages" in {

                val updateListInfoWithRepeatedCommentAndLabelValuesRequest: String =
                    s"""{
                       |    "listIri": "http://rdfh.ch/lists/0001/treeList",
                       |    "projectIri": "${SharedTestDataADM.ANYTHING_PROJECT_IRI}",
                       |  "labels": [
                       |    {"language": "en", "value": "Test List"},
                       |    {"language": "se", "value": "Test List"}
                       |  ],
                       |  "comments": [
                       |    {"language": "en", "value": "test"},
                       |    {"language": "de", "value": "test"},
                       |    {"language": "fr", "value": "test"},
                       |     {"language": "it", "value": "test"}
                       |  ]
                       |}""".stripMargin

                clientTestDataCollector.addFile(
                    TestDataFileContent(
                        filePath = TestDataFilePath(
                            directoryPath = clientTestDataPath,
                            filename = "update-list-info-comment-label-multiple-languages-request",
                            fileExtension = "json"
                        ),
                        text = updateListInfoWithRepeatedCommentAndLabelValuesRequest
                    )
                )

                val encodedListUrl = java.net.URLEncoder.encode("http://rdfh.ch/lists/0001/treeList", "utf-8")

<<<<<<< HEAD
                val request = Put(baseApiUrl + s"/admin/lists/" + encodedListUrl, HttpEntity(ContentTypes.`application/json`, params)) ~> addCredentials(anythingAdminUserCreds.basicHttpCredentials)
=======
                val request = Put(baseApiUrl + s"/admin/lists/infos/" + encodedListUrl, HttpEntity(ContentTypes.`application/json`, updateListInfoWithRepeatedCommentAndLabelValuesRequest)) ~> addCredentials(anythingAdminUserCreds.basicHttpCredentials)
>>>>>>> 743cd7ec
                val response: HttpResponse = singleAwaitingRequest(request)
                // log.debug(s"response: ${response.toString}")
                response.status should be(StatusCodes.OK)

                val receivedListInfo: ListRootNodeInfoADM = AkkaHttpUtils.httpResponseToJson(response).fields("listinfo").convertTo[ListRootNodeInfoADM]

                receivedListInfo.projectIri should be (SharedTestDataADM.ANYTHING_PROJECT_IRI)

                val labels: Seq[StringLiteralV2] = receivedListInfo.labels.stringLiterals
                labels.size should be (2)

                val comments = receivedListInfo.comments.stringLiterals
                comments.size should be (4)

                clientTestDataCollector.addFile(
                    TestDataFileContent(
                        filePath = TestDataFilePath(
                            directoryPath = clientTestDataPath,
                            filename = "update-list-info-comment-label-multiple-languages-response",
                            fileExtension = "json"
                        ),
                        text = responseToString(response)
                    )
                )
            }

            "return a ForbiddenException if the user updating the list is not project or system admin" in {
                val params =
                    s"""
                       |{
                       |    "listIri": "${newListIri.get}",
                       |    "projectIri": "${SharedTestDataADM.ANYTHING_PROJECT_IRI}",
                       |    "labels": [{ "value": "Neue geönderte Liste", "language": "de"}, { "value": "Changed list", "language": "en"}],
                       |    "comments": [{ "value": "Neuer Kommentar", "language": "de"}, { "value": "New comment", "language": "en"}]
                       |}
                """.stripMargin

                val encodedListUrl = java.net.URLEncoder.encode(newListIri.get, "utf-8")

                val request = Put(baseApiUrl + s"/admin/lists/" + encodedListUrl, HttpEntity(ContentTypes.`application/json`, params)) ~> addCredentials(anythingUserCreds.basicHttpCredentials)
                val response: HttpResponse = singleAwaitingRequest(request)
                // log.debug(s"response: ${response.toString}")
                response.status should be(StatusCodes.Forbidden)
            }

            "return a BadRequestException during list change when payload is not correct" in {

                val encodedListUrl = java.net.URLEncoder.encode(newListIri.get, "utf-8")

                // empty list IRI
                val params01 =
                    s"""
                       |{
                       |    "listIri": "",
                       |    "projectIri": "${SharedTestDataADM.ANYTHING_PROJECT_IRI}",
                       |    "labels": [{ "value": "Neue geönderte Liste", "language": "de"}, { "value": "Changed list", "language": "en"}],
                       |    "comments": [{ "value": "Neuer Kommentar", "language": "de"}, { "value": "New comment", "language": "en"}]
                       |}
                """.stripMargin

                val request01 = Put(baseApiUrl + s"/admin/lists/" + encodedListUrl, HttpEntity(ContentTypes.`application/json`, params01)) ~> addCredentials(anythingAdminUserCreds.basicHttpCredentials)
                val response01: HttpResponse = singleAwaitingRequest(request01)
                // log.debug(s"response: ${response.toString}")
                response01.status should be(StatusCodes.BadRequest)

                // empty project
                val params02 =
                s"""
                   |{
                   |    "listIri": "${newListIri.get}",
                   |    "projectIri": "",
                   |    "labels": [{ "value": "Neue geönderte Liste", "language": "de"}, { "value": "Changed list", "language": "en"}],
                   |    "comments": [{ "value": "Neuer Kommentar", "language": "de"}, { "value": "New comment", "language": "en"}]
                   |}
                """.stripMargin

                val request02 = Put(baseApiUrl + s"/admin/lists/" + encodedListUrl, HttpEntity(ContentTypes.`application/json`, params02)) ~> addCredentials(anythingAdminUserCreds.basicHttpCredentials)
                val response02: HttpResponse = singleAwaitingRequest(request02)
                // log.debug(s"response: ${response.toString}")
                response02.status should be(StatusCodes.BadRequest)

                // empty parameters
                val params03 =
                    s"""
                       |{
                       |    "listIri": "${newListIri.get}",
                       |    "projectIri": "${SharedTestDataADM.ANYTHING_PROJECT_IRI}",
                       |    "labels": [],
                       |    "comments": []
                       |}
                """.stripMargin

                val request03 = Put(baseApiUrl + s"/admin/lists/" + encodedListUrl, HttpEntity(ContentTypes.`application/json`, params03)) ~> addCredentials(anythingAdminUserCreds.basicHttpCredentials)
                val response03: HttpResponse = singleAwaitingRequest(request03)
                // log.debug(s"response: ${response.toString}")
                response03.status should be(StatusCodes.BadRequest)

            }

            "add child to list - to the root node" in {

                val encodedListUrl = java.net.URLEncoder.encode(newListIri.get, "utf-8")

                val name = "first"
                val label = "New First Child List Node Value"
                val comment = "New First Child List Node Comment"

                val addChildToRoot = addChildListNodeRequest(
                    parentNodeIri = newListIri.get,
                    name = name,
                    label = label,
                    comment = comment
                )

                clientTestDataCollector.addFile(
                    TestDataFileContent(
                        filePath = TestDataFilePath(
                            directoryPath = clientTestDataPath,
                            filename = "create-child-node-request",
                            fileExtension = "json"
                        ),
                        text = addChildToRoot
                    )
                )

                val request = Post(baseApiUrl + s"/admin/lists/" + encodedListUrl, HttpEntity(ContentTypes.`application/json`, addChildToRoot)) ~> addCredentials(anythingAdminUserCreds.basicHttpCredentials)
                val response: HttpResponse = singleAwaitingRequest(request)
                // println(s"response: ${response.toString}")
                response.status should be(StatusCodes.OK)

                val received: ListNodeInfoADM = AkkaHttpUtils.httpResponseToJson(response).fields("nodeinfo").convertTo[ListNodeInfoADM]

                // check correct node info
                val childNodeInfo = received match {
                    case info: ListChildNodeInfoADM => info
                    case something => fail(s"expecting ListChildNodeInfoADM but got ${something.getClass.toString} instead.")
                }

                // check labels
                val labels: Seq[StringLiteralV2] = childNodeInfo.labels.stringLiterals
                labels.size should be (1)
                labels.sorted should be (Seq(StringLiteralV2(value = label, language = Some("en"))))

                // check comments
                val comments = childNodeInfo.comments.stringLiterals
                comments.size should be (1)
                comments.sorted should be (Seq(StringLiteralV2(value = comment, language = Some("en"))))

                // check position
                val position = childNodeInfo.position
                position should be (0)

                // check has root node
                val rootNode = childNodeInfo.hasRootNode
                rootNode should be (newListIri.get)
                clientTestDataCollector.addFile(
                    TestDataFileContent(
                        filePath = TestDataFilePath(
                            directoryPath = clientTestDataPath,
                            filename = "create-child-node-response",
                            fileExtension = "json"
                        ),
                        text = responseToString(response)
                    )
                )
                firstChildIri.set(childNodeInfo.id)
            }

            "add second child to list - to the root node" in {

                val encodedListUrl = java.net.URLEncoder.encode(newListIri.get, "utf-8")

                val name = "second"
                val label = "New Second Child List Node Value"
                val comment = "New Second Child List Node Comment"

                val addSecondChildToRoot = addChildListNodeRequest(
                    parentNodeIri = newListIri.get,
                    name = name,
                    label = label,
                    comment = comment
                )
                clientTestDataCollector.addFile(
                    TestDataFileContent(
                        filePath = TestDataFilePath(
                            directoryPath = clientTestDataPath,
                            filename = "add-second-child-to-root-request",
                            fileExtension = "json"
                        ),
                        text = addSecondChildToRoot
                    )
                )
                val request = Post(baseApiUrl + s"/admin/lists/" + encodedListUrl, HttpEntity(ContentTypes.`application/json`, addSecondChildToRoot)) ~> addCredentials(anythingAdminUserCreds.basicHttpCredentials)
                val response: HttpResponse = singleAwaitingRequest(request)
                // println(s"response: ${response.toString}")
                response.status should be(StatusCodes.OK)

                val received: ListNodeInfoADM = AkkaHttpUtils.httpResponseToJson(response).fields("nodeinfo").convertTo[ListNodeInfoADM]

                // check correct node info
                val childNodeInfo = received match {
                    case info: ListChildNodeInfoADM => info
                    case something => fail(s"expecting ListChildNodeInfoADM but got ${something.getClass.toString} instead.")
                }

                // check labels
                val labels: Seq[StringLiteralV2] = childNodeInfo.labels.stringLiterals
                labels.size should be (1)
                labels.sorted should be (Seq(StringLiteralV2(value = label, language = Some("en"))))

                // check comments
                val comments = childNodeInfo.comments.stringLiterals
                comments.size should be (1)
                comments.sorted should be (Seq(StringLiteralV2(value = comment, language = Some("en"))))

                // check position
                val position = childNodeInfo.position
                position should be (1)

                // check has root node
                val rootNode = childNodeInfo.hasRootNode
                rootNode should be (newListIri.get)

                secondChildIri.set(childNodeInfo.id)

                clientTestDataCollector.addFile(
                    TestDataFileContent(
                        filePath = TestDataFilePath(
                            directoryPath = clientTestDataPath,
                            filename = "add-second-child-to-root-response",
                            fileExtension = "json"
                        ),
                        text = responseToString(response)
                    )
                )
            }

            "add child to second child node" in {

                val encodedListUrl = java.net.URLEncoder.encode(secondChildIri.get, "utf-8")

                val name = "third"
                val label = "New Third Child List Node Value"
                val comment = "New Third Child List Node Comment"

                val addChildToSecondChild = addChildListNodeRequest(
                    parentNodeIri = secondChildIri.get,
                    name = name,
                    label = label,
                    comment = comment
                )
                clientTestDataCollector.addFile(
                    TestDataFileContent(
                        filePath = TestDataFilePath(
                            directoryPath = clientTestDataPath,
                            filename = "add-second-child-to-root-request",
                            fileExtension = "json"
                        ),
                        text = addChildToSecondChild
                    )
                )
                val request = Post(baseApiUrl + s"/admin/lists/" + encodedListUrl, HttpEntity(ContentTypes.`application/json`, addChildToSecondChild)) ~> addCredentials(anythingAdminUserCreds.basicHttpCredentials)
                val response: HttpResponse = singleAwaitingRequest(request)
                // println(s"response: ${response.toString}")
                response.status should be(StatusCodes.OK)

                val received: ListNodeInfoADM = AkkaHttpUtils.httpResponseToJson(response).fields("nodeinfo").convertTo[ListNodeInfoADM]

                // check correct node info
                val childNodeInfo = received match {
                    case info: ListChildNodeInfoADM => info
                    case something => fail(s"expecting ListChildNodeInfoADM but got ${something.getClass.toString} instead.")
                }

                // check labels
                val labels: Seq[StringLiteralV2] = childNodeInfo.labels.stringLiterals
                labels.size should be (1)
                labels.sorted should be (Seq(StringLiteralV2(value = label, language = Some("en"))))

                // check comments
                val comments = childNodeInfo.comments.stringLiterals
                comments.size should be (1)
                comments.sorted should be (Seq(StringLiteralV2(value = comment, language = Some("en"))))

                // check position
                val position = childNodeInfo.position
                position should be (0)

                // check has root node
                val rootNode = childNodeInfo.hasRootNode
                rootNode should be (newListIri.get)

                thirdChildIri.set(childNodeInfo.id)

                clientTestDataCollector.addFile(
                    TestDataFileContent(
                        filePath = TestDataFilePath(
                            directoryPath = clientTestDataPath,
                            filename = "add-second-child-to-root-response",
                            fileExtension = "json"
                        ),
                        text = responseToString(response)
                    )
                )
            }

            "add flat nodes" ignore {

            }

            "add hierarchical nodes" ignore {

            }

            "change node order" ignore {

            }

            "delete node if not in use" ignore {

            }
        }
    }
}<|MERGE_RESOLUTION|>--- conflicted
+++ resolved
@@ -469,11 +469,7 @@
                 )
                 val encodedListUrl = java.net.URLEncoder.encode(newListIri.get, "utf-8")
 
-<<<<<<< HEAD
-                val request = Put(baseApiUrl + s"/admin/lists/" + encodedListUrl, HttpEntity(ContentTypes.`application/json`, params)) ~> addCredentials(anythingAdminUserCreds.basicHttpCredentials)
-=======
-                val request = Put(baseApiUrl + s"/admin/lists/infos/" + encodedListUrl, HttpEntity(ContentTypes.`application/json`, updateListInfo)) ~> addCredentials(anythingAdminUserCreds.basicHttpCredentials)
->>>>>>> 743cd7ec
+                val request = Put(baseApiUrl + s"/admin/lists/" + encodedListUrl, HttpEntity(ContentTypes.`application/json`, updateListInfo)) ~> addCredentials(anythingAdminUserCreds.basicHttpCredentials)
                 val response: HttpResponse = singleAwaitingRequest(request)
                 // log.debug(s"response: ${response.toString}")
                 response.status should be(StatusCodes.OK)
@@ -553,11 +549,7 @@
 
                 val encodedListUrl = java.net.URLEncoder.encode("http://rdfh.ch/lists/0001/treeList", "utf-8")
 
-<<<<<<< HEAD
-                val request = Put(baseApiUrl + s"/admin/lists/" + encodedListUrl, HttpEntity(ContentTypes.`application/json`, params)) ~> addCredentials(anythingAdminUserCreds.basicHttpCredentials)
-=======
-                val request = Put(baseApiUrl + s"/admin/lists/infos/" + encodedListUrl, HttpEntity(ContentTypes.`application/json`, updateListInfoWithRepeatedCommentAndLabelValuesRequest)) ~> addCredentials(anythingAdminUserCreds.basicHttpCredentials)
->>>>>>> 743cd7ec
+                val request = Put(baseApiUrl + s"/admin/lists/" + encodedListUrl, HttpEntity(ContentTypes.`application/json`, updateListInfoWithRepeatedCommentAndLabelValuesRequest)) ~> addCredentials(anythingAdminUserCreds.basicHttpCredentials)
                 val response: HttpResponse = singleAwaitingRequest(request)
                 // log.debug(s"response: ${response.toString}")
                 response.status should be(StatusCodes.OK)
