--- conflicted
+++ resolved
@@ -87,11 +87,7 @@
             // expected result after expansion
             val expectedJsonldExpandedParsed = JsonLDUtil.parseJsonLD(FileUtil.readTextFile(new File("src/test/resources/test-data/resourcesR2RV2/NarrenschiffFirstPageExpanded.jsonld")))
 
-<<<<<<< HEAD
-            compareParsedJSONLD(expectedResponse = expectedJsonldExpandedParsed, receivedResponse = jsonldParsedExpanded)
-=======
-            compareParsedJSONLDForResourcesResponse(expectedResponseAsScala = expectedJsonldExpandedAsScala, receivedResponseAsScala = jsonldExpandedAsScala)
->>>>>>> eb289724
+            compareParsedJSONLDForResourcesResponse(expectedResponse = expectedJsonldExpandedParsed, receivedResponse = jsonldParsedExpanded)
 
         }
 
