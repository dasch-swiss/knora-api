--- conflicted
+++ resolved
@@ -69,7 +69,6 @@
 
     private val password = "test"
 
-<<<<<<< HEAD
     // If true, writes all API responses to test data files. If false, compares the API responses to the existing test data files.
     private val writeTestDataFiles = false
 
@@ -90,10 +89,7 @@
         }
     }
 
-    private val rdfDataObjects = List(
-=======
     override lazy val rdfDataObjects: List[RdfDataObject] = List(
->>>>>>> d0dbe6f1
         RdfDataObject(path = "_test_data/demo_data/images-demo-data.ttl", name = "http://www.knora.org/data/00FF/images"),
         RdfDataObject(path = "_test_data/all_data/anything-data.ttl", name = "http://www.knora.org/data/0001/anything"),
         RdfDataObject(path = "_test_data/all_data/incunabula-data.ttl", name = "http://www.knora.org/data/0803/incunabula"),
