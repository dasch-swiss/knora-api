/*
 * Copyright © 2015-2019 the contributors (see Contributors.md).
 *
 *  This file is part of Knora.
 *
 *  Knora is free software: you can redistribute it and/or modify
 *  it under the terms of the GNU Affero General Public License as published
 *  by the Free Software Foundation, either version 3 of the License, or
 *  (at your option) any later version.
 *
 *  Knora is distributed in the hope that it will be useful,
 *  but WITHOUT ANY WARRANTY; without even the implied warranty of
 *  MERCHANTABILITY or FITNESS FOR A PARTICULAR PURPOSE.  See the
 *  GNU Affero General Public License for more details.
 *
 *  You should have received a copy of the GNU Affero General Public
 *  License along with Knora.  If not, see <http://www.gnu.org/licenses/>.
 */

package org.knora.webapi.messages.admin.responder.permissionsmessages

import java.util.UUID

import org.knora.webapi.CoreSpec
import org.knora.webapi.exceptions.{BadRequestException, ForbiddenException}
import org.knora.webapi.messages.OntologyConstants
import org.knora.webapi.sharedtestdata.SharedOntologyTestDataADM._
import org.knora.webapi.sharedtestdata.SharedTestDataV1._
import org.knora.webapi.sharedtestdata._

/**
 * This spec is used to test subclasses of the [[PermissionsResponderRequestADM]] class.
 */
class PermissionsMessagesADMSpec extends CoreSpec() {

  "Administrative Permission Get Requests" should {
    "return 'BadRequest' if the supplied project IRI for AdministrativePermissionsForProjectGetRequestADM is not valid" in {
      val caught = intercept[BadRequestException](
        AdministrativePermissionsForProjectGetRequestADM(
          projectIri = "invalid-project-IRI",
          requestingUser = SharedTestDataADM.imagesUser01,
          apiRequestID = UUID.randomUUID()
        )
      )
      assert(caught.getMessage === "Invalid project IRI")
    }

    "return 'ForbiddenException' if the user requesting AdministrativePermissionsForProjectGetRequestADM is not SystemAdmin" in {
      val caught = intercept[ForbiddenException](
        AdministrativePermissionsForProjectGetRequestADM(
          projectIri = SharedTestDataADM.IMAGES_PROJECT_IRI,
          requestingUser = SharedTestDataADM.imagesUser02,
          apiRequestID = UUID.randomUUID()
        )
      )
      assert(caught.getMessage === "Administrative permission can only be queried by system and project admin.")
    }

    "return 'BadRequest' if the supplied permission IRI for AdministrativePermissionForIriGetRequestADM is not valid" in {
      val caught = intercept[BadRequestException](
        AdministrativePermissionForIriGetRequestADM(
          administrativePermissionIri = "invalid-permission-IRI",
          requestingUser = SharedTestDataADM.imagesUser01,
          apiRequestID = UUID.randomUUID()
        )
      )
      assert(caught.getMessage === "Invalid permission IRI")
    }

    "return 'ForbiddenException' if the user requesting AdministrativePermissionForIriGetRequestADM is not SystemAdmin" in {
      val caught = intercept[ForbiddenException](
        AdministrativePermissionForIriGetRequestADM(
          administrativePermissionIri = "http://rdfh.ch/permissions/permissionIRI",
          requestingUser = SharedTestDataADM.imagesUser02,
          apiRequestID = UUID.randomUUID()
        )
      )
      assert(caught.getMessage === "Administrative permission can only be queried by system and project admin.")
    }

<<<<<<< HEAD

=======
>>>>>>> b1431f8d
    "return 'BadRequest' if the supplied project IRI for AdministrativePermissionForProjectGroupGetADM is not valid" in {
      val caught = intercept[BadRequestException](
        AdministrativePermissionForProjectGroupGetADM(
          projectIri = "invalid-project-IRI",
          groupIri = OntologyConstants.KnoraAdmin.ProjectMember,
          requestingUser = SharedTestDataADM.imagesUser01
        )
      )
      assert(caught.getMessage === "Invalid project IRI")
    }

    "return 'ForbiddenException' if the user requesting AdministrativePermissionForProjectGroupGetADM is not SystemAdmin" in {
      val caught = intercept[ForbiddenException](
        AdministrativePermissionForProjectGroupGetADM(
          projectIri = SharedTestDataADM.IMAGES_PROJECT_IRI,
          groupIri = OntologyConstants.KnoraAdmin.ProjectMember,
          requestingUser = SharedTestDataADM.imagesUser02
        )
      )
      assert(caught.getMessage === "Administrative permission can only be queried by system and project admin.")
    }
  }

  "Administrative Permission Create Requests" should {
    "return 'BadRequest' if the supplied project IRI for AdministrativePermissionCreateRequestADM is not valid" in {
      val caught = intercept[BadRequestException](
        AdministrativePermissionCreateRequestADM(
          createRequest = CreateAdministrativePermissionAPIRequestADM(
            forProject = "invalid-project-IRI",
            forGroup = OntologyConstants.KnoraAdmin.ProjectMember,
            hasPermissions = Set(PermissionADM.ProjectAdminAllPermission)
          ),
          featureFactoryConfig = defaultFeatureFactoryConfig,
          requestingUser = SharedTestDataADM.imagesUser01,
          apiRequestID = UUID.randomUUID()
        )
      )
      assert(caught.getMessage === "Invalid project IRI")
    }

    "return 'BadRequest' if the supplied permission IRI for AdministrativePermissionCreateRequestADM is not valid" in {
      val caught = intercept[BadRequestException](
        AdministrativePermissionCreateRequestADM(
          createRequest = CreateAdministrativePermissionAPIRequestADM(
            id = Some("invalid-permission-IRI"),
            forProject = SharedTestDataADM.IMAGES_PROJECT_IRI,
            forGroup = OntologyConstants.KnoraAdmin.ProjectMember,
            hasPermissions = Set(PermissionADM.ProjectAdminAllPermission)
          ),
          featureFactoryConfig = defaultFeatureFactoryConfig,
          requestingUser = SharedTestDataADM.imagesUser01,
          apiRequestID = UUID.randomUUID()
        )
      )
      assert(caught.getMessage === "Invalid permission IRI")
    }

    "return 'BadRequest' if the no permissions supplied for AdministrativePermissionCreateRequestADM" in {
      val caught = intercept[BadRequestException](
        AdministrativePermissionCreateRequestADM(
          createRequest = CreateAdministrativePermissionAPIRequestADM(
            forProject = SharedTestDataADM.IMAGES_PROJECT_IRI,
            forGroup = OntologyConstants.KnoraAdmin.ProjectMember,
            hasPermissions = Set.empty[PermissionADM]
          ),
          featureFactoryConfig = defaultFeatureFactoryConfig,
          requestingUser = SharedTestDataADM.imagesUser01,
          apiRequestID = UUID.randomUUID()
        )
      )
      assert(caught.getMessage === "Permissions needs to be supplied.")
    }

    "return 'ForbiddenException' if the user requesting AdministrativePermissionCreateRequestADM is not SystemAdmin" in {
      val caught = intercept[ForbiddenException](
        AdministrativePermissionCreateRequestADM(
          createRequest = CreateAdministrativePermissionAPIRequestADM(
            forProject = SharedTestDataADM.IMAGES_PROJECT_IRI,
            forGroup = OntologyConstants.KnoraAdmin.ProjectMember,
            hasPermissions = Set(PermissionADM.ProjectAdminAllPermission)
          ),
          featureFactoryConfig = defaultFeatureFactoryConfig,
          requestingUser = SharedTestDataADM.imagesReviewerUser,
          apiRequestID = UUID.randomUUID()
        )
      )
      assert(caught.getMessage === "A new administrative permission can only be added by a system admin.")
    }

  }

  "Object Access Permission Get Requests" should {
    "return 'BadRequest' if the supplied resource IRI for ObjectAccessPermissionsForResourceGetADM is not a valid KnoraResourceIri" in {
      val caught = intercept[BadRequestException](
        ObjectAccessPermissionsForResourceGetADM(
          resourceIri = SharedTestDataADM.customValueIRI,
          requestingUser = SharedTestDataADM.anythingAdminUser
        )
      )
      // a value IRI is given instead of a resource IRI, exception should be thrown.
      assert(caught.getMessage === s"Invalid resource IRI: ${SharedTestDataADM.customValueIRI}")
    }
    "return 'ForbiddenException' if the user requesting ObjectAccessPermissionsForResourceGetADM is not SystemAdmin" in {
      val caught = intercept[ForbiddenException](
        ObjectAccessPermissionsForResourceGetADM(
          resourceIri = SharedTestDataADM.customResourceIRI,
          requestingUser = SharedTestDataADM.anythingUser1
        )
      )
      assert(caught.getMessage === "Object access permissions can only be queried by system and project admin.")
    }
    "return 'BadRequest' if the supplied resource IRI for ObjectAccessPermissionsForValueGetADM is not a valid KnoraValueIri" in {
      val caught = intercept[BadRequestException](
        ObjectAccessPermissionsForValueGetADM(
          valueIri = SharedTestDataADM.customResourceIRI,
          requestingUser = SharedTestDataADM.anythingAdminUser
        )
      )
      // a resource IRI is given instead of a value IRI, exception should be thrown.
      assert(caught.getMessage === s"Invalid value IRI: ${SharedTestDataADM.customResourceIRI}")
    }
    "return 'ForbiddenException' if the user requesting ObjectAccessPermissionsForValueGetADM is not SystemAdmin" in {
      val caught = intercept[ForbiddenException](
        ObjectAccessPermissionsForValueGetADM(
          valueIri = SharedTestDataADM.customValueIRI,
          requestingUser = SharedTestDataADM.anythingUser1
        )
      )
      assert(caught.getMessage === "Object access permissions can only be queried by system and project admin.")
    }
  }

  "Default Object Access Permission Get Requests" should {

    "return 'BadRequest' if the supplied project IRI for DefaultObjectAccessPermissionGetADM is not valid" in {
      val caught = intercept[BadRequestException](
<<<<<<< HEAD
        DefaultObjectAccessPermissionGetRequestADM(
=======
        DefaultObjectAccessPermissionGetADM(
>>>>>>> b1431f8d
          projectIri = "invalid-project-IRI",
          groupIri = Some(OntologyConstants.KnoraAdmin.ProjectMember),
          requestingUser = SharedTestDataADM.imagesUser01
        )
      )
      assert(caught.getMessage === "Invalid project IRI")
    }

    "return 'BadRequest' if the supplied resourceClass IRI for DefaultObjectAccessPermissionGetADM is not valid" in {
      val caught = intercept[BadRequestException](
<<<<<<< HEAD
        DefaultObjectAccessPermissionGetRequestADM(
=======
        DefaultObjectAccessPermissionGetADM(
>>>>>>> b1431f8d
          projectIri = SharedTestDataADM.IMAGES_PROJECT_IRI,
          resourceClassIri = Some(SharedTestDataADM.customResourceIRI),
          requestingUser = SharedTestDataADM.imagesUser01
        )
      )
      // a resource IRI is given instead of a resource class IRI, exception should be thrown.
      assert(caught.getMessage === s"Invalid resource class IRI: ${SharedTestDataADM.customResourceIRI}")
    }

    "return 'BadRequest' if the supplied property IRI for DefaultObjectAccessPermissionGetADM is not valid" in {
      val caught = intercept[BadRequestException](
<<<<<<< HEAD
        DefaultObjectAccessPermissionGetRequestADM(
=======
        DefaultObjectAccessPermissionGetADM(
>>>>>>> b1431f8d
          projectIri = SharedTestDataADM.IMAGES_PROJECT_IRI,
          propertyIri = Some(SharedTestDataADM.customValueIRI),
          requestingUser = SharedTestDataADM.imagesUser01
        )
      )
      // a value IRI is given instead of a property IRI, exception should be thrown.
      assert(caught.getMessage === s"Invalid property IRI: ${SharedTestDataADM.customValueIRI}")
    }

    "return 'BadRequest' if both group and resource class are supplied for DefaultObjectAccessPermissionGetADM is not valid" in {
      val caught = intercept[BadRequestException](
<<<<<<< HEAD
        DefaultObjectAccessPermissionGetRequestADM(
=======
        DefaultObjectAccessPermissionGetADM(
>>>>>>> b1431f8d
          projectIri = SharedTestDataADM.IMAGES_PROJECT_IRI,
          groupIri = Some(OntologyConstants.KnoraAdmin.ProjectMember),
          resourceClassIri = Some(SharedOntologyTestDataADM.IMAGES_BILD_RESOURCE_CLASS),
          requestingUser = SharedTestDataADM.imagesUser01
        )
      )
      assert(caught.getMessage === s"Not allowed to supply groupIri and resourceClassIri together.")
    }

    "return 'BadRequest' if both group and property are supplied for DefaultObjectAccessPermissionGetADM is not valid" in {
      val caught = intercept[BadRequestException](
<<<<<<< HEAD
        DefaultObjectAccessPermissionGetRequestADM(
=======
        DefaultObjectAccessPermissionGetADM(
>>>>>>> b1431f8d
          projectIri = SharedTestDataADM.IMAGES_PROJECT_IRI,
          groupIri = Some(OntologyConstants.KnoraAdmin.ProjectMember),
          propertyIri = Some(SharedOntologyTestDataADM.IMAGES_TITEL_PROPERTY_LocalHost),
          requestingUser = SharedTestDataADM.imagesUser01
        )
      )
      assert(caught.getMessage === s"Not allowed to supply groupIri and propertyIri together.")
    }

    "return 'BadRequest' if no group, resourceClassIri or propertyIri are supplied for DefaultObjectAccessPermissionGetADM is not valid" in {
      val caught = intercept[BadRequestException](
<<<<<<< HEAD
        DefaultObjectAccessPermissionGetRequestADM(
=======
        DefaultObjectAccessPermissionGetADM(
>>>>>>> b1431f8d
          projectIri = SharedTestDataADM.IMAGES_PROJECT_IRI,
          requestingUser = SharedTestDataADM.imagesUser01
        )
      )
<<<<<<< HEAD
      assert(caught.getMessage === s"Either a group, a resource class, a property, or a combination of resource class and property must be given.")
=======
      assert(
        caught.getMessage === s"Either a group, a resource class, a property, or a combination of resource class and property must be given.")
>>>>>>> b1431f8d
    }

    "return 'BadRequest' if the supplied project IRI for DefaultObjectAccessPermissionsForProjectGetRequestADM is not valid" in {
      val caught = intercept[BadRequestException](
        DefaultObjectAccessPermissionsForProjectGetRequestADM(
          projectIri = "invalid-project-IRI",
          requestingUser = SharedTestDataADM.imagesUser01,
          apiRequestID = UUID.randomUUID()
        )
      )
      assert(caught.getMessage === "Invalid project IRI")
    }

    "return 'ForbiddenException' if the user requesting DefaultObjectAccessPermissionsForProjectGetRequestADM is not SystemAdmin" in {
      val caught = intercept[ForbiddenException](
        DefaultObjectAccessPermissionsForProjectGetRequestADM(
          projectIri = SharedTestDataADM.IMAGES_PROJECT_IRI,
          requestingUser = SharedTestDataADM.imagesUser02,
          apiRequestID = UUID.randomUUID()
        )
      )
      assert(caught.getMessage === "Default object access permissions can only be queried by system and project admin.")
    }

    "return 'BadRequest' if the supplied permission IRI for DefaultObjectAccessPermissionForIriGetRequestADM is not valid" in {
      val caught = intercept[BadRequestException](
        DefaultObjectAccessPermissionForIriGetRequestADM(
          defaultObjectAccessPermissionIri = "invalid-permission-IRI",
          requestingUser = SharedTestDataADM.imagesUser01,
          apiRequestID = UUID.randomUUID()
        )
      )
      assert(caught.getMessage === "Invalid permission IRI")
    }

    "return 'ForbiddenException' if the user requesting DefaultObjectAccessPermissionForIriGetRequestADM is not SystemAdmin" in {
      val caught = intercept[ForbiddenException](
        DefaultObjectAccessPermissionForIriGetRequestADM(
          defaultObjectAccessPermissionIri = "http://rdfh.ch/permissions/permissionIRI",
          requestingUser = SharedTestDataADM.imagesUser02,
          apiRequestID = UUID.randomUUID()
        )
      )
      assert(caught.getMessage === "Default object access permissions can only be queried by system and project admin.")
    }

    "return 'BadRequest' if the supplied resourceClass IRI for DefaultObjectAccessPermissionsStringForResourceClassGetADM is not valid" in {
      val caught = intercept[BadRequestException](
        DefaultObjectAccessPermissionsStringForResourceClassGetADM(
          projectIri = SharedTestDataADM.IMAGES_PROJECT_IRI,
          resourceClassIri = SharedTestDataADM.customResourceIRI,
          targetUser = SharedTestDataADM.imagesReviewerUser,
          requestingUser = SharedTestDataADM.imagesUser01
        )
      )
      // a resource IRI is given instead of a resource class IRI, exception should be thrown.
      assert(caught.getMessage === s"Invalid resource class IRI: ${SharedTestDataADM.customResourceIRI}")
    }

    "return 'ForbiddenException' if the user requesting DefaultObjectAccessPermissionsStringForResourceClassGetADM is not SystemAdmin" in {
      val caught = intercept[ForbiddenException](
        DefaultObjectAccessPermissionsStringForResourceClassGetADM(
          projectIri = SharedTestDataADM.IMAGES_PROJECT_IRI,
          resourceClassIri = SharedOntologyTestDataADM.IMAGES_BILD_RESOURCE_CLASS,
          targetUser = SharedTestDataADM.imagesReviewerUser,
          requestingUser = SharedTestDataADM.imagesUser02
        )
      )
      assert(caught.getMessage === "Default object access permissions can only be queried by system and project admin.")
    }

    "return 'BadRequest' if the supplied project IRI DefaultObjectAccessPermissionsStringForResourceClassGetADM is not valid" in {
      val caught = intercept[BadRequestException](
        DefaultObjectAccessPermissionsStringForResourceClassGetADM(
          projectIri = "invalid-project-IRI",
          resourceClassIri = SharedOntologyTestDataADM.IMAGES_BILD_RESOURCE_CLASS,
          targetUser = SharedTestDataADM.imagesUser02,
          requestingUser = SharedTestDataADM.imagesUser01
        )
      )
      assert(caught.getMessage === "Invalid project IRI")
    }

    "return 'BadRequest' if the target user of DefaultObjectAccessPermissionsStringForResourceClassGetADM is an Anonymous user" in {
      val caught = intercept[BadRequestException](
        DefaultObjectAccessPermissionsStringForResourceClassGetADM(
          projectIri = SharedTestDataADM.IMAGES_PROJECT_IRI,
          resourceClassIri = SharedOntologyTestDataADM.IMAGES_BILD_RESOURCE_CLASS,
          targetUser = SharedTestDataADM.anonymousUser,
          requestingUser = SharedTestDataADM.imagesUser01
        )
      )
      assert(caught.getMessage === s"Anonymous Users are not allowed.")
    }

    "return 'BadRequest' if the supplied project IRI DefaultObjectAccessPermissionsStringForPropertyGetADM is not valid" in {
      val caught = intercept[BadRequestException](
        DefaultObjectAccessPermissionsStringForPropertyGetADM(
          projectIri = "",
          resourceClassIri = SharedOntologyTestDataADM.IMAGES_BILD_RESOURCE_CLASS,
          propertyIri = SharedOntologyTestDataADM.IMAGES_TITEL_PROPERTY,
          targetUser = SharedTestDataADM.imagesUser02,
          requestingUser = SharedTestDataADM.imagesUser01
        )
      )
      assert(caught.getMessage === "Invalid project IRI")
    }

    "return 'BadRequest' if the supplied resourceClass IRI for DefaultObjectAccessPermissionsStringForPropertyGetADM is not valid" in {
      val caught = intercept[BadRequestException](
        DefaultObjectAccessPermissionsStringForPropertyGetADM(
          projectIri = SharedTestDataADM.IMAGES_PROJECT_IRI,
          resourceClassIri = SharedTestDataADM.customResourceIRI,
          propertyIri = SharedOntologyTestDataADM.IMAGES_TITEL_PROPERTY,
          targetUser = SharedTestDataADM.imagesReviewerUser,
          requestingUser = SharedTestDataADM.imagesUser01
        )
      )
      // a resource IRI is given instead of a resource class IRI, exception should be thrown.
      assert(caught.getMessage === s"Invalid resource class IRI: ${SharedTestDataADM.customResourceIRI}")
    }

    "return 'BadRequest' if the supplied property IRI for DefaultObjectAccessPermissionsStringForPropertyGetADM is not valid" in {
      val caught = intercept[BadRequestException](
        DefaultObjectAccessPermissionsStringForPropertyGetADM(
          projectIri = SharedTestDataADM.IMAGES_PROJECT_IRI,
          resourceClassIri = SharedOntologyTestDataADM.IMAGES_BILD_RESOURCE_CLASS,
          propertyIri = SharedTestDataADM.customValueIRI,
          targetUser = SharedTestDataADM.imagesReviewerUser,
          requestingUser = SharedTestDataADM.imagesUser01
        )
      )
      // a value IRI is given instead of a property IRI, exception should be thrown.
      assert(caught.getMessage === s"Invalid property IRI: ${SharedTestDataADM.customValueIRI}")
    }

    "return 'ForbiddenException' if the user requesting DefaultObjectAccessPermissionsStringForPropertyGetADM is not SystemAdmin" in {
      val caught = intercept[ForbiddenException](
        DefaultObjectAccessPermissionsStringForPropertyGetADM(
          projectIri = SharedTestDataADM.IMAGES_PROJECT_IRI,
          resourceClassIri = SharedOntologyTestDataADM.IMAGES_BILD_RESOURCE_CLASS,
          propertyIri = SharedOntologyTestDataADM.IMAGES_TITEL_PROPERTY,
          targetUser = SharedTestDataADM.imagesReviewerUser,
          requestingUser = SharedTestDataADM.imagesUser02
        )
      )
      assert(caught.getMessage === "Default object access permissions can only be queried by system and project admin.")
    }

    "return 'BadRequest' if the target user of DefaultObjectAccessPermissionsStringForPropertyGetADM is an Anonymous user" in {
      val caught = intercept[BadRequestException](
        DefaultObjectAccessPermissionsStringForPropertyGetADM(
          projectIri = SharedTestDataADM.IMAGES_PROJECT_IRI,
          resourceClassIri = SharedOntologyTestDataADM.IMAGES_BILD_RESOURCE_CLASS,
          propertyIri = SharedOntologyTestDataADM.IMAGES_TITEL_PROPERTY,
          targetUser = SharedTestDataADM.anonymousUser,
          requestingUser = SharedTestDataADM.imagesUser01
        )
      )
      assert(caught.getMessage === s"Anonymous Users are not allowed.")
    }

  }

  "Default Object Access Permission Create Requests" should {
    "return 'BadRequest' if the supplied project IRI for DefaultObjectAccessPermissionCreateRequestADM is not valid" in {
      val caught = intercept[BadRequestException](
        DefaultObjectAccessPermissionCreateRequestADM(
          createRequest = CreateDefaultObjectAccessPermissionAPIRequestADM(
            forProject = "invalid-project-IRI",
            forGroup = Some(OntologyConstants.KnoraAdmin.ProjectMember),
            hasPermissions = Set(PermissionADM.changeRightsPermission(OntologyConstants.KnoraAdmin.ProjectMember))
          ),
          featureFactoryConfig = defaultFeatureFactoryConfig,
          requestingUser = SharedTestDataADM.imagesUser01,
          apiRequestID = UUID.randomUUID()
        )
      )
      assert(caught.getMessage === "Invalid project IRI")
    }

    "return 'BadRequest' if the supplied custom permission IRI for DefaultObjectAccessPermissionCreateRequestADM is not valid" in {
      val caught = intercept[BadRequestException](
        DefaultObjectAccessPermissionCreateRequestADM(
          createRequest = CreateDefaultObjectAccessPermissionAPIRequestADM(
            id = Some("invalid-permission-IRI"),
            forProject = SharedTestDataADM.ANYTHING_PROJECT_IRI,
            forGroup = Some(OntologyConstants.KnoraAdmin.ProjectMember),
            hasPermissions = Set(PermissionADM.changeRightsPermission(OntologyConstants.KnoraAdmin.ProjectMember))
          ),
          featureFactoryConfig = defaultFeatureFactoryConfig,
          requestingUser = SharedTestDataADM.imagesUser01,
          apiRequestID = UUID.randomUUID()
        )
      )
      assert(caught.getMessage === "Invalid permission IRI")
    }
<<<<<<< HEAD

    "return 'BadRequest' if the no permissions supplied for DefaultObjectAccessPermissionCreateRequestADM" in {
      val caught = intercept[BadRequestException](
        DefaultObjectAccessPermissionCreateRequestADM(
          createRequest = CreateDefaultObjectAccessPermissionAPIRequestADM(
            forProject = SharedTestDataADM.ANYTHING_PROJECT_IRI,
            forGroup = Some(SharedTestDataADM.thingSearcherGroup.id),
            hasPermissions = Set.empty[PermissionADM]
          ),
          featureFactoryConfig = defaultFeatureFactoryConfig,
          requestingUser = SharedTestDataADM.anythingAdminUser,
          apiRequestID = UUID.randomUUID()
        )
      )
      assert(caught.getMessage === "Permissions needs to be supplied.")
    }

    "return 'ForbiddenException' if the user requesting DefaultObjectAccessPermissionCreateRequestADM is not SystemAdmin" in {
      val caught = intercept[ForbiddenException](
        DefaultObjectAccessPermissionCreateRequestADM(
          createRequest = CreateDefaultObjectAccessPermissionAPIRequestADM(
            forProject = SharedTestDataADM.ANYTHING_PROJECT_IRI,
            forGroup = Some(SharedTestDataADM.thingSearcherGroup.id),
            hasPermissions = Set(PermissionADM.restrictedViewPermission(SharedTestDataADM.thingSearcherGroup.id))
          ),
          featureFactoryConfig = defaultFeatureFactoryConfig,
          requestingUser = SharedTestDataADM.anythingUser2,
          apiRequestID = UUID.randomUUID()
        )
      )
      assert(caught.getMessage === "A new default object access permission can only be added by a system admin.")
    }

    "return 'BadRequest' if the both group and resource class are supplied for DefaultObjectAccessPermissionCreateRequestADM" in {
      val caught = intercept[BadRequestException](
        DefaultObjectAccessPermissionCreateRequestADM(
          createRequest = CreateDefaultObjectAccessPermissionAPIRequestADM(
            forProject = ANYTHING_PROJECT_IRI,
            forGroup = Some(OntologyConstants.KnoraAdmin.ProjectMember),
            forResourceClass = Some(ANYTHING_THING_RESOURCE_CLASS_LocalHost),
            hasPermissions = Set(PermissionADM.changeRightsPermission(OntologyConstants.KnoraAdmin.ProjectMember))
          ),
          featureFactoryConfig = defaultFeatureFactoryConfig,
          requestingUser = SharedTestDataADM.imagesUser01,
          apiRequestID = UUID.randomUUID()
        )
      )
      assert(caught.getMessage === "Not allowed to supply groupIri and resourceClassIri together.")
    }

    "return 'BadRequest' if the both group and property are supplied for DefaultObjectAccessPermissionCreateRequestADM" in {
      val caught = intercept[BadRequestException](
        DefaultObjectAccessPermissionCreateRequestADM(
          createRequest = CreateDefaultObjectAccessPermissionAPIRequestADM(
            forProject = ANYTHING_PROJECT_IRI,
            forGroup = Some(OntologyConstants.KnoraAdmin.ProjectMember),
            forProperty = Some(ANYTHING_HasDate_PROPERTY_LocalHost),
            hasPermissions = Set(PermissionADM.changeRightsPermission(OntologyConstants.KnoraAdmin.ProjectMember))
          ),
          featureFactoryConfig = defaultFeatureFactoryConfig,
          requestingUser = SharedTestDataADM.imagesUser01,
          apiRequestID = UUID.randomUUID()
        )
      )
      assert(caught.getMessage === "Not allowed to supply groupIri and propertyIri together.")
    }

    "return 'BadRequest' if propertyIri supplied for DefaultObjectAccessPermissionCreateRequestADM is not valid" in {
      val caught = intercept[BadRequestException](
        DefaultObjectAccessPermissionCreateRequestADM(
          createRequest = CreateDefaultObjectAccessPermissionAPIRequestADM(
            forProject = ANYTHING_PROJECT_IRI,
            forProperty = Some(SharedTestDataADM.customValueIRI),
            hasPermissions = Set(PermissionADM.changeRightsPermission(OntologyConstants.KnoraAdmin.ProjectMember))
          ),
          featureFactoryConfig = defaultFeatureFactoryConfig,
          requestingUser = SharedTestDataADM.imagesUser01,
          apiRequestID = UUID.randomUUID()
        )
      )
      assert(caught.getMessage === s"Invalid property IRI: ${SharedTestDataADM.customValueIRI}")
    }

    "return 'BadRequest' if resourceClassIri supplied for DefaultObjectAccessPermissionCreateRequestADM is not valid" in {
      val caught = intercept[BadRequestException](
        DefaultObjectAccessPermissionCreateRequestADM(
          createRequest = CreateDefaultObjectAccessPermissionAPIRequestADM(
            forProject = ANYTHING_PROJECT_IRI,
            forResourceClass = Some(ANYTHING_THING_RESOURCE_CLASS_LocalHost),
            hasPermissions = Set(PermissionADM.changeRightsPermission(OntologyConstants.KnoraAdmin.ProjectMember))
          ),
          featureFactoryConfig = defaultFeatureFactoryConfig,
          requestingUser = SharedTestDataADM.imagesUser01,
          apiRequestID = UUID.randomUUID()
        )
      )
      assert(caught.getMessage === s"Invalid resource class IRI: $ANYTHING_THING_RESOURCE_CLASS_LocalHost")
    }

    "return 'BadRequest' if neither a group, nor a resource class, nor a property is supplied for DefaultObjectAccessPermissionCreateRequestADM" in {
      val caught = intercept[BadRequestException](
        DefaultObjectAccessPermissionCreateRequestADM(
          createRequest = CreateDefaultObjectAccessPermissionAPIRequestADM(
            forProject = ANYTHING_PROJECT_IRI,
            hasPermissions = Set(PermissionADM.changeRightsPermission(OntologyConstants.KnoraAdmin.ProjectMember))
          ),
          featureFactoryConfig = defaultFeatureFactoryConfig,
          requestingUser = SharedTestDataADM.imagesUser01,
          apiRequestID = UUID.randomUUID()
        )
      )
      assert(caught.getMessage === "Either a group, a resource class, a property, or a combination of resource class and property must be given.")
    }
  }

  "get all project permissions" should {
    "return 'BadRequest' if the supplied project IRI for PermissionsForProjectGetRequestADM is not valid" in {
      val caught = intercept[BadRequestException](
        PermissionsForProjectGetRequestADM(
          projectIri = "invalid-project-IRI",
          featureFactoryConfig = defaultFeatureFactoryConfig,
          requestingUser = SharedTestDataADM.imagesUser01,
          apiRequestID = UUID.randomUUID()
        )
      )
      assert(caught.getMessage === "Invalid project IRI")
    }

    "return 'ForbiddenException' if the user requesting PermissionsForProjectGetRequestADM is not SystemAdmin" in {
      val caught = intercept[ForbiddenException](
        PermissionsForProjectGetRequestADM(
          projectIri = SharedTestDataADM.IMAGES_PROJECT_IRI,
          featureFactoryConfig = defaultFeatureFactoryConfig,
          requestingUser = SharedTestDataADM.imagesUser02,
          apiRequestID = UUID.randomUUID()
        )
      )
      assert(caught.getMessage === "Permissions can only be queried by system and project admin.")
    }
  }

  "querying the user's 'PermissionsDataADM' with 'hasPermissionFor'" should {
    "return true if the user is allowed to create a resource (root user)" in {

      val projectIri = INCUNABULA_PROJECT_IRI
      val resourceClassIri = s"$INCUNABULA_ONTOLOGY_IRI#book"

      val result = SharedTestDataADM.rootUser.permissions.hasPermissionFor(ResourceCreateOperation(resourceClassIri), projectIri, None)

      result should be(true)
    }


    "return true if the user is allowed to create a resource (project admin user)" in {

      val projectIri = INCUNABULA_PROJECT_IRI
      val resourceClassIri = s"$INCUNABULA_ONTOLOGY_IRI#book"

      val result = SharedTestDataADM.incunabulaProjectAdminUser.permissions.hasPermissionFor(ResourceCreateOperation(resourceClassIri), projectIri, None)

      result should be(true)
    }

    "return true if the user is allowed to create a resource (project member user)" in {

      val projectIri = INCUNABULA_PROJECT_IRI
      val resourceClassIri = s"$INCUNABULA_ONTOLOGY_IRI#book"

      val result = SharedTestDataADM.incunabulaMemberUser.permissions.hasPermissionFor(ResourceCreateOperation(resourceClassIri), projectIri, None)

      result should be(true)
    }


    "return false if the user is not allowed to create a resource" in {
      val projectIri = INCUNABULA_PROJECT_IRI
      val resourceClassIri = s"$INCUNABULA_ONTOLOGY_IRI#book"

      val result = SharedTestDataADM.normalUser.permissions.hasPermissionFor(ResourceCreateOperation(resourceClassIri), projectIri, None)

      result should be(false)
    }

    "return true if the user is allowed to create a resource (ProjectResourceCreateRestrictedPermission)" in {
      val projectIri = IMAGES_PROJECT_IRI
      val allowedResourceClassIri01 = s"$IMAGES_ONTOLOGY_IRI#bild"
      val allowedResourceClassIri02 = s"$IMAGES_ONTOLOGY_IRI#bildformat"
      val notAllowedResourceClassIri = s"$IMAGES_ONTOLOGY_IRI#person"

      val result1 = SharedTestDataADM.imagesReviewerUser.permissions.hasPermissionFor(ResourceCreateOperation(allowedResourceClassIri01), projectIri, None)
      result1 should be(true)

      val result2 = SharedTestDataADM.imagesReviewerUser.permissions.hasPermissionFor(ResourceCreateOperation(allowedResourceClassIri02), projectIri, None)
      result2 should be(true)
    }

    "return false if the user is not allowed to create a resource (ProjectResourceCreateRestrictedPermission)" in {
      val projectIri = IMAGES_PROJECT_IRI
      val notAllowedResourceClassIri = s"$IMAGES_ONTOLOGY_IRI#person"

      val result = SharedTestDataADM.imagesReviewerUser.permissions.hasPermissionFor(ResourceCreateOperation(notAllowedResourceClassIri), projectIri, None)
      result should be(false)
=======

    "return 'BadRequest' if the no permissions supplied for DefaultObjectAccessPermissionCreateRequestADM" in {
      val caught = intercept[BadRequestException](
        DefaultObjectAccessPermissionCreateRequestADM(
          createRequest = CreateDefaultObjectAccessPermissionAPIRequestADM(
            forProject = SharedTestDataADM.ANYTHING_PROJECT_IRI,
            forGroup = Some(SharedTestDataADM.thingSearcherGroup.id),
            hasPermissions = Set.empty[PermissionADM]
          ),
          featureFactoryConfig = defaultFeatureFactoryConfig,
          requestingUser = SharedTestDataADM.anythingAdminUser,
          apiRequestID = UUID.randomUUID()
        )
      )
      assert(caught.getMessage === "Permissions needs to be supplied.")
    }

    "return 'ForbiddenException' if the user requesting DefaultObjectAccessPermissionCreateRequestADM is not SystemAdmin" in {
      val caught = intercept[ForbiddenException](
        DefaultObjectAccessPermissionCreateRequestADM(
          createRequest = CreateDefaultObjectAccessPermissionAPIRequestADM(
            forProject = SharedTestDataADM.ANYTHING_PROJECT_IRI,
            forGroup = Some(SharedTestDataADM.thingSearcherGroup.id),
            hasPermissions = Set(PermissionADM.restrictedViewPermission(SharedTestDataADM.thingSearcherGroup.id))
          ),
          featureFactoryConfig = defaultFeatureFactoryConfig,
          requestingUser = SharedTestDataADM.anythingUser2,
          apiRequestID = UUID.randomUUID()
        )
      )
      assert(caught.getMessage === "A new default object access permission can only be added by a system admin.")
    }

    "return 'BadRequest' if the both group and resource class are supplied for DefaultObjectAccessPermissionCreateRequestADM" in {
      val caught = intercept[BadRequestException](
        DefaultObjectAccessPermissionCreateRequestADM(
          createRequest = CreateDefaultObjectAccessPermissionAPIRequestADM(
            forProject = ANYTHING_PROJECT_IRI,
            forGroup = Some(OntologyConstants.KnoraAdmin.ProjectMember),
            forResourceClass = Some(ANYTHING_THING_RESOURCE_CLASS_LocalHost),
            hasPermissions = Set(PermissionADM.changeRightsPermission(OntologyConstants.KnoraAdmin.ProjectMember))
          ),
          featureFactoryConfig = defaultFeatureFactoryConfig,
          requestingUser = SharedTestDataADM.imagesUser01,
          apiRequestID = UUID.randomUUID()
        )
      )
      assert(caught.getMessage === "Not allowed to supply groupIri and resourceClassIri together.")
    }

    "return 'BadRequest' if the both group and property are supplied for DefaultObjectAccessPermissionCreateRequestADM" in {
      val caught = intercept[BadRequestException](
        DefaultObjectAccessPermissionCreateRequestADM(
          createRequest = CreateDefaultObjectAccessPermissionAPIRequestADM(
            forProject = ANYTHING_PROJECT_IRI,
            forGroup = Some(OntologyConstants.KnoraAdmin.ProjectMember),
            forProperty = Some(ANYTHING_HasDate_PROPERTY_LocalHost),
            hasPermissions = Set(PermissionADM.changeRightsPermission(OntologyConstants.KnoraAdmin.ProjectMember))
          ),
          featureFactoryConfig = defaultFeatureFactoryConfig,
          requestingUser = SharedTestDataADM.imagesUser01,
          apiRequestID = UUID.randomUUID()
        )
      )
      assert(caught.getMessage === "Not allowed to supply groupIri and propertyIri together.")
    }

    "return 'BadRequest' if propertyIri supplied for DefaultObjectAccessPermissionCreateRequestADM is not valid" in {
      val caught = intercept[BadRequestException](
        DefaultObjectAccessPermissionCreateRequestADM(
          createRequest = CreateDefaultObjectAccessPermissionAPIRequestADM(
            forProject = ANYTHING_PROJECT_IRI,
            forProperty = Some(SharedTestDataADM.customValueIRI),
            hasPermissions = Set(PermissionADM.changeRightsPermission(OntologyConstants.KnoraAdmin.ProjectMember))
          ),
          featureFactoryConfig = defaultFeatureFactoryConfig,
          requestingUser = SharedTestDataADM.imagesUser01,
          apiRequestID = UUID.randomUUID()
        )
      )
      assert(caught.getMessage === s"Invalid property IRI: ${SharedTestDataADM.customValueIRI}")
>>>>>>> b1431f8d
    }
  }

<<<<<<< HEAD
  "querying the user's 'PermissionsProfileV1' with 'hasProjectAdminAllPermissionFor'" should {

    "return true if the user has the 'ProjectAdminAllPermission' (incunabula project admin user)" in {
      val projectIri = INCUNABULA_PROJECT_IRI
      val result = SharedTestDataADM.incunabulaProjectAdminUser.permissions.hasProjectAdminAllPermissionFor(projectIri)

      result should be(true)
    }

    "return false if the user has the 'ProjectAdminAllPermission' (incunabula member user)" in {
      val projectIri = INCUNABULA_PROJECT_IRI
      val result = SharedTestDataADM.incunabulaMemberUser.permissions.hasProjectAdminAllPermissionFor(projectIri)

      result should be(false)
    }
  }

  "given the permission IRI" should {
    "not get permission if invalid IRI given" in {
      val permissionIri = "invalid-iri"
      val caught = intercept[BadRequestException](
        PermissionByIriGetRequestADM(
          permissionIri = permissionIri,
          requestingUser = SharedTestDataADM.imagesUser02
        )
      )
      assert(caught.getMessage === s"Invalid permission IRI $permissionIri is given.")
    }

    "not update permission group if invalid permission IRI given" in {
      val permissionIri = "invalid-permission-iri"
      val newGroupIri = SharedTestDataADM.imagesReviewerGroup.id
      val caught = intercept[BadRequestException](
        PermissionChangeGroupRequestADM(
          permissionIri = permissionIri,
          changePermissionGroupRequest = ChangePermissionGroupApiRequestADM(newGroupIri),
          requestingUser = SharedTestDataADM.imagesUser02,
          apiRequestID = UUID.randomUUID()
        )
      )
      assert(caught.getMessage === s"Invalid IRI is given: $permissionIri.")
    }

    "not update permission group if invalid group IRI given" in {
      val permissionIri = SharedPermissionsTestData.perm001_d1.iri
      val newGroupIri = "invalid-group-iri"
      val caught = intercept[BadRequestException](
        PermissionChangeGroupRequestADM(
          permissionIri = permissionIri,
          changePermissionGroupRequest = ChangePermissionGroupApiRequestADM(newGroupIri),
          requestingUser = SharedTestDataADM.imagesUser02,
          apiRequestID = UUID.randomUUID()
        )
      )
      assert(caught.getMessage === s"Invalid IRI $newGroupIri is given.")
    }

    "not update hasPermissions set of a permission if invalid permission IRI given" in {
      val permissionIri = "invalid-permission-iri"
      val hasPermissions = Set(PermissionADM.ProjectAdminAllPermission)
      val caught = intercept[BadRequestException](
        PermissionChangeHasPermissionsRequestADM(
          permissionIri = permissionIri,
          changePermissionHasPermissionsRequest = ChangePermissionHasPermissionsApiRequestADM(hasPermissions),
          requestingUser = SharedTestDataADM.imagesUser02,
          apiRequestID = UUID.randomUUID()
        )
      )
      assert(caught.getMessage === s"Invalid IRI is given: $permissionIri.")
    }

    "not update hasPermissions set of a permission if invalid empty set given" in {
      val permissionIri = SharedPermissionsTestData.perm001_d1.iri
      val hasPermissions = Set.empty[PermissionADM]
      val caught = intercept[BadRequestException](
        PermissionChangeHasPermissionsRequestADM(
          permissionIri = permissionIri,
          changePermissionHasPermissionsRequest = ChangePermissionHasPermissionsApiRequestADM(hasPermissions),
          requestingUser = SharedTestDataADM.imagesUser02,
          apiRequestID = UUID.randomUUID()
        )
      )
      assert(caught.getMessage === s"hasPermissions cannot be empty.")
    }

    "not update resource class of a doap if invalid permission IRI given" in {
      val permissionIri = "invalid-permission-iri"
      val resourceClassIri = SharedOntologyTestDataADM.INCUNABULA_BOOK_RESOURCE_CLASS
      val caught = intercept[BadRequestException](
        PermissionChangeResourceClassRequestADM(
          permissionIri = permissionIri,
          changePermissionResourceClassRequest = ChangePermissionResourceClassApiRequestADM(resourceClassIri),
          requestingUser = SharedTestDataADM.imagesUser02,
          apiRequestID = UUID.randomUUID()
        )
      )
      assert(caught.getMessage === s"Invalid IRI is given: $permissionIri.")
    }

    "not update resource class of a doap if invalid resource class IRI is given" in {
      val permissionIri = SharedPermissionsTestData.perm001_d1.iri
      val resourceClassIri = "invalid-iri"
      val caught = intercept[BadRequestException](
        PermissionChangeResourceClassRequestADM(
          permissionIri = permissionIri,
          changePermissionResourceClassRequest = ChangePermissionResourceClassApiRequestADM(resourceClassIri),
          requestingUser = SharedTestDataADM.imagesUser02,
          apiRequestID = UUID.randomUUID()
        )
      )
      assert(caught.getMessage === s"Invalid resource class IRI $resourceClassIri is given.")
    }

    "not update property of a doap if invalid permission IRI given" in {
      val permissionIri = "invalid-permission-iri"
      val propertyIri = SharedOntologyTestDataADM.IMAGES_TITEL_PROPERTY
      val caught = intercept[BadRequestException](
        PermissionChangePropertyRequestADM(
          permissionIri = permissionIri,
          changePermissionPropertyRequest = ChangePermissionPropertyApiRequestADM(propertyIri),
          requestingUser = SharedTestDataADM.imagesUser02,
          apiRequestID = UUID.randomUUID()
        )
      )
      assert(caught.getMessage === s"Invalid IRI is given: $permissionIri.")
    }

    "not update property of a doap if invalid property IRI is given" in {
      val permissionIri = SharedPermissionsTestData.perm001_d1.iri
      val propertyIri = "invalid-iri"
      val caught = intercept[BadRequestException](
        PermissionChangePropertyRequestADM(
          permissionIri = permissionIri,
          changePermissionPropertyRequest = ChangePermissionPropertyApiRequestADM(propertyIri),
          requestingUser = SharedTestDataADM.imagesUser02,
          apiRequestID = UUID.randomUUID()
        )
      )
      assert(caught.getMessage === s"Invalid property IRI $propertyIri is given.")
    }

=======
    "return 'BadRequest' if resourceClassIri supplied for DefaultObjectAccessPermissionCreateRequestADM is not valid" in {
      val caught = intercept[BadRequestException](
        DefaultObjectAccessPermissionCreateRequestADM(
          createRequest = CreateDefaultObjectAccessPermissionAPIRequestADM(
            forProject = ANYTHING_PROJECT_IRI,
            forResourceClass = Some(ANYTHING_THING_RESOURCE_CLASS_LocalHost),
            hasPermissions = Set(PermissionADM.changeRightsPermission(OntologyConstants.KnoraAdmin.ProjectMember))
          ),
          featureFactoryConfig = defaultFeatureFactoryConfig,
          requestingUser = SharedTestDataADM.imagesUser01,
          apiRequestID = UUID.randomUUID()
        )
      )
      assert(caught.getMessage === s"Invalid resource class IRI: $ANYTHING_THING_RESOURCE_CLASS_LocalHost")
    }

    "return 'BadRequest' if neither a group, nor a resource class, nor a property is supplied for DefaultObjectAccessPermissionCreateRequestADM" in {
      val caught = intercept[BadRequestException](
        DefaultObjectAccessPermissionCreateRequestADM(
          createRequest = CreateDefaultObjectAccessPermissionAPIRequestADM(
            forProject = ANYTHING_PROJECT_IRI,
            hasPermissions = Set(PermissionADM.changeRightsPermission(OntologyConstants.KnoraAdmin.ProjectMember))
          ),
          featureFactoryConfig = defaultFeatureFactoryConfig,
          requestingUser = SharedTestDataADM.imagesUser01,
          apiRequestID = UUID.randomUUID()
        )
      )
      assert(
        caught.getMessage === "Either a group, a resource class, a property, or a combination of resource class and property must be given.")
    }
  }

  "get all project permissions" should {
    "return 'BadRequest' if the supplied project IRI for PermissionsForProjectGetRequestADM is not valid" in {
      val caught = intercept[BadRequestException](
        PermissionsForProjectGetRequestADM(
          projectIri = "invalid-project-IRI",
          featureFactoryConfig = defaultFeatureFactoryConfig,
          requestingUser = SharedTestDataADM.imagesUser01,
          apiRequestID = UUID.randomUUID()
        )
      )
      assert(caught.getMessage === "Invalid project IRI")
    }

    "return 'ForbiddenException' if the user requesting PermissionsForProjectGetRequestADM is not SystemAdmin" in {
      val caught = intercept[ForbiddenException](
        PermissionsForProjectGetRequestADM(
          projectIri = SharedTestDataADM.IMAGES_PROJECT_IRI,
          featureFactoryConfig = defaultFeatureFactoryConfig,
          requestingUser = SharedTestDataADM.imagesUser02,
          apiRequestID = UUID.randomUUID()
        )
      )
      assert(caught.getMessage === "Permissions can only be queried by system and project admin.")
    }
  }

  "querying the user's 'PermissionsDataADM' with 'hasPermissionFor'" should {
    "return true if the user is allowed to create a resource (root user)" in {

      val projectIri = INCUNABULA_PROJECT_IRI
      val resourceClassIri = s"$INCUNABULA_ONTOLOGY_IRI#book"

      val result = SharedTestDataADM.rootUser.permissions.hasPermissionFor(ResourceCreateOperation(resourceClassIri),
                                                                           projectIri,
                                                                           None)

      result should be(true)
    }

    "return true if the user is allowed to create a resource (project admin user)" in {

      val projectIri = INCUNABULA_PROJECT_IRI
      val resourceClassIri = s"$INCUNABULA_ONTOLOGY_IRI#book"

      val result = SharedTestDataADM.incunabulaProjectAdminUser.permissions
        .hasPermissionFor(ResourceCreateOperation(resourceClassIri), projectIri, None)

      result should be(true)
    }

    "return true if the user is allowed to create a resource (project member user)" in {

      val projectIri = INCUNABULA_PROJECT_IRI
      val resourceClassIri = s"$INCUNABULA_ONTOLOGY_IRI#book"

      val result = SharedTestDataADM.incunabulaMemberUser.permissions
        .hasPermissionFor(ResourceCreateOperation(resourceClassIri), projectIri, None)

      result should be(true)
    }

    "return false if the user is not allowed to create a resource" in {
      val projectIri = INCUNABULA_PROJECT_IRI
      val resourceClassIri = s"$INCUNABULA_ONTOLOGY_IRI#book"

      val result = SharedTestDataADM.normalUser.permissions.hasPermissionFor(ResourceCreateOperation(resourceClassIri),
                                                                             projectIri,
                                                                             None)

      result should be(false)
    }

    "return true if the user is allowed to create a resource (ProjectResourceCreateRestrictedPermission)" in {
      val projectIri = IMAGES_PROJECT_IRI
      val allowedResourceClassIri01 = s"$IMAGES_ONTOLOGY_IRI#bild"
      val allowedResourceClassIri02 = s"$IMAGES_ONTOLOGY_IRI#bildformat"
      val notAllowedResourceClassIri = s"$IMAGES_ONTOLOGY_IRI#person"

      val result1 = SharedTestDataADM.imagesReviewerUser.permissions
        .hasPermissionFor(ResourceCreateOperation(allowedResourceClassIri01), projectIri, None)
      result1 should be(true)

      val result2 = SharedTestDataADM.imagesReviewerUser.permissions
        .hasPermissionFor(ResourceCreateOperation(allowedResourceClassIri02), projectIri, None)
      result2 should be(true)
    }

    "return false if the user is not allowed to create a resource (ProjectResourceCreateRestrictedPermission)" in {
      val projectIri = IMAGES_PROJECT_IRI
      val notAllowedResourceClassIri = s"$IMAGES_ONTOLOGY_IRI#person"

      val result = SharedTestDataADM.imagesReviewerUser.permissions
        .hasPermissionFor(ResourceCreateOperation(notAllowedResourceClassIri), projectIri, None)
      result should be(false)
    }
  }

  "querying the user's 'PermissionsProfileV1' with 'hasProjectAdminAllPermissionFor'" should {

    "return true if the user has the 'ProjectAdminAllPermission' (incunabula project admin user)" in {
      val projectIri = INCUNABULA_PROJECT_IRI
      val result = SharedTestDataADM.incunabulaProjectAdminUser.permissions.hasProjectAdminAllPermissionFor(projectIri)

      result should be(true)
    }

    "return false if the user has the 'ProjectAdminAllPermission' (incunabula member user)" in {
      val projectIri = INCUNABULA_PROJECT_IRI
      val result = SharedTestDataADM.incunabulaMemberUser.permissions.hasProjectAdminAllPermissionFor(projectIri)

      result should be(false)
    }
>>>>>>> b1431f8d
  }
}<|MERGE_RESOLUTION|>--- conflicted
+++ resolved
@@ -29,8 +29,8 @@
 import org.knora.webapi.sharedtestdata._
 
 /**
- * This spec is used to test subclasses of the [[PermissionsResponderRequestADM]] class.
- */
+  * This spec is used to test subclasses of the [[PermissionsResponderRequestADM]] class.
+  */
 class PermissionsMessagesADMSpec extends CoreSpec() {
 
   "Administrative Permission Get Requests" should {
@@ -78,10 +78,6 @@
       assert(caught.getMessage === "Administrative permission can only be queried by system and project admin.")
     }
 
-<<<<<<< HEAD
-
-=======
->>>>>>> b1431f8d
     "return 'BadRequest' if the supplied project IRI for AdministrativePermissionForProjectGroupGetADM is not valid" in {
       val caught = intercept[BadRequestException](
         AdministrativePermissionForProjectGroupGetADM(
@@ -218,11 +214,7 @@
 
     "return 'BadRequest' if the supplied project IRI for DefaultObjectAccessPermissionGetADM is not valid" in {
       val caught = intercept[BadRequestException](
-<<<<<<< HEAD
         DefaultObjectAccessPermissionGetRequestADM(
-=======
-        DefaultObjectAccessPermissionGetADM(
->>>>>>> b1431f8d
           projectIri = "invalid-project-IRI",
           groupIri = Some(OntologyConstants.KnoraAdmin.ProjectMember),
           requestingUser = SharedTestDataADM.imagesUser01
@@ -233,11 +225,7 @@
 
     "return 'BadRequest' if the supplied resourceClass IRI for DefaultObjectAccessPermissionGetADM is not valid" in {
       val caught = intercept[BadRequestException](
-<<<<<<< HEAD
         DefaultObjectAccessPermissionGetRequestADM(
-=======
-        DefaultObjectAccessPermissionGetADM(
->>>>>>> b1431f8d
           projectIri = SharedTestDataADM.IMAGES_PROJECT_IRI,
           resourceClassIri = Some(SharedTestDataADM.customResourceIRI),
           requestingUser = SharedTestDataADM.imagesUser01
@@ -249,11 +237,7 @@
 
     "return 'BadRequest' if the supplied property IRI for DefaultObjectAccessPermissionGetADM is not valid" in {
       val caught = intercept[BadRequestException](
-<<<<<<< HEAD
         DefaultObjectAccessPermissionGetRequestADM(
-=======
-        DefaultObjectAccessPermissionGetADM(
->>>>>>> b1431f8d
           projectIri = SharedTestDataADM.IMAGES_PROJECT_IRI,
           propertyIri = Some(SharedTestDataADM.customValueIRI),
           requestingUser = SharedTestDataADM.imagesUser01
@@ -265,11 +249,7 @@
 
     "return 'BadRequest' if both group and resource class are supplied for DefaultObjectAccessPermissionGetADM is not valid" in {
       val caught = intercept[BadRequestException](
-<<<<<<< HEAD
         DefaultObjectAccessPermissionGetRequestADM(
-=======
-        DefaultObjectAccessPermissionGetADM(
->>>>>>> b1431f8d
           projectIri = SharedTestDataADM.IMAGES_PROJECT_IRI,
           groupIri = Some(OntologyConstants.KnoraAdmin.ProjectMember),
           resourceClassIri = Some(SharedOntologyTestDataADM.IMAGES_BILD_RESOURCE_CLASS),
@@ -281,11 +261,7 @@
 
     "return 'BadRequest' if both group and property are supplied for DefaultObjectAccessPermissionGetADM is not valid" in {
       val caught = intercept[BadRequestException](
-<<<<<<< HEAD
         DefaultObjectAccessPermissionGetRequestADM(
-=======
-        DefaultObjectAccessPermissionGetADM(
->>>>>>> b1431f8d
           projectIri = SharedTestDataADM.IMAGES_PROJECT_IRI,
           groupIri = Some(OntologyConstants.KnoraAdmin.ProjectMember),
           propertyIri = Some(SharedOntologyTestDataADM.IMAGES_TITEL_PROPERTY_LocalHost),
@@ -297,21 +273,13 @@
 
     "return 'BadRequest' if no group, resourceClassIri or propertyIri are supplied for DefaultObjectAccessPermissionGetADM is not valid" in {
       val caught = intercept[BadRequestException](
-<<<<<<< HEAD
         DefaultObjectAccessPermissionGetRequestADM(
-=======
-        DefaultObjectAccessPermissionGetADM(
->>>>>>> b1431f8d
-          projectIri = SharedTestDataADM.IMAGES_PROJECT_IRI,
-          requestingUser = SharedTestDataADM.imagesUser01
-        )
-      )
-<<<<<<< HEAD
-      assert(caught.getMessage === s"Either a group, a resource class, a property, or a combination of resource class and property must be given.")
-=======
+          projectIri = SharedTestDataADM.IMAGES_PROJECT_IRI,
+          requestingUser = SharedTestDataADM.imagesUser01
+        )
+      )
       assert(
         caught.getMessage === s"Either a group, a resource class, a property, or a combination of resource class and property must be given.")
->>>>>>> b1431f8d
     }
 
     "return 'BadRequest' if the supplied project IRI for DefaultObjectAccessPermissionsForProjectGetRequestADM is not valid" in {
@@ -509,7 +477,6 @@
       )
       assert(caught.getMessage === "Invalid permission IRI")
     }
-<<<<<<< HEAD
 
     "return 'BadRequest' if the no permissions supplied for DefaultObjectAccessPermissionCreateRequestADM" in {
       val caught = intercept[BadRequestException](
@@ -621,7 +588,8 @@
           apiRequestID = UUID.randomUUID()
         )
       )
-      assert(caught.getMessage === "Either a group, a resource class, a property, or a combination of resource class and property must be given.")
+      assert(
+        caught.getMessage === "Either a group, a resource class, a property, or a combination of resource class and property must be given.")
     }
   }
 
@@ -657,18 +625,20 @@
       val projectIri = INCUNABULA_PROJECT_IRI
       val resourceClassIri = s"$INCUNABULA_ONTOLOGY_IRI#book"
 
-      val result = SharedTestDataADM.rootUser.permissions.hasPermissionFor(ResourceCreateOperation(resourceClassIri), projectIri, None)
+      val result = SharedTestDataADM.rootUser.permissions.hasPermissionFor(ResourceCreateOperation(resourceClassIri),
+                                                                           projectIri,
+                                                                           None)
 
       result should be(true)
     }
-
 
     "return true if the user is allowed to create a resource (project admin user)" in {
 
       val projectIri = INCUNABULA_PROJECT_IRI
       val resourceClassIri = s"$INCUNABULA_ONTOLOGY_IRI#book"
 
-      val result = SharedTestDataADM.incunabulaProjectAdminUser.permissions.hasPermissionFor(ResourceCreateOperation(resourceClassIri), projectIri, None)
+      val result = SharedTestDataADM.incunabulaProjectAdminUser.permissions
+        .hasPermissionFor(ResourceCreateOperation(resourceClassIri), projectIri, None)
 
       result should be(true)
     }
@@ -678,17 +648,19 @@
       val projectIri = INCUNABULA_PROJECT_IRI
       val resourceClassIri = s"$INCUNABULA_ONTOLOGY_IRI#book"
 
-      val result = SharedTestDataADM.incunabulaMemberUser.permissions.hasPermissionFor(ResourceCreateOperation(resourceClassIri), projectIri, None)
+      val result = SharedTestDataADM.incunabulaMemberUser.permissions
+        .hasPermissionFor(ResourceCreateOperation(resourceClassIri), projectIri, None)
 
       result should be(true)
     }
-
 
     "return false if the user is not allowed to create a resource" in {
       val projectIri = INCUNABULA_PROJECT_IRI
       val resourceClassIri = s"$INCUNABULA_ONTOLOGY_IRI#book"
 
-      val result = SharedTestDataADM.normalUser.permissions.hasPermissionFor(ResourceCreateOperation(resourceClassIri), projectIri, None)
+      val result = SharedTestDataADM.normalUser.permissions.hasPermissionFor(ResourceCreateOperation(resourceClassIri),
+                                                                             projectIri,
+                                                                             None)
 
       result should be(false)
     }
@@ -699,10 +671,12 @@
       val allowedResourceClassIri02 = s"$IMAGES_ONTOLOGY_IRI#bildformat"
       val notAllowedResourceClassIri = s"$IMAGES_ONTOLOGY_IRI#person"
 
-      val result1 = SharedTestDataADM.imagesReviewerUser.permissions.hasPermissionFor(ResourceCreateOperation(allowedResourceClassIri01), projectIri, None)
+      val result1 = SharedTestDataADM.imagesReviewerUser.permissions
+        .hasPermissionFor(ResourceCreateOperation(allowedResourceClassIri01), projectIri, None)
       result1 should be(true)
 
-      val result2 = SharedTestDataADM.imagesReviewerUser.permissions.hasPermissionFor(ResourceCreateOperation(allowedResourceClassIri02), projectIri, None)
+      val result2 = SharedTestDataADM.imagesReviewerUser.permissions
+        .hasPermissionFor(ResourceCreateOperation(allowedResourceClassIri02), projectIri, None)
       result2 should be(true)
     }
 
@@ -710,95 +684,12 @@
       val projectIri = IMAGES_PROJECT_IRI
       val notAllowedResourceClassIri = s"$IMAGES_ONTOLOGY_IRI#person"
 
-      val result = SharedTestDataADM.imagesReviewerUser.permissions.hasPermissionFor(ResourceCreateOperation(notAllowedResourceClassIri), projectIri, None)
+      val result = SharedTestDataADM.imagesReviewerUser.permissions
+        .hasPermissionFor(ResourceCreateOperation(notAllowedResourceClassIri), projectIri, None)
       result should be(false)
-=======
-
-    "return 'BadRequest' if the no permissions supplied for DefaultObjectAccessPermissionCreateRequestADM" in {
-      val caught = intercept[BadRequestException](
-        DefaultObjectAccessPermissionCreateRequestADM(
-          createRequest = CreateDefaultObjectAccessPermissionAPIRequestADM(
-            forProject = SharedTestDataADM.ANYTHING_PROJECT_IRI,
-            forGroup = Some(SharedTestDataADM.thingSearcherGroup.id),
-            hasPermissions = Set.empty[PermissionADM]
-          ),
-          featureFactoryConfig = defaultFeatureFactoryConfig,
-          requestingUser = SharedTestDataADM.anythingAdminUser,
-          apiRequestID = UUID.randomUUID()
-        )
-      )
-      assert(caught.getMessage === "Permissions needs to be supplied.")
-    }
-
-    "return 'ForbiddenException' if the user requesting DefaultObjectAccessPermissionCreateRequestADM is not SystemAdmin" in {
-      val caught = intercept[ForbiddenException](
-        DefaultObjectAccessPermissionCreateRequestADM(
-          createRequest = CreateDefaultObjectAccessPermissionAPIRequestADM(
-            forProject = SharedTestDataADM.ANYTHING_PROJECT_IRI,
-            forGroup = Some(SharedTestDataADM.thingSearcherGroup.id),
-            hasPermissions = Set(PermissionADM.restrictedViewPermission(SharedTestDataADM.thingSearcherGroup.id))
-          ),
-          featureFactoryConfig = defaultFeatureFactoryConfig,
-          requestingUser = SharedTestDataADM.anythingUser2,
-          apiRequestID = UUID.randomUUID()
-        )
-      )
-      assert(caught.getMessage === "A new default object access permission can only be added by a system admin.")
-    }
-
-    "return 'BadRequest' if the both group and resource class are supplied for DefaultObjectAccessPermissionCreateRequestADM" in {
-      val caught = intercept[BadRequestException](
-        DefaultObjectAccessPermissionCreateRequestADM(
-          createRequest = CreateDefaultObjectAccessPermissionAPIRequestADM(
-            forProject = ANYTHING_PROJECT_IRI,
-            forGroup = Some(OntologyConstants.KnoraAdmin.ProjectMember),
-            forResourceClass = Some(ANYTHING_THING_RESOURCE_CLASS_LocalHost),
-            hasPermissions = Set(PermissionADM.changeRightsPermission(OntologyConstants.KnoraAdmin.ProjectMember))
-          ),
-          featureFactoryConfig = defaultFeatureFactoryConfig,
-          requestingUser = SharedTestDataADM.imagesUser01,
-          apiRequestID = UUID.randomUUID()
-        )
-      )
-      assert(caught.getMessage === "Not allowed to supply groupIri and resourceClassIri together.")
-    }
-
-    "return 'BadRequest' if the both group and property are supplied for DefaultObjectAccessPermissionCreateRequestADM" in {
-      val caught = intercept[BadRequestException](
-        DefaultObjectAccessPermissionCreateRequestADM(
-          createRequest = CreateDefaultObjectAccessPermissionAPIRequestADM(
-            forProject = ANYTHING_PROJECT_IRI,
-            forGroup = Some(OntologyConstants.KnoraAdmin.ProjectMember),
-            forProperty = Some(ANYTHING_HasDate_PROPERTY_LocalHost),
-            hasPermissions = Set(PermissionADM.changeRightsPermission(OntologyConstants.KnoraAdmin.ProjectMember))
-          ),
-          featureFactoryConfig = defaultFeatureFactoryConfig,
-          requestingUser = SharedTestDataADM.imagesUser01,
-          apiRequestID = UUID.randomUUID()
-        )
-      )
-      assert(caught.getMessage === "Not allowed to supply groupIri and propertyIri together.")
-    }
-
-    "return 'BadRequest' if propertyIri supplied for DefaultObjectAccessPermissionCreateRequestADM is not valid" in {
-      val caught = intercept[BadRequestException](
-        DefaultObjectAccessPermissionCreateRequestADM(
-          createRequest = CreateDefaultObjectAccessPermissionAPIRequestADM(
-            forProject = ANYTHING_PROJECT_IRI,
-            forProperty = Some(SharedTestDataADM.customValueIRI),
-            hasPermissions = Set(PermissionADM.changeRightsPermission(OntologyConstants.KnoraAdmin.ProjectMember))
-          ),
-          featureFactoryConfig = defaultFeatureFactoryConfig,
-          requestingUser = SharedTestDataADM.imagesUser01,
-          apiRequestID = UUID.randomUUID()
-        )
-      )
-      assert(caught.getMessage === s"Invalid property IRI: ${SharedTestDataADM.customValueIRI}")
->>>>>>> b1431f8d
     }
   }
 
-<<<<<<< HEAD
   "querying the user's 'PermissionsProfileV1' with 'hasProjectAdminAllPermissionFor'" should {
 
     "return true if the user has the 'ProjectAdminAllPermission' (incunabula project admin user)" in {
@@ -940,152 +831,5 @@
       assert(caught.getMessage === s"Invalid property IRI $propertyIri is given.")
     }
 
-=======
-    "return 'BadRequest' if resourceClassIri supplied for DefaultObjectAccessPermissionCreateRequestADM is not valid" in {
-      val caught = intercept[BadRequestException](
-        DefaultObjectAccessPermissionCreateRequestADM(
-          createRequest = CreateDefaultObjectAccessPermissionAPIRequestADM(
-            forProject = ANYTHING_PROJECT_IRI,
-            forResourceClass = Some(ANYTHING_THING_RESOURCE_CLASS_LocalHost),
-            hasPermissions = Set(PermissionADM.changeRightsPermission(OntologyConstants.KnoraAdmin.ProjectMember))
-          ),
-          featureFactoryConfig = defaultFeatureFactoryConfig,
-          requestingUser = SharedTestDataADM.imagesUser01,
-          apiRequestID = UUID.randomUUID()
-        )
-      )
-      assert(caught.getMessage === s"Invalid resource class IRI: $ANYTHING_THING_RESOURCE_CLASS_LocalHost")
-    }
-
-    "return 'BadRequest' if neither a group, nor a resource class, nor a property is supplied for DefaultObjectAccessPermissionCreateRequestADM" in {
-      val caught = intercept[BadRequestException](
-        DefaultObjectAccessPermissionCreateRequestADM(
-          createRequest = CreateDefaultObjectAccessPermissionAPIRequestADM(
-            forProject = ANYTHING_PROJECT_IRI,
-            hasPermissions = Set(PermissionADM.changeRightsPermission(OntologyConstants.KnoraAdmin.ProjectMember))
-          ),
-          featureFactoryConfig = defaultFeatureFactoryConfig,
-          requestingUser = SharedTestDataADM.imagesUser01,
-          apiRequestID = UUID.randomUUID()
-        )
-      )
-      assert(
-        caught.getMessage === "Either a group, a resource class, a property, or a combination of resource class and property must be given.")
-    }
-  }
-
-  "get all project permissions" should {
-    "return 'BadRequest' if the supplied project IRI for PermissionsForProjectGetRequestADM is not valid" in {
-      val caught = intercept[BadRequestException](
-        PermissionsForProjectGetRequestADM(
-          projectIri = "invalid-project-IRI",
-          featureFactoryConfig = defaultFeatureFactoryConfig,
-          requestingUser = SharedTestDataADM.imagesUser01,
-          apiRequestID = UUID.randomUUID()
-        )
-      )
-      assert(caught.getMessage === "Invalid project IRI")
-    }
-
-    "return 'ForbiddenException' if the user requesting PermissionsForProjectGetRequestADM is not SystemAdmin" in {
-      val caught = intercept[ForbiddenException](
-        PermissionsForProjectGetRequestADM(
-          projectIri = SharedTestDataADM.IMAGES_PROJECT_IRI,
-          featureFactoryConfig = defaultFeatureFactoryConfig,
-          requestingUser = SharedTestDataADM.imagesUser02,
-          apiRequestID = UUID.randomUUID()
-        )
-      )
-      assert(caught.getMessage === "Permissions can only be queried by system and project admin.")
-    }
-  }
-
-  "querying the user's 'PermissionsDataADM' with 'hasPermissionFor'" should {
-    "return true if the user is allowed to create a resource (root user)" in {
-
-      val projectIri = INCUNABULA_PROJECT_IRI
-      val resourceClassIri = s"$INCUNABULA_ONTOLOGY_IRI#book"
-
-      val result = SharedTestDataADM.rootUser.permissions.hasPermissionFor(ResourceCreateOperation(resourceClassIri),
-                                                                           projectIri,
-                                                                           None)
-
-      result should be(true)
-    }
-
-    "return true if the user is allowed to create a resource (project admin user)" in {
-
-      val projectIri = INCUNABULA_PROJECT_IRI
-      val resourceClassIri = s"$INCUNABULA_ONTOLOGY_IRI#book"
-
-      val result = SharedTestDataADM.incunabulaProjectAdminUser.permissions
-        .hasPermissionFor(ResourceCreateOperation(resourceClassIri), projectIri, None)
-
-      result should be(true)
-    }
-
-    "return true if the user is allowed to create a resource (project member user)" in {
-
-      val projectIri = INCUNABULA_PROJECT_IRI
-      val resourceClassIri = s"$INCUNABULA_ONTOLOGY_IRI#book"
-
-      val result = SharedTestDataADM.incunabulaMemberUser.permissions
-        .hasPermissionFor(ResourceCreateOperation(resourceClassIri), projectIri, None)
-
-      result should be(true)
-    }
-
-    "return false if the user is not allowed to create a resource" in {
-      val projectIri = INCUNABULA_PROJECT_IRI
-      val resourceClassIri = s"$INCUNABULA_ONTOLOGY_IRI#book"
-
-      val result = SharedTestDataADM.normalUser.permissions.hasPermissionFor(ResourceCreateOperation(resourceClassIri),
-                                                                             projectIri,
-                                                                             None)
-
-      result should be(false)
-    }
-
-    "return true if the user is allowed to create a resource (ProjectResourceCreateRestrictedPermission)" in {
-      val projectIri = IMAGES_PROJECT_IRI
-      val allowedResourceClassIri01 = s"$IMAGES_ONTOLOGY_IRI#bild"
-      val allowedResourceClassIri02 = s"$IMAGES_ONTOLOGY_IRI#bildformat"
-      val notAllowedResourceClassIri = s"$IMAGES_ONTOLOGY_IRI#person"
-
-      val result1 = SharedTestDataADM.imagesReviewerUser.permissions
-        .hasPermissionFor(ResourceCreateOperation(allowedResourceClassIri01), projectIri, None)
-      result1 should be(true)
-
-      val result2 = SharedTestDataADM.imagesReviewerUser.permissions
-        .hasPermissionFor(ResourceCreateOperation(allowedResourceClassIri02), projectIri, None)
-      result2 should be(true)
-    }
-
-    "return false if the user is not allowed to create a resource (ProjectResourceCreateRestrictedPermission)" in {
-      val projectIri = IMAGES_PROJECT_IRI
-      val notAllowedResourceClassIri = s"$IMAGES_ONTOLOGY_IRI#person"
-
-      val result = SharedTestDataADM.imagesReviewerUser.permissions
-        .hasPermissionFor(ResourceCreateOperation(notAllowedResourceClassIri), projectIri, None)
-      result should be(false)
-    }
-  }
-
-  "querying the user's 'PermissionsProfileV1' with 'hasProjectAdminAllPermissionFor'" should {
-
-    "return true if the user has the 'ProjectAdminAllPermission' (incunabula project admin user)" in {
-      val projectIri = INCUNABULA_PROJECT_IRI
-      val result = SharedTestDataADM.incunabulaProjectAdminUser.permissions.hasProjectAdminAllPermissionFor(projectIri)
-
-      result should be(true)
-    }
-
-    "return false if the user has the 'ProjectAdminAllPermission' (incunabula member user)" in {
-      val projectIri = INCUNABULA_PROJECT_IRI
-      val result = SharedTestDataADM.incunabulaMemberUser.permissions.hasProjectAdminAllPermissionFor(projectIri)
-
-      result should be(false)
-    }
->>>>>>> b1431f8d
   }
 }