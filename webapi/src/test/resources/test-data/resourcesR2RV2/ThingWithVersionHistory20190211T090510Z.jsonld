{
  "@id" : "http://rdfh.ch/0001/thing-with-history",
  "@type" : "anything:Thing",
  "anything:hasInteger" : {
    "@id" : "http://rdfh.ch/0001/thing-with-history/values/1a",
    "@type" : "knora-api:IntValue",
    "knora-api:attachedToUser" : {
      "@id" : "http://rdfh.ch/users/BhkfBc3hTeS_IDo-JgXRbQ"
    },
    "knora-api:hasPermissions" : "CR knora-admin:Creator|M knora-admin:ProjectMember|V knora-admin:UnknownUser",
    "knora-api:intValueAsInt" : 1,
    "knora-api:userHasPermission" : "V",
    "knora-api:valueCreationDate" : {
      "@type" : "xsd:dateTimeStamp",
      "@value" : "2019-02-11T09:05:10Z"
    }
  },
  "anything:hasOtherThingValue" : {
    "@id" : "http://rdfh.ch/0001/thing-with-history/values/3a",
    "@type" : "knora-api:LinkValue",
    "knora-api:attachedToUser" : {
      "@id" : "http://rdfh.ch/users/9XBCrDV3SRa7kS1WwynB4Q"
    },
    "knora-api:hasPermissions" : "V knora-admin:UnknownUser|M knora-admin:ProjectMember",
    "knora-api:linkValueHasTargetIri" : {
      "@id" : "http://rdfh.ch/0001/2qMtTWvVRXWMBcRNlduvCQ"
    },
    "knora-api:userHasPermission" : "V",
    "knora-api:valueCreationDate" : {
      "@type" : "xsd:dateTimeStamp",
      "@value" : "2019-02-10T10:30:10Z"
    }
  },
  "anything:hasText" : {
    "@id" : "http://rdfh.ch/0001/thing-with-history/values/2a",
    "@type" : "knora-api:TextValue",
    "knora-api:attachedToUser" : {
      "@id" : "http://rdfh.ch/users/BhkfBc3hTeS_IDo-JgXRbQ"
    },
<<<<<<< HEAD
    "knora-api:hasPermissions" : "CR knora-admin:Creator|M knora-admin:ProjectMember|V knora-admin:UnknownUser",
=======
    "knora-api:hasPermissions" : "CR knora-base:Creator|M knora-base:ProjectMember|V knora-base:UnknownUser",
    "knora-api:userHasPermission" : "V",
>>>>>>> 30321b80
    "knora-api:valueAsString" : "one",
    "knora-api:valueCreationDate" : {
      "@type" : "xsd:dateTimeStamp",
      "@value" : "2019-02-10T10:05:10Z"
    }
  },
  "knora-api:arkUrl" : {
    "@type" : "xsd:anyURI",
    "@value" : "http://0.0.0.0:3336/ark:/72163/1/0001/thing=with=historyO"
  },
  "knora-api:attachedToProject" : {
    "@id" : "http://rdfh.ch/projects/0001"
  },
  "knora-api:attachedToUser" : {
    "@id" : "http://rdfh.ch/users/9XBCrDV3SRa7kS1WwynB4Q"
  },
  "knora-api:creationDate" : {
    "@type" : "xsd:dateTimeStamp",
    "@value" : "2019-02-08T15:05:10Z"
  },
  "knora-api:hasPermissions" : "CR knora-admin:Creator|M knora-admin:ProjectMember|V knora-admin:UnknownUser",
  "knora-api:lastModificationDate" : {
    "@type" : "xsd:dateTimeStamp",
    "@value" : "2019-02-13T09:05:10Z"
  },
  "knora-api:userHasPermission" : "V",
  "knora-api:versionArkUrl" : {
    "@type" : "xsd:anyURI",
    "@value" : "http://0.0.0.0:3336/ark:/72163/1/0001/thing=with=historyO.20190211T090510Z"
  },
  "knora-api:versionDate" : {
    "@type" : "xsd:dateTimeStamp",
    "@value" : "2019-02-11T09:05:10Z"
  },
  "rdfs:label" : "A thing with version history",
  "@context" : {
    "rdf" : "http://www.w3.org/1999/02/22-rdf-syntax-ns#",
    "knora-api" : "http://api.knora.org/ontology/knora-api/v2#",
    "rdfs" : "http://www.w3.org/2000/01/rdf-schema#",
    "xsd" : "http://www.w3.org/2001/XMLSchema#",
    "anything" : "http://0.0.0.0:3333/ontology/0001/anything/v2#"
  }
}<|MERGE_RESOLUTION|>--- conflicted
+++ resolved
@@ -37,12 +37,8 @@
     "knora-api:attachedToUser" : {
       "@id" : "http://rdfh.ch/users/BhkfBc3hTeS_IDo-JgXRbQ"
     },
-<<<<<<< HEAD
     "knora-api:hasPermissions" : "CR knora-admin:Creator|M knora-admin:ProjectMember|V knora-admin:UnknownUser",
-=======
-    "knora-api:hasPermissions" : "CR knora-base:Creator|M knora-base:ProjectMember|V knora-base:UnknownUser",
     "knora-api:userHasPermission" : "V",
->>>>>>> 30321b80
     "knora-api:valueAsString" : "one",
     "knora-api:valueCreationDate" : {
       "@type" : "xsd:dateTimeStamp",
