--- conflicted
+++ resolved
@@ -8,12 +8,8 @@
       "knora-api:attachedToUser" : {
         "@id" : "http://rdfh.ch/users/91e19f1e01"
       },
-<<<<<<< HEAD
-      "knora-api:hasPermissions" : "CR knora-admin:Creator|M knora-admin:ProjectMember|V knora-admin:KnownUser,knora-admin:UnknownUser",
-=======
-      "knora-api:hasPermissions" : "CR knora-base:Creator|M knora-base:ProjectMember|V knora-base:KnownUser,knora-base:UnknownUser",
-      "knora-api:userHasPermission" : "V",
->>>>>>> 30321b80
+      "knora-api:hasPermissions" : "CR knora-admin:Creator|M knora-admin:ProjectMember|V knora-admin:KnownUser,knora-admin:UnknownUser",
+      "knora-api:userHasPermission" : "V",
       "knora-api:valueAsString" : "Itinerarius sive peregrinarius Beatissime Virginis Marie",
       "knora-api:valueCreationDate" : {
         "@type" : "xsd:dateTimeStamp",
@@ -34,12 +30,8 @@
       "@type" : "xsd:dateTimeStamp",
       "@value" : "2016-03-02T15:05:18Z"
     },
-<<<<<<< HEAD
-    "knora-api:hasPermissions" : "CR knora-admin:Creator|M knora-admin:ProjectMember|V knora-admin:KnownUser|RV knora-admin:UnknownUser",
-=======
-    "knora-api:hasPermissions" : "CR knora-base:Creator|M knora-base:ProjectMember|V knora-base:KnownUser|RV knora-base:UnknownUser",
-    "knora-api:userHasPermission" : "RV",
->>>>>>> 30321b80
+    "knora-api:hasPermissions" : "CR knora-admin:Creator|M knora-admin:ProjectMember|V knora-admin:KnownUser|RV knora-admin:UnknownUser",
+    "knora-api:userHasPermission" : "RV",
     "knora-api:versionArkUrl" : {
       "@type" : "xsd:anyURI",
       "@value" : "http://0.0.0.0:3336/ark:/72163/1/0803/1967a9933401n.20160302T150518Z"
@@ -54,12 +46,8 @@
       "knora-api:attachedToUser" : {
         "@id" : "http://rdfh.ch/users/91e19f1e01"
       },
-<<<<<<< HEAD
-      "knora-api:hasPermissions" : "CR knora-admin:Creator|M knora-admin:ProjectMember|V knora-admin:KnownUser,knora-admin:UnknownUser",
-=======
-      "knora-api:hasPermissions" : "CR knora-base:Creator|M knora-base:ProjectMember|V knora-base:KnownUser,knora-base:UnknownUser",
-      "knora-api:userHasPermission" : "V",
->>>>>>> 30321b80
+      "knora-api:hasPermissions" : "CR knora-admin:Creator|M knora-admin:ProjectMember|V knora-admin:KnownUser,knora-admin:UnknownUser",
+      "knora-api:userHasPermission" : "V",
       "knora-api:valueAsString" : "Lob der Glieder Mariens",
       "knora-api:valueCreationDate" : {
         "@type" : "xsd:dateTimeStamp",
@@ -80,12 +68,8 @@
       "@type" : "xsd:dateTimeStamp",
       "@value" : "2016-03-02T15:05:14Z"
     },
-<<<<<<< HEAD
-    "knora-api:hasPermissions" : "CR knora-admin:Creator|M knora-admin:ProjectMember|V knora-admin:KnownUser|RV knora-admin:UnknownUser",
-=======
-    "knora-api:hasPermissions" : "CR knora-base:Creator|M knora-base:ProjectMember|V knora-base:KnownUser|RV knora-base:UnknownUser",
-    "knora-api:userHasPermission" : "RV",
->>>>>>> 30321b80
+    "knora-api:hasPermissions" : "CR knora-admin:Creator|M knora-admin:ProjectMember|V knora-admin:KnownUser|RV knora-admin:UnknownUser",
+    "knora-api:userHasPermission" : "RV",
     "knora-api:versionArkUrl" : {
       "@type" : "xsd:anyURI",
       "@value" : "http://0.0.0.0:3336/ark:/72163/1/0803/21abac2162A.20160302T150514Z"
@@ -100,12 +84,8 @@
       "knora-api:attachedToUser" : {
         "@id" : "http://rdfh.ch/users/91e19f1e01"
       },
-<<<<<<< HEAD
-      "knora-api:hasPermissions" : "CR knora-admin:Creator|M knora-admin:ProjectMember|V knora-admin:KnownUser,knora-admin:UnknownUser",
-=======
-      "knora-api:hasPermissions" : "CR knora-base:Creator|M knora-base:ProjectMember|V knora-base:KnownUser,knora-base:UnknownUser",
-      "knora-api:userHasPermission" : "V",
->>>>>>> 30321b80
+      "knora-api:hasPermissions" : "CR knora-admin:Creator|M knora-admin:ProjectMember|V knora-admin:KnownUser,knora-admin:UnknownUser",
+      "knora-api:userHasPermission" : "V",
       "knora-api:valueAsString" : "Reise ins Heilige Land",
       "knora-api:valueCreationDate" : {
         "@type" : "xsd:dateTimeStamp",
@@ -117,12 +97,8 @@
       "knora-api:attachedToUser" : {
         "@id" : "http://rdfh.ch/users/91e19f1e01"
       },
-<<<<<<< HEAD
-      "knora-api:hasPermissions" : "CR knora-admin:Creator|M knora-admin:ProjectMember|V knora-admin:KnownUser,knora-admin:UnknownUser",
-=======
-      "knora-api:hasPermissions" : "CR knora-base:Creator|M knora-base:ProjectMember|V knora-base:KnownUser,knora-base:UnknownUser",
-      "knora-api:userHasPermission" : "V",
->>>>>>> 30321b80
+      "knora-api:hasPermissions" : "CR knora-admin:Creator|M knora-admin:ProjectMember|V knora-admin:KnownUser,knora-admin:UnknownUser",
+      "knora-api:userHasPermission" : "V",
       "knora-api:valueAsString" : "Reysen und wanderschafften durch das Gelobte Land",
       "knora-api:valueCreationDate" : {
         "@type" : "xsd:dateTimeStamp",
@@ -134,12 +110,8 @@
       "knora-api:attachedToUser" : {
         "@id" : "http://rdfh.ch/users/91e19f1e01"
       },
-<<<<<<< HEAD
-      "knora-api:hasPermissions" : "CR knora-admin:Creator|M knora-admin:ProjectMember|V knora-admin:KnownUser,knora-admin:UnknownUser",
-=======
-      "knora-api:hasPermissions" : "CR knora-base:Creator|M knora-base:ProjectMember|V knora-base:KnownUser,knora-base:UnknownUser",
-      "knora-api:userHasPermission" : "V",
->>>>>>> 30321b80
+      "knora-api:hasPermissions" : "CR knora-admin:Creator|M knora-admin:ProjectMember|V knora-admin:KnownUser,knora-admin:UnknownUser",
+      "knora-api:userHasPermission" : "V",
       "knora-api:valueAsString" : "Itinerarius",
       "knora-api:valueCreationDate" : {
         "@type" : "xsd:dateTimeStamp",
@@ -160,12 +132,8 @@
       "@type" : "xsd:dateTimeStamp",
       "@value" : "2016-03-02T15:05:21Z"
     },
-<<<<<<< HEAD
-    "knora-api:hasPermissions" : "CR knora-admin:Creator|M knora-admin:ProjectMember|V knora-admin:KnownUser|RV knora-admin:UnknownUser",
-=======
-    "knora-api:hasPermissions" : "CR knora-base:Creator|M knora-base:ProjectMember|V knora-base:KnownUser|RV knora-base:UnknownUser",
-    "knora-api:userHasPermission" : "RV",
->>>>>>> 30321b80
+    "knora-api:hasPermissions" : "CR knora-admin:Creator|M knora-admin:ProjectMember|V knora-admin:KnownUser|RV knora-admin:UnknownUser",
+    "knora-api:userHasPermission" : "RV",
     "knora-api:versionArkUrl" : {
       "@type" : "xsd:anyURI",
       "@value" : "http://0.0.0.0:3336/ark:/72163/1/0803/2a6221216701W.20160302T150521Z"
@@ -180,12 +148,8 @@
       "knora-api:attachedToUser" : {
         "@id" : "http://rdfh.ch/users/91e19f1e01"
       },
-<<<<<<< HEAD
       "knora-api:hasPermissions" : "CR knora-admin:Creator|M knora-admin:ProjectMember|V knora-admin:UnknownUser,knora-admin:KnownUser",
-=======
-      "knora-api:hasPermissions" : "CR knora-base:Creator|M knora-base:ProjectMember|V knora-base:UnknownUser,knora-base:KnownUser",
-      "knora-api:userHasPermission" : "V",
->>>>>>> 30321b80
+      "knora-api:userHasPermission" : "V",
       "knora-api:valueAsString" : "Die wunderbare Meerfahrt des hl. Brandan",
       "knora-api:valueCreationDate" : {
         "@type" : "xsd:dateTimeStamp",
@@ -206,12 +170,8 @@
       "@type" : "xsd:dateTimeStamp",
       "@value" : "2016-03-02T15:05:53Z"
     },
-<<<<<<< HEAD
-    "knora-api:hasPermissions" : "CR knora-admin:Creator|M knora-admin:ProjectMember|V knora-admin:KnownUser|RV knora-admin:UnknownUser",
-=======
-    "knora-api:hasPermissions" : "CR knora-base:Creator|M knora-base:ProjectMember|V knora-base:KnownUser|RV knora-base:UnknownUser",
-    "knora-api:userHasPermission" : "RV",
->>>>>>> 30321b80
+    "knora-api:hasPermissions" : "CR knora-admin:Creator|M knora-admin:ProjectMember|V knora-admin:KnownUser|RV knora-admin:UnknownUser",
+    "knora-api:userHasPermission" : "RV",
     "knora-api:versionArkUrl" : {
       "@type" : "xsd:anyURI",
       "@value" : "http://0.0.0.0:3336/ark:/72163/1/0803/3341c4984004k.20160302T150553Z"
@@ -226,12 +186,8 @@
       "knora-api:attachedToUser" : {
         "@id" : "http://rdfh.ch/users/91e19f1e01"
       },
-<<<<<<< HEAD
-      "knora-api:hasPermissions" : "CR knora-admin:Creator|M knora-admin:ProjectMember|V knora-admin:KnownUser,knora-admin:UnknownUser",
-=======
-      "knora-api:hasPermissions" : "CR knora-base:Creator|M knora-base:ProjectMember|V knora-base:KnownUser,knora-base:UnknownUser",
-      "knora-api:userHasPermission" : "V",
->>>>>>> 30321b80
+      "knora-api:hasPermissions" : "CR knora-admin:Creator|M knora-admin:ProjectMember|V knora-admin:KnownUser,knora-admin:UnknownUser",
+      "knora-api:userHasPermission" : "V",
       "knora-api:valueAsString" : "walfart oder bilgerschafft der aller seligisten Jungfrouwen Marie inhaltend alle staat jrs lebens",
       "knora-api:valueCreationDate" : {
         "@type" : "xsd:dateTimeStamp",
@@ -252,12 +208,8 @@
       "@type" : "xsd:dateTimeStamp",
       "@value" : "2016-03-02T15:05:15Z"
     },
-<<<<<<< HEAD
-    "knora-api:hasPermissions" : "CR knora-admin:Creator|M knora-admin:ProjectMember|V knora-admin:KnownUser|RV knora-admin:UnknownUser",
-=======
-    "knora-api:hasPermissions" : "CR knora-base:Creator|M knora-base:ProjectMember|V knora-base:KnownUser|RV knora-base:UnknownUser",
-    "knora-api:userHasPermission" : "RV",
->>>>>>> 30321b80
+    "knora-api:hasPermissions" : "CR knora-admin:Creator|M knora-admin:ProjectMember|V knora-admin:KnownUser|RV knora-admin:UnknownUser",
+    "knora-api:userHasPermission" : "RV",
     "knora-api:versionArkUrl" : {
       "@type" : "xsd:anyURI",
       "@value" : "http://0.0.0.0:3336/ark:/72163/1/0803/41d01bd9fb0.20160302T150515Z"
@@ -272,12 +224,8 @@
       "knora-api:attachedToUser" : {
         "@id" : "http://rdfh.ch/users/91e19f1e01"
       },
-<<<<<<< HEAD
-      "knora-api:hasPermissions" : "CR knora-admin:Creator|M knora-admin:ProjectMember|V knora-admin:KnownUser,knora-admin:UnknownUser",
-=======
-      "knora-api:hasPermissions" : "CR knora-base:Creator|M knora-base:ProjectMember|V knora-base:KnownUser,knora-base:UnknownUser",
-      "knora-api:userHasPermission" : "V",
->>>>>>> 30321b80
+      "knora-api:hasPermissions" : "CR knora-admin:Creator|M knora-admin:ProjectMember|V knora-admin:KnownUser,knora-admin:UnknownUser",
+      "knora-api:userHasPermission" : "V",
       "knora-api:valueAsString" : "[Das] Narrenschiff (dt.)",
       "knora-api:valueCreationDate" : {
         "@type" : "xsd:dateTimeStamp",
@@ -298,12 +246,8 @@
       "@type" : "xsd:dateTimeStamp",
       "@value" : "2016-03-02T15:05:39Z"
     },
-<<<<<<< HEAD
-    "knora-api:hasPermissions" : "CR knora-admin:Creator|M knora-admin:ProjectMember|V knora-admin:KnownUser|RV knora-admin:UnknownUser",
-=======
-    "knora-api:hasPermissions" : "CR knora-base:Creator|M knora-base:ProjectMember|V knora-base:KnownUser|RV knora-base:UnknownUser",
-    "knora-api:userHasPermission" : "RV",
->>>>>>> 30321b80
+    "knora-api:hasPermissions" : "CR knora-admin:Creator|M knora-admin:ProjectMember|V knora-admin:KnownUser|RV knora-admin:UnknownUser",
+    "knora-api:userHasPermission" : "RV",
     "knora-api:versionArkUrl" : {
       "@type" : "xsd:anyURI",
       "@value" : "http://0.0.0.0:3336/ark:/72163/1/0803/5e77e98d2603U.20160302T150539Z"
@@ -318,12 +262,8 @@
       "knora-api:attachedToUser" : {
         "@id" : "http://rdfh.ch/users/91e19f1e01"
       },
-<<<<<<< HEAD
       "knora-api:hasPermissions" : "CR knora-admin:Creator|M knora-admin:ProjectMember|V knora-admin:UnknownUser,knora-admin:KnownUser",
-=======
-      "knora-api:hasPermissions" : "CR knora-base:Creator|M knora-base:ProjectMember|V knora-base:UnknownUser,knora-base:KnownUser",
-      "knora-api:userHasPermission" : "V",
->>>>>>> 30321b80
+      "knora-api:userHasPermission" : "V",
       "knora-api:valueAsString" : "Passio sancti Meynrhadi martyris et heremite",
       "knora-api:valueCreationDate" : {
         "@type" : "xsd:dateTimeStamp",
@@ -344,12 +284,8 @@
       "@type" : "xsd:dateTimeStamp",
       "@value" : "2016-03-02T15:05:38Z"
     },
-<<<<<<< HEAD
-    "knora-api:hasPermissions" : "CR knora-admin:Creator|M knora-admin:ProjectMember|V knora-admin:KnownUser|RV knora-admin:UnknownUser",
-=======
-    "knora-api:hasPermissions" : "CR knora-base:Creator|M knora-base:ProjectMember|V knora-base:KnownUser|RV knora-base:UnknownUser",
-    "knora-api:userHasPermission" : "RV",
->>>>>>> 30321b80
+    "knora-api:hasPermissions" : "CR knora-admin:Creator|M knora-admin:ProjectMember|V knora-admin:KnownUser|RV knora-admin:UnknownUser",
+    "knora-api:userHasPermission" : "RV",
     "knora-api:versionArkUrl" : {
       "@type" : "xsd:anyURI",
       "@value" : "http://0.0.0.0:3336/ark:/72163/1/0803/6fad5b8c1e03q.20160302T150538Z"
@@ -364,12 +300,8 @@
       "knora-api:attachedToUser" : {
         "@id" : "http://rdfh.ch/users/91e19f1e01"
       },
-<<<<<<< HEAD
-      "knora-api:hasPermissions" : "CR knora-admin:Creator|M knora-admin:ProjectMember|V knora-admin:KnownUser,knora-admin:UnknownUser",
-=======
-      "knora-api:hasPermissions" : "CR knora-base:Creator|M knora-base:ProjectMember|V knora-base:KnownUser,knora-base:UnknownUser",
-      "knora-api:userHasPermission" : "V",
->>>>>>> 30321b80
+      "knora-api:hasPermissions" : "CR knora-admin:Creator|M knora-admin:ProjectMember|V knora-admin:KnownUser,knora-admin:UnknownUser",
+      "knora-api:userHasPermission" : "V",
       "knora-api:valueAsString" : "Quadragesimale de filio prodigo",
       "knora-api:valueCreationDate" : {
         "@type" : "xsd:dateTimeStamp",
@@ -390,12 +322,8 @@
       "@type" : "xsd:dateTimeStamp",
       "@value" : "2016-03-02T15:05:34Z"
     },
-<<<<<<< HEAD
-    "knora-api:hasPermissions" : "CR knora-admin:Creator|M knora-admin:ProjectMember|V knora-admin:KnownUser|RV knora-admin:UnknownUser",
-=======
-    "knora-api:hasPermissions" : "CR knora-base:Creator|M knora-base:ProjectMember|V knora-base:KnownUser|RV knora-base:UnknownUser",
-    "knora-api:userHasPermission" : "RV",
->>>>>>> 30321b80
+    "knora-api:hasPermissions" : "CR knora-admin:Creator|M knora-admin:ProjectMember|V knora-admin:KnownUser|RV knora-admin:UnknownUser",
+    "knora-api:userHasPermission" : "RV",
     "knora-api:versionArkUrl" : {
       "@type" : "xsd:anyURI",
       "@value" : "http://0.0.0.0:3336/ark:/72163/1/0803/861b5644b302T.20160302T150534Z"
@@ -410,12 +338,8 @@
       "knora-api:attachedToUser" : {
         "@id" : "http://rdfh.ch/users/91e19f1e01"
       },
-<<<<<<< HEAD
-      "knora-api:hasPermissions" : "CR knora-admin:Creator|M knora-admin:ProjectMember|V knora-admin:KnownUser,knora-admin:UnknownUser",
-=======
-      "knora-api:hasPermissions" : "CR knora-base:Creator|M knora-base:ProjectMember|V knora-base:KnownUser,knora-base:UnknownUser",
-      "knora-api:userHasPermission" : "V",
->>>>>>> 30321b80
+      "knora-api:hasPermissions" : "CR knora-admin:Creator|M knora-admin:ProjectMember|V knora-admin:KnownUser,knora-admin:UnknownUser",
+      "knora-api:userHasPermission" : "V",
       "knora-api:valueAsString" : "[Das] Narrenschiff (lat.)",
       "knora-api:valueCreationDate" : {
         "@type" : "xsd:dateTimeStamp",
@@ -427,12 +351,8 @@
       "knora-api:attachedToUser" : {
         "@id" : "http://rdfh.ch/users/91e19f1e01"
       },
-<<<<<<< HEAD
-      "knora-api:hasPermissions" : "CR knora-admin:Creator|M knora-admin:ProjectMember|V knora-admin:KnownUser,knora-admin:UnknownUser",
-=======
-      "knora-api:hasPermissions" : "CR knora-base:Creator|M knora-base:ProjectMember|V knora-base:KnownUser,knora-base:UnknownUser",
-      "knora-api:userHasPermission" : "V",
->>>>>>> 30321b80
+      "knora-api:hasPermissions" : "CR knora-admin:Creator|M knora-admin:ProjectMember|V knora-admin:KnownUser,knora-admin:UnknownUser",
+      "knora-api:userHasPermission" : "V",
       "knora-api:valueAsString" : "Stultifera navis (...)",
       "knora-api:valueCreationDate" : {
         "@type" : "xsd:dateTimeStamp",
@@ -453,12 +373,8 @@
       "@type" : "xsd:dateTimeStamp",
       "@value" : "2016-03-02T15:05:43Z"
     },
-<<<<<<< HEAD
-    "knora-api:hasPermissions" : "CR knora-admin:Creator|M knora-admin:ProjectMember|V knora-admin:KnownUser|RV knora-admin:UnknownUser",
-=======
-    "knora-api:hasPermissions" : "CR knora-base:Creator|M knora-base:ProjectMember|V knora-base:KnownUser|RV knora-base:UnknownUser",
-    "knora-api:userHasPermission" : "RV",
->>>>>>> 30321b80
+    "knora-api:hasPermissions" : "CR knora-admin:Creator|M knora-admin:ProjectMember|V knora-admin:KnownUser|RV knora-admin:UnknownUser",
+    "knora-api:userHasPermission" : "RV",
     "knora-api:versionArkUrl" : {
       "@type" : "xsd:anyURI",
       "@value" : "http://0.0.0.0:3336/ark:/72163/1/0803/8be1b7cf7103G.20160302T150543Z"
@@ -473,12 +389,8 @@
       "knora-api:attachedToUser" : {
         "@id" : "http://rdfh.ch/users/91e19f1e01"
       },
-<<<<<<< HEAD
-      "knora-api:hasPermissions" : "CR knora-admin:Creator|M knora-admin:ProjectMember|V knora-admin:KnownUser,knora-admin:UnknownUser",
-=======
-      "knora-api:hasPermissions" : "CR knora-base:Creator|M knora-base:ProjectMember|V knora-base:KnownUser,knora-base:UnknownUser",
-      "knora-api:userHasPermission" : "V",
->>>>>>> 30321b80
+      "knora-api:hasPermissions" : "CR knora-admin:Creator|M knora-admin:ProjectMember|V knora-admin:KnownUser,knora-admin:UnknownUser",
+      "knora-api:userHasPermission" : "V",
       "knora-api:valueAsString" : "Bereitung zu dem Heiligen Sakrament",
       "knora-api:valueCreationDate" : {
         "@type" : "xsd:dateTimeStamp",
@@ -499,12 +411,8 @@
       "@type" : "xsd:dateTimeStamp",
       "@value" : "2016-03-02T15:05:24Z"
     },
-<<<<<<< HEAD
-    "knora-api:hasPermissions" : "CR knora-admin:Creator|M knora-admin:ProjectMember|V knora-admin:KnownUser|RV knora-admin:UnknownUser",
-=======
-    "knora-api:hasPermissions" : "CR knora-base:Creator|M knora-base:ProjectMember|V knora-base:KnownUser|RV knora-base:UnknownUser",
-    "knora-api:userHasPermission" : "RV",
->>>>>>> 30321b80
+    "knora-api:hasPermissions" : "CR knora-admin:Creator|M knora-admin:ProjectMember|V knora-admin:KnownUser|RV knora-admin:UnknownUser",
+    "knora-api:userHasPermission" : "RV",
     "knora-api:versionArkUrl" : {
       "@type" : "xsd:anyURI",
       "@value" : "http://0.0.0.0:3336/ark:/72163/1/0803/9311a421b501n.20160302T150524Z"
@@ -519,12 +427,8 @@
       "knora-api:attachedToUser" : {
         "@id" : "http://rdfh.ch/users/91e19f1e01"
       },
-<<<<<<< HEAD
-      "knora-api:hasPermissions" : "CR knora-admin:Creator|M knora-admin:ProjectMember|V knora-admin:KnownUser,knora-admin:UnknownUser",
-=======
-      "knora-api:hasPermissions" : "CR knora-base:Creator|M knora-base:ProjectMember|V knora-base:KnownUser,knora-base:UnknownUser",
-      "knora-api:userHasPermission" : "V",
->>>>>>> 30321b80
+      "knora-api:hasPermissions" : "CR knora-admin:Creator|M knora-admin:ProjectMember|V knora-admin:KnownUser,knora-admin:UnknownUser",
+      "knora-api:userHasPermission" : "V",
       "knora-api:valueAsString" : "Postilla super epistolas et evangelia",
       "knora-api:valueCreationDate" : {
         "@type" : "xsd:dateTimeStamp",
@@ -545,12 +449,8 @@
       "@type" : "xsd:dateTimeStamp",
       "@value" : "2016-03-02T15:05:30Z"
     },
-<<<<<<< HEAD
-    "knora-api:hasPermissions" : "CR knora-admin:Creator|M knora-admin:ProjectMember|V knora-admin:KnownUser|RV knora-admin:UnknownUser",
-=======
-    "knora-api:hasPermissions" : "CR knora-base:Creator|M knora-base:ProjectMember|V knora-base:KnownUser|RV knora-base:UnknownUser",
-    "knora-api:userHasPermission" : "RV",
->>>>>>> 30321b80
+    "knora-api:hasPermissions" : "CR knora-admin:Creator|M knora-admin:ProjectMember|V knora-admin:KnownUser|RV knora-admin:UnknownUser",
+    "knora-api:userHasPermission" : "RV",
     "knora-api:versionArkUrl" : {
       "@type" : "xsd:anyURI",
       "@value" : "http://0.0.0.0:3336/ark:/72163/1/0803/939baf3f2a02L.20160302T150530Z"
@@ -565,12 +465,8 @@
       "knora-api:attachedToUser" : {
         "@id" : "http://rdfh.ch/users/91e19f1e01"
       },
-<<<<<<< HEAD
-      "knora-api:hasPermissions" : "CR knora-admin:Creator|M knora-admin:ProjectMember|V knora-admin:KnownUser,knora-admin:UnknownUser",
-=======
-      "knora-api:hasPermissions" : "CR knora-base:Creator|M knora-base:ProjectMember|V knora-base:KnownUser,knora-base:UnknownUser",
-      "knora-api:userHasPermission" : "V",
->>>>>>> 30321b80
+      "knora-api:hasPermissions" : "CR knora-admin:Creator|M knora-admin:ProjectMember|V knora-admin:KnownUser,knora-admin:UnknownUser",
+      "knora-api:userHasPermission" : "V",
       "knora-api:valueAsString" : "Eyn biechlin sancti Methodij mar//trers. vnd bischoffs zuo partinentz. jn kriechen land (...)",
       "knora-api:valueCreationDate" : {
         "@type" : "xsd:dateTimeStamp",
@@ -591,12 +487,8 @@
       "@type" : "xsd:dateTimeStamp",
       "@value" : "2016-03-02T15:05:14Z"
     },
-<<<<<<< HEAD
-    "knora-api:hasPermissions" : "CR knora-admin:Creator|M knora-admin:ProjectMember|V knora-admin:KnownUser|RV knora-admin:UnknownUser",
-=======
-    "knora-api:hasPermissions" : "CR knora-base:Creator|M knora-base:ProjectMember|V knora-base:KnownUser|RV knora-base:UnknownUser",
-    "knora-api:userHasPermission" : "RV",
->>>>>>> 30321b80
+    "knora-api:hasPermissions" : "CR knora-admin:Creator|M knora-admin:ProjectMember|V knora-admin:KnownUser|RV knora-admin:UnknownUser",
+    "knora-api:userHasPermission" : "RV",
     "knora-api:versionArkUrl" : {
       "@type" : "xsd:anyURI",
       "@value" : "http://0.0.0.0:3336/ark:/72163/1/0803/9935159f67u.20160302T150514Z"
@@ -611,12 +503,8 @@
       "knora-api:attachedToUser" : {
         "@id" : "http://rdfh.ch/users/91e19f1e01"
       },
-<<<<<<< HEAD
-      "knora-api:hasPermissions" : "CR knora-admin:Creator|M knora-admin:ProjectMember|V knora-admin:KnownUser,knora-admin:UnknownUser",
-=======
-      "knora-api:hasPermissions" : "CR knora-base:Creator|M knora-base:ProjectMember|V knora-base:KnownUser,knora-base:UnknownUser",
-      "knora-api:userHasPermission" : "V",
->>>>>>> 30321b80
+      "knora-api:hasPermissions" : "CR knora-admin:Creator|M knora-admin:ProjectMember|V knora-admin:KnownUser,knora-admin:UnknownUser",
+      "knora-api:userHasPermission" : "V",
       "knora-api:valueAsString" : "[Das] Narrenschiff (lat.)",
       "knora-api:valueCreationDate" : {
         "@type" : "xsd:dateTimeStamp",
@@ -628,12 +516,8 @@
       "knora-api:attachedToUser" : {
         "@id" : "http://rdfh.ch/users/91e19f1e01"
       },
-<<<<<<< HEAD
-      "knora-api:hasPermissions" : "CR knora-admin:Creator|M knora-admin:ProjectMember|V knora-admin:KnownUser,knora-admin:UnknownUser",
-=======
-      "knora-api:hasPermissions" : "CR knora-base:Creator|M knora-base:ProjectMember|V knora-base:KnownUser,knora-base:UnknownUser",
-      "knora-api:userHasPermission" : "V",
->>>>>>> 30321b80
+      "knora-api:hasPermissions" : "CR knora-admin:Creator|M knora-admin:ProjectMember|V knora-admin:KnownUser,knora-admin:UnknownUser",
+      "knora-api:userHasPermission" : "V",
       "knora-api:valueAsString" : "Stultifera navis (...)",
       "knora-api:valueCreationDate" : {
         "@type" : "xsd:dateTimeStamp",
@@ -654,12 +538,8 @@
       "@type" : "xsd:dateTimeStamp",
       "@value" : "2016-03-02T15:05:47Z"
     },
-<<<<<<< HEAD
-    "knora-api:hasPermissions" : "CR knora-admin:Creator|M knora-admin:ProjectMember|V knora-admin:KnownUser|RV knora-admin:UnknownUser",
-=======
-    "knora-api:hasPermissions" : "CR knora-base:Creator|M knora-base:ProjectMember|V knora-base:KnownUser|RV knora-base:UnknownUser",
-    "knora-api:userHasPermission" : "RV",
->>>>>>> 30321b80
+    "knora-api:hasPermissions" : "CR knora-admin:Creator|M knora-admin:ProjectMember|V knora-admin:KnownUser|RV knora-admin:UnknownUser",
+    "knora-api:userHasPermission" : "RV",
     "knora-api:versionArkUrl" : {
       "@type" : "xsd:anyURI",
       "@value" : "http://0.0.0.0:3336/ark:/72163/1/0803/b6b5ff1eb703T.20160302T150547Z"
@@ -674,12 +554,8 @@
       "knora-api:attachedToUser" : {
         "@id" : "http://rdfh.ch/users/91e19f1e01"
       },
-<<<<<<< HEAD
-      "knora-api:hasPermissions" : "CR knora-admin:Creator|M knora-admin:ProjectMember|V knora-admin:KnownUser,knora-admin:UnknownUser",
-=======
-      "knora-api:hasPermissions" : "CR knora-base:Creator|M knora-base:ProjectMember|V knora-base:KnownUser,knora-base:UnknownUser",
-      "knora-api:userHasPermission" : "V",
->>>>>>> 30321b80
+      "knora-api:hasPermissions" : "CR knora-admin:Creator|M knora-admin:ProjectMember|V knora-admin:KnownUser,knora-admin:UnknownUser",
+      "knora-api:userHasPermission" : "V",
       "knora-api:valueAsString" : "De generatione Christi",
       "knora-api:valueCreationDate" : {
         "@type" : "xsd:dateTimeStamp",
@@ -691,12 +567,8 @@
       "knora-api:attachedToUser" : {
         "@id" : "http://rdfh.ch/users/91e19f1e01"
       },
-<<<<<<< HEAD
-      "knora-api:hasPermissions" : "CR knora-admin:Creator|M knora-admin:ProjectMember|V knora-admin:KnownUser,knora-admin:UnknownUser",
-=======
-      "knora-api:hasPermissions" : "CR knora-base:Creator|M knora-base:ProjectMember|V knora-base:KnownUser,knora-base:UnknownUser",
-      "knora-api:userHasPermission" : "V",
->>>>>>> 30321b80
+      "knora-api:hasPermissions" : "CR knora-admin:Creator|M knora-admin:ProjectMember|V knora-admin:KnownUser,knora-admin:UnknownUser",
+      "knora-api:userHasPermission" : "V",
       "knora-api:valueAsString" : "Defensorium inviolate perpetueque virginitatis castissime de genitricis Mariae",
       "knora-api:valueCreationDate" : {
         "@type" : "xsd:dateTimeStamp",
@@ -717,12 +589,8 @@
       "@type" : "xsd:dateTimeStamp",
       "@value" : "2016-03-02T15:05:15Z"
     },
-<<<<<<< HEAD
-    "knora-api:hasPermissions" : "CR knora-admin:Creator|M knora-admin:ProjectMember|V knora-admin:KnownUser|RV knora-admin:UnknownUser",
-=======
-    "knora-api:hasPermissions" : "CR knora-base:Creator|M knora-base:ProjectMember|V knora-base:KnownUser|RV knora-base:UnknownUser",
-    "knora-api:userHasPermission" : "RV",
->>>>>>> 30321b80
+    "knora-api:hasPermissions" : "CR knora-admin:Creator|M knora-admin:ProjectMember|V knora-admin:KnownUser|RV knora-admin:UnknownUser",
+    "knora-api:userHasPermission" : "RV",
     "knora-api:versionArkUrl" : {
       "@type" : "xsd:anyURI",
       "@value" : "http://0.0.0.0:3336/ark:/72163/1/0803/c3f913666f0.20160302T150515Z"
@@ -737,12 +605,8 @@
       "knora-api:attachedToUser" : {
         "@id" : "http://rdfh.ch/users/91e19f1e01"
       },
-<<<<<<< HEAD
       "knora-api:hasPermissions" : "CR knora-admin:Creator|M knora-admin:ProjectMember|V knora-admin:UnknownUser,knora-admin:KnownUser",
-=======
-      "knora-api:hasPermissions" : "CR knora-base:Creator|M knora-base:ProjectMember|V knora-base:UnknownUser,knora-base:KnownUser",
-      "knora-api:userHasPermission" : "V",
->>>>>>> 30321b80
+      "knora-api:userHasPermission" : "V",
       "knora-api:valueAsString" : "Geschichte von der schönen Melusine",
       "knora-api:valueCreationDate" : {
         "@type" : "xsd:dateTimeStamp",
@@ -763,12 +627,8 @@
       "@type" : "xsd:dateTimeStamp",
       "@value" : "2016-03-02T15:05:51Z"
     },
-<<<<<<< HEAD
-    "knora-api:hasPermissions" : "CR knora-admin:Creator|M knora-admin:ProjectMember|V knora-admin:KnownUser|RV knora-admin:UnknownUser",
-=======
-    "knora-api:hasPermissions" : "CR knora-base:Creator|M knora-base:ProjectMember|V knora-base:KnownUser|RV knora-base:UnknownUser",
-    "knora-api:userHasPermission" : "RV",
->>>>>>> 30321b80
+    "knora-api:hasPermissions" : "CR knora-admin:Creator|M knora-admin:ProjectMember|V knora-admin:KnownUser|RV knora-admin:UnknownUser",
+    "knora-api:userHasPermission" : "RV",
     "knora-api:versionArkUrl" : {
       "@type" : "xsd:anyURI",
       "@value" : "http://0.0.0.0:3336/ark:/72163/1/0803/cf0892760104a.20160302T150551Z"
@@ -783,12 +643,8 @@
       "knora-api:attachedToUser" : {
         "@id" : "http://rdfh.ch/users/91e19f1e01"
       },
-<<<<<<< HEAD
-      "knora-api:hasPermissions" : "CR knora-admin:Creator|M knora-admin:ProjectMember|V knora-admin:KnownUser,knora-admin:UnknownUser",
-=======
-      "knora-api:hasPermissions" : "CR knora-base:Creator|M knora-base:ProjectMember|V knora-base:KnownUser,knora-base:UnknownUser",
-      "knora-api:userHasPermission" : "V",
->>>>>>> 30321b80
+      "knora-api:hasPermissions" : "CR knora-admin:Creator|M knora-admin:ProjectMember|V knora-admin:KnownUser,knora-admin:UnknownUser",
+      "knora-api:userHasPermission" : "V",
       "knora-api:valueAsString" : "Itinerarius seu peregrinatio beatae virginis Mariae",
       "knora-api:valueCreationDate" : {
         "@type" : "xsd:dateTimeStamp",
@@ -809,12 +665,8 @@
       "@type" : "xsd:dateTimeStamp",
       "@value" : "2016-03-02T15:05:53Z"
     },
-<<<<<<< HEAD
-    "knora-api:hasPermissions" : "CR knora-admin:Creator|M knora-admin:ProjectMember|V knora-admin:KnownUser|RV knora-admin:UnknownUser",
-=======
-    "knora-api:hasPermissions" : "CR knora-base:Creator|M knora-base:ProjectMember|V knora-base:KnownUser|RV knora-base:UnknownUser",
-    "knora-api:userHasPermission" : "RV",
->>>>>>> 30321b80
+    "knora-api:hasPermissions" : "CR knora-admin:Creator|M knora-admin:ProjectMember|V knora-admin:KnownUser|RV knora-admin:UnknownUser",
+    "knora-api:userHasPermission" : "RV",
     "knora-api:versionArkUrl" : {
       "@type" : "xsd:anyURI",
       "@value" : "http://0.0.0.0:3336/ark:/72163/1/0803/de6d83112e04o.20160302T150553Z"
@@ -829,12 +681,8 @@
       "knora-api:attachedToUser" : {
         "@id" : "http://rdfh.ch/users/91e19f1e01"
       },
-<<<<<<< HEAD
-      "knora-api:hasPermissions" : "CR knora-admin:Creator|M knora-admin:ProjectMember|V knora-admin:KnownUser,knora-admin:UnknownUser",
-=======
-      "knora-api:hasPermissions" : "CR knora-base:Creator|M knora-base:ProjectMember|V knora-base:KnownUser,knora-base:UnknownUser",
-      "knora-api:userHasPermission" : "V",
->>>>>>> 30321b80
+      "knora-api:hasPermissions" : "CR knora-admin:Creator|M knora-admin:ProjectMember|V knora-admin:KnownUser,knora-admin:UnknownUser",
+      "knora-api:userHasPermission" : "V",
       "knora-api:valueAsString" : "Orationes",
       "knora-api:valueCreationDate" : {
         "@type" : "xsd:dateTimeStamp",
@@ -846,12 +694,8 @@
       "knora-api:attachedToUser" : {
         "@id" : "http://rdfh.ch/users/91e19f1e01"
       },
-<<<<<<< HEAD
       "knora-api:hasPermissions" : "CR knora-admin:Creator|M knora-admin:ProjectMember|V knora-admin:UnknownUser,knora-admin:KnownUser",
-=======
-      "knora-api:hasPermissions" : "CR knora-base:Creator|M knora-base:ProjectMember|V knora-base:UnknownUser,knora-base:KnownUser",
-      "knora-api:userHasPermission" : "V",
->>>>>>> 30321b80
+      "knora-api:userHasPermission" : "V",
       "knora-api:valueAsString" : "Sant Brigitten gebettly",
       "knora-api:valueCreationDate" : {
         "@type" : "xsd:dateTimeStamp",
@@ -872,12 +716,8 @@
       "@type" : "xsd:dateTimeStamp",
       "@value" : "2016-03-02T15:05:14Z"
     },
-<<<<<<< HEAD
-    "knora-api:hasPermissions" : "CR knora-admin:Creator|M knora-admin:ProjectMember|V knora-admin:KnownUser|RV knora-admin:UnknownUser",
-=======
-    "knora-api:hasPermissions" : "CR knora-base:Creator|M knora-base:ProjectMember|V knora-base:KnownUser|RV knora-base:UnknownUser",
-    "knora-api:userHasPermission" : "RV",
->>>>>>> 30321b80
+    "knora-api:hasPermissions" : "CR knora-admin:Creator|M knora-admin:ProjectMember|V knora-admin:KnownUser|RV knora-admin:UnknownUser",
+    "knora-api:userHasPermission" : "RV",
     "knora-api:versionArkUrl" : {
       "@type" : "xsd:anyURI",
       "@value" : "http://0.0.0.0:3336/ark:/72163/1/0803/e41ab5695cN.20160302T150514Z"
@@ -892,12 +732,8 @@
       "knora-api:attachedToUser" : {
         "@id" : "http://rdfh.ch/users/91e19f1e01"
       },
-<<<<<<< HEAD
-      "knora-api:hasPermissions" : "CR knora-admin:Creator|M knora-admin:ProjectMember|V knora-admin:KnownUser,knora-admin:UnknownUser",
-=======
-      "knora-api:hasPermissions" : "CR knora-base:Creator|M knora-base:ProjectMember|V knora-base:KnownUser,knora-base:UnknownUser",
-      "knora-api:userHasPermission" : "V",
->>>>>>> 30321b80
+      "knora-api:hasPermissions" : "CR knora-admin:Creator|M knora-admin:ProjectMember|V knora-admin:KnownUser,knora-admin:UnknownUser",
+      "knora-api:userHasPermission" : "V",
       "knora-api:valueAsString" : "Horologium devotionis circa vitam Christi",
       "knora-api:valueCreationDate" : {
         "@type" : "xsd:dateTimeStamp",
@@ -918,12 +754,8 @@
       "@type" : "xsd:dateTimeStamp",
       "@value" : "2016-03-02T15:05:23Z"
     },
-<<<<<<< HEAD
-    "knora-api:hasPermissions" : "CR knora-admin:Creator|M knora-admin:ProjectMember|V knora-admin:KnownUser|RV knora-admin:UnknownUser",
-=======
-    "knora-api:hasPermissions" : "CR knora-base:Creator|M knora-base:ProjectMember|V knora-base:KnownUser|RV knora-base:UnknownUser",
-    "knora-api:userHasPermission" : "RV",
->>>>>>> 30321b80
+    "knora-api:hasPermissions" : "CR knora-admin:Creator|M knora-admin:ProjectMember|V knora-admin:KnownUser|RV knora-admin:UnknownUser",
+    "knora-api:userHasPermission" : "RV",
     "knora-api:versionArkUrl" : {
       "@type" : "xsd:anyURI",
       "@value" : "http://0.0.0.0:3336/ark:/72163/1/0803/ff17e5ef9601j.20160302T150523Z"
