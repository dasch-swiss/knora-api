--- conflicted
+++ resolved
@@ -1,95 +1,49 @@
 {
   "@type" : "schema:ItemList",
   "schema:itemListElement" : [ {
-<<<<<<< HEAD
-    "@id" : "http://data.knora.org/nResNuvARcWYUdWyo0GWGw",
-    "@type" : "anything:Thing",
-    "rdfs:label" : "X-ray"
-  }, {
-    "@id" : "http://data.knora.org/nVh9YJ1ZStSmCHb9hIdwWw",
-    "@type" : "anything:Thing",
-    "rdfs:label" : "excluded Charlie"
-  }, {
-    "@id" : "http://data.knora.org/project-thing-1",
-    "@type" : "anything:Thing",
-    "rdfs:label" : "A thing that only project members can see"
-  }, {
-    "@id" : "http://data.knora.org/project-thing-2",
-    "@type" : "anything:Thing",
-    "rdfs:label" : "Another thing that only project members can see"
- }, {
-    "@id" : "http://data.knora.org/rzRrc2G1StKUMyZVjJnxuw",
-    "@type" : "anything:Thing",
-    "rdfs:label" : "Kilo"
-  }, {
-    "@id" : "http://data.knora.org/sHCLAGg-R5qJ6oPZPV-zOQ",
-    "@type" : "anything:Thing",
-    "rdfs:label" : "Golf"
-  }, {
-    "@id" : "http://data.knora.org/tPfZeNMvRVujCQqbIbvO0A",
-    "@type" : "anything:Thing",
-    "rdfs:label" : "Echo"
-  }, {
-    "@id" : "http://rdfh.ch/anything/thing_with_BCE_date",
-    "@type" : "anything:Thing",
-    "rdfs:label" : "A thing that has a BCE date value"
-  }, {
-    "@id" : "http://rdfh.ch/anything/thing_with_BCE_date2",
-    "@type" : "anything:Thing",
-    "rdfs:label" : "A thing that has a BCE date value"
-  }, {
-    "@id" : "http://rdfh.ch/anything/thing_with_list_value",
-    "@type" : "anything:Thing",
-    "rdfs:label" : "A thing that has a list value"
-  }, {
-    "@id" : "http://rdfh.ch/anything/thing_with_two_list_values",
-    "@type" : "anything:Thing",
-    "rdfs:label" : "A thing that has two list values"
-=======
     "@id" : "http://rdfh.ch/0001/nVh9YJ1ZStSmCHb9hIdwWw",
     "@type" : "p0001-anything:Thing",
-    "schema:name" : "excluded Charlie"
+    "rdfs:label" : "excluded Charlie"
   }, {
     "@id" : "http://rdfh.ch/0001/project-thing-1",
     "@type" : "p0001-anything:Thing",
-    "schema:name" : "A thing that only project members can see"
+    "rdfs:label" : "A thing that only project members can see"
   }, {
     "@id" : "http://rdfh.ch/0001/project-thing-2",
     "@type" : "p0001-anything:Thing",
-    "schema:name" : "Another thing that only project members can see"
+    "rdfs:label" : "Another thing that only project members can see"
   }, {
     "@id" : "http://rdfh.ch/0001/rzRrc2G1StKUMyZVjJnxuw",
     "@type" : "p0001-anything:Thing",
-    "schema:name" : "Kilo"
+    "rdfs:label" : "Kilo"
   }, {
     "@id" : "http://rdfh.ch/0001/sHCLAGg-R5qJ6oPZPV-zOQ",
     "@type" : "p0001-anything:Thing",
-    "schema:name" : "Golf"
+    "rdfs:label" : "Golf"
   }, {
     "@id" : "http://rdfh.ch/0001/start",
     "@type" : "p0001-anything:Thing",
-    "schema:name" : "Romeo"
+    "rdfs:label" : "Romeo"
   }, {
     "@id" : "http://rdfh.ch/0001/tPfZeNMvRVujCQqbIbvO0A",
     "@type" : "p0001-anything:Thing",
-    "schema:name" : "Echo"
+    "rdfs:label" : "Echo"
   }, {
     "@id" : "http://rdfh.ch/0001/thing_with_BCE_date",
     "@type" : "p0001-anything:Thing",
-    "schema:name" : "A thing that has a BCE date value"
+    "rdfs:label" : "A thing that has a BCE date value"
   }, {
     "@id" : "http://rdfh.ch/0001/thing_with_BCE_date2",
     "@type" : "p0001-anything:Thing",
-    "schema:name" : "A thing that has a BCE date value"
+    "rdfs:label" : "A thing that has a BCE date value"
   }, {
     "@id" : "http://rdfh.ch/0001/thing_with_list_value",
     "@type" : "p0001-anything:Thing",
-    "schema:name" : "A thing that has a list value"
+    "rdfs:label" : "A thing that has a list value"
   }, {
     "@id" : "http://rdfh.ch/0001/thing_with_two_list_values",
     "@type" : "p0001-anything:Thing",
-    "schema:name" : "A thing that has two list values"
->>>>>>> 66e03b35
+    "rdfs:label" : "A thing that has two list values"
   }, {
     "@id" : "http://rdfh.ch/0001/uqmMo72OQ2K2xe7mkIytlg",
     "@type" : "p0001-anything:Thing",
