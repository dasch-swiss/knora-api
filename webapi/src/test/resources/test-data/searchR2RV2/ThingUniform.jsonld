{
  "@id" : "http://rdfh.ch/0001/LOV-6aLYQFW15jwdyS51Yw",
  "@type" : "anything:Thing",
  "knora-api:arkUrl" : {
    "@type" : "xsd:anyURI",
    "@value" : "http://0.0.0.0:3336/ark:/72163/1/0001/LOV=6aLYQFW15jwdyS51YwF"
  },
  "knora-api:attachedToProject" : {
    "@id" : "http://rdfh.ch/projects/0001"
  },
  "knora-api:attachedToUser" : {
    "@id" : "http://rdfh.ch/users/9XBCrDV3SRa7kS1WwynB4Q"
  },
  "knora-api:creationDate" : {
    "@type" : "xsd:dateTimeStamp",
    "@value" : "2016-10-17T17:16:04.916Z"
  },
<<<<<<< HEAD
  "knora-api:hasPermissions" : "V knora-admin:UnknownUser|M knora-admin:ProjectMember",
=======
  "knora-api:hasPermissions" : "V knora-base:UnknownUser|M knora-base:ProjectMember",
  "knora-api:userHasPermission" : "M",
>>>>>>> 30321b80
  "knora-api:versionArkUrl" : {
    "@type" : "xsd:anyURI",
    "@value" : "http://0.0.0.0:3336/ark:/72163/1/0001/LOV=6aLYQFW15jwdyS51YwF.20161017T171604916Z"
  },
  "rdfs:label" : "Uniform",
  "@context" : {
    "rdf" : "http://www.w3.org/1999/02/22-rdf-syntax-ns#",
    "knora-api" : "http://api.knora.org/ontology/knora-api/v2#",
    "rdfs" : "http://www.w3.org/2000/01/rdf-schema#",
    "xsd" : "http://www.w3.org/2001/XMLSchema#",
    "anything" : "http://0.0.0.0:3333/ontology/0001/anything/v2#"
  }
}<|MERGE_RESOLUTION|>--- conflicted
+++ resolved
@@ -15,12 +15,8 @@
     "@type" : "xsd:dateTimeStamp",
     "@value" : "2016-10-17T17:16:04.916Z"
   },
-<<<<<<< HEAD
   "knora-api:hasPermissions" : "V knora-admin:UnknownUser|M knora-admin:ProjectMember",
-=======
-  "knora-api:hasPermissions" : "V knora-base:UnknownUser|M knora-base:ProjectMember",
   "knora-api:userHasPermission" : "M",
->>>>>>> 30321b80
   "knora-api:versionArkUrl" : {
     "@type" : "xsd:anyURI",
     "@value" : "http://0.0.0.0:3336/ark:/72163/1/0001/LOV=6aLYQFW15jwdyS51YwF.20161017T171604916Z"
