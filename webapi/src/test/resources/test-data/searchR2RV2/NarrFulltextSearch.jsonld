{
  "@graph" : [ {
    "@id" : "http://rdfh.ch/0803/00505cf0a803",
    "@type" : "incunabula:page",
    "incunabula:description" : {
      "@id" : "http://rdfh.ch/0803/00505cf0a803/values/549527258a26",
      "@type" : "knora-api:TextValue",
      "knora-api:attachedToUser" : {
        "@id" : "http://rdfh.ch/users/b83acc5f05"
      },
<<<<<<< HEAD
      "knora-api:hasPermissions" : "CR knora-admin:Creator|M knora-admin:ProjectMember|V knora-admin:UnknownUser,knora-admin:KnownUser",
=======
      "knora-api:hasPermissions" : "CR knora-base:Creator|M knora-base:ProjectMember|V knora-base:UnknownUser,knora-base:KnownUser",
      "knora-api:userHasPermission" : "V",
>>>>>>> 30321b80
      "knora-api:valueAsString" : "Beginn Kapitel 105.\nHolzschnitt identisch mit Kap. 95: In einer Landschaft fasst ein Narr, der ein Zepter in der Linken hält, einem Mann an die Schulter und redet auf ihn ein, er möge die Feiertage missachten, 11.7 x 8.6 cm.",
      "knora-api:valueCreationDate" : {
        "@type" : "xsd:dateTimeStamp",
        "@value" : "2016-03-02T15:05:46Z"
      }
    },
    "knora-api:arkUrl" : {
      "@type" : "xsd:anyURI",
      "@value" : "http://0.0.0.0:3336/ark:/72163/1/0803/00505cf0a803D"
    },
    "knora-api:attachedToProject" : {
      "@id" : "http://rdfh.ch/projects/0803"
    },
    "knora-api:attachedToUser" : {
      "@id" : "http://rdfh.ch/users/91e19f1e01"
    },
    "knora-api:creationDate" : {
      "@type" : "xsd:dateTimeStamp",
      "@value" : "2016-03-02T15:05:46Z"
    },
<<<<<<< HEAD
    "knora-api:hasPermissions" : "CR knora-admin:Creator|M knora-admin:ProjectMember|V knora-admin:KnownUser|RV knora-admin:UnknownUser",
=======
    "knora-api:hasPermissions" : "CR knora-base:Creator|M knora-base:ProjectMember|V knora-base:KnownUser|RV knora-base:UnknownUser",
    "knora-api:userHasPermission" : "RV",
>>>>>>> 30321b80
    "knora-api:versionArkUrl" : {
      "@type" : "xsd:anyURI",
      "@value" : "http://0.0.0.0:3336/ark:/72163/1/0803/00505cf0a803D.20160302T150546Z"
    },
    "rdfs:label" : "p7v"
  }, {
    "@id" : "http://rdfh.ch/0803/00c650d23303",
    "@type" : "incunabula:page",
    "incunabula:description" : {
      "@id" : "http://rdfh.ch/0803/00c650d23303/values/af68552c3626",
      "@type" : "knora-api:TextValue",
      "knora-api:attachedToUser" : {
        "@id" : "http://rdfh.ch/users/b83acc5f05"
      },
<<<<<<< HEAD
      "knora-api:hasPermissions" : "CR knora-admin:Creator|M knora-admin:ProjectMember|V knora-admin:UnknownUser,knora-admin:KnownUser",
=======
      "knora-api:hasPermissions" : "CR knora-base:Creator|M knora-base:ProjectMember|V knora-base:UnknownUser,knora-base:KnownUser",
      "knora-api:userHasPermission" : "V",
>>>>>>> 30321b80
      "knora-api:valueAsString" : "Beginn Kapitel 21.\nHolzschnitt zu Kap. 21: Andere tadeln und selbst unrecht handeln.\nEin Narr, der mit seinen Beinen im Sumpf steckt, zeigt auf einen nahen Weg, an dem ein Bildstock die Richtung weist.\n11.7 x 8.5 cm.\nUnkoloriert.\n",
      "knora-api:valueCreationDate" : {
        "@type" : "xsd:dateTimeStamp",
        "@value" : "2016-03-02T15:05:40Z"
      }
    },
    "knora-api:arkUrl" : {
      "@type" : "xsd:anyURI",
      "@value" : "http://0.0.0.0:3336/ark:/72163/1/0803/00c650d23303L"
    },
    "knora-api:attachedToProject" : {
      "@id" : "http://rdfh.ch/projects/0803"
    },
    "knora-api:attachedToUser" : {
      "@id" : "http://rdfh.ch/users/91e19f1e01"
    },
    "knora-api:creationDate" : {
      "@type" : "xsd:dateTimeStamp",
      "@value" : "2016-03-02T15:05:40Z"
    },
<<<<<<< HEAD
    "knora-api:hasPermissions" : "CR knora-admin:Creator|M knora-admin:ProjectMember|V knora-admin:KnownUser|RV knora-admin:UnknownUser",
=======
    "knora-api:hasPermissions" : "CR knora-base:Creator|M knora-base:ProjectMember|V knora-base:KnownUser|RV knora-base:UnknownUser",
    "knora-api:userHasPermission" : "RV",
>>>>>>> 30321b80
    "knora-api:versionArkUrl" : {
      "@type" : "xsd:anyURI",
      "@value" : "http://0.0.0.0:3336/ark:/72163/1/0803/00c650d23303L.20160302T150540Z"
    },
    "rdfs:label" : "d4v"
  }, {
    "@id" : "http://rdfh.ch/0803/02abe871e903",
    "@type" : "incunabula:page",
    "incunabula:description" : {
      "@id" : "http://rdfh.ch/0803/02abe871e903/values/1852a8aa8526",
      "@type" : "knora-api:TextValue",
      "knora-api:attachedToUser" : {
        "@id" : "http://rdfh.ch/users/b83acc5f05"
      },
<<<<<<< HEAD
      "knora-api:hasPermissions" : "CR knora-admin:Creator|M knora-admin:ProjectMember|V knora-admin:UnknownUser,knora-admin:KnownUser",
=======
      "knora-api:hasPermissions" : "CR knora-base:Creator|M knora-base:ProjectMember|V knora-base:UnknownUser,knora-base:KnownUser",
      "knora-api:userHasPermission" : "V",
>>>>>>> 30321b80
      "knora-api:valueAsString" : "Beginn Kapitel 99.\nHolzschnitt zu Kap. 99: Von der Einbusse des christlichen Reiches\nAuf einem Hof kniet ein Narr vor den Vertretern der kirchlichen und weltlichen Obrigkeit, die vor ein Portal getreten sind, und bittet darum, sie mögen die Narrenkappe verschmähen. Im Hintergrund kommentieren zwei weitere Narren über die Hofmauer hinweg das Geschehen mit ungläubigen Gesten, 11.7 x 8.5 cm.",
      "knora-api:valueCreationDate" : {
        "@type" : "xsd:dateTimeStamp",
        "@value" : "2016-03-02T15:05:49Z"
      }
    },
    "knora-api:arkUrl" : {
      "@type" : "xsd:anyURI",
      "@value" : "http://0.0.0.0:3336/ark:/72163/1/0803/02abe871e903L"
    },
    "knora-api:attachedToProject" : {
      "@id" : "http://rdfh.ch/projects/0803"
    },
    "knora-api:attachedToUser" : {
      "@id" : "http://rdfh.ch/users/91e19f1e01"
    },
    "knora-api:creationDate" : {
      "@type" : "xsd:dateTimeStamp",
      "@value" : "2016-03-02T15:05:49Z"
    },
<<<<<<< HEAD
    "knora-api:hasPermissions" : "CR knora-admin:Creator|M knora-admin:ProjectMember|V knora-admin:KnownUser|RV knora-admin:UnknownUser",
=======
    "knora-api:hasPermissions" : "CR knora-base:Creator|M knora-base:ProjectMember|V knora-base:KnownUser|RV knora-base:UnknownUser",
    "knora-api:userHasPermission" : "RV",
>>>>>>> 30321b80
    "knora-api:versionArkUrl" : {
      "@type" : "xsd:anyURI",
      "@value" : "http://0.0.0.0:3336/ark:/72163/1/0803/02abe871e903L.20160302T150549Z"
    },
    "rdfs:label" : "o5v"
  }, {
    "@id" : "http://rdfh.ch/0803/04416f64ef03",
    "@type" : "incunabula:page",
    "incunabula:description" : {
      "@id" : "http://rdfh.ch/0803/04416f64ef03/values/6ce3c0ef8b26",
      "@type" : "knora-api:TextValue",
      "knora-api:attachedToUser" : {
        "@id" : "http://rdfh.ch/users/b83acc5f05"
      },
<<<<<<< HEAD
      "knora-api:hasPermissions" : "CR knora-admin:Creator|M knora-admin:ProjectMember|V knora-admin:UnknownUser,knora-admin:KnownUser",
=======
      "knora-api:hasPermissions" : "CR knora-base:Creator|M knora-base:ProjectMember|V knora-base:UnknownUser,knora-base:KnownUser",
      "knora-api:userHasPermission" : "V",
>>>>>>> 30321b80
      "knora-api:valueAsString" : "Beginn Kapitel 109.\nHolzschnitt zu Kap. 109: Von Verachtung des Unglücks\nEin Narr hat sich in einem Boot zu weit vom Ufer entfernt. Nun birst der Schiffsrumpf, das Segel flattert haltlos umher. Der Narr hält sich an einem Seil der Takelage fest, 11.6 x 8.4 cm.",
      "knora-api:valueCreationDate" : {
        "@type" : "xsd:dateTimeStamp",
        "@value" : "2016-03-02T15:05:50Z"
      }
    },
    "knora-api:arkUrl" : {
      "@type" : "xsd:anyURI",
      "@value" : "http://0.0.0.0:3336/ark:/72163/1/0803/04416f64ef03="
    },
    "knora-api:attachedToProject" : {
      "@id" : "http://rdfh.ch/projects/0803"
    },
    "knora-api:attachedToUser" : {
      "@id" : "http://rdfh.ch/users/91e19f1e01"
    },
    "knora-api:creationDate" : {
      "@type" : "xsd:dateTimeStamp",
      "@value" : "2016-03-02T15:05:50Z"
    },
<<<<<<< HEAD
    "knora-api:hasPermissions" : "CR knora-admin:Creator|M knora-admin:ProjectMember|V knora-admin:KnownUser|RV knora-admin:UnknownUser",
=======
    "knora-api:hasPermissions" : "CR knora-base:Creator|M knora-base:ProjectMember|V knora-base:KnownUser|RV knora-base:UnknownUser",
    "knora-api:userHasPermission" : "RV",
>>>>>>> 30321b80
    "knora-api:versionArkUrl" : {
      "@type" : "xsd:anyURI",
      "@value" : "http://0.0.0.0:3336/ark:/72163/1/0803/04416f64ef03=.20160302T150550Z"
    },
    "rdfs:label" : "q2v"
  }, {
    "@id" : "http://rdfh.ch/0803/04f25db73f03",
    "@type" : "incunabula:page",
    "incunabula:description" : {
      "@id" : "http://rdfh.ch/0803/04f25db73f03/values/aa8971af4d26",
      "@type" : "knora-api:TextValue",
      "knora-api:attachedToUser" : {
        "@id" : "http://rdfh.ch/users/b83acc5f05"
      },
<<<<<<< HEAD
      "knora-api:hasPermissions" : "CR knora-admin:Creator|M knora-admin:ProjectMember|V knora-admin:UnknownUser,knora-admin:KnownUser",
=======
      "knora-api:hasPermissions" : "CR knora-base:Creator|M knora-base:ProjectMember|V knora-base:UnknownUser,knora-base:KnownUser",
      "knora-api:userHasPermission" : "V",
>>>>>>> 30321b80
      "knora-api:valueAsString" : "Beginn Kapitel 44.\nHolzschnitt zu Kap. 44: Vom Lärmen in der Kirche\nEin junger Narr in edler Kleidung, der einen Jagdfalken auf dem Arm hält, von Hunden begleitet wird, und klappernde Schuhsohlen trägt, geht auf ein Portal zu, in dem eine Frau steht und ihm schöne Augen macht.\n11.7 x 8.5 cm.\nUnkoloriert.",
      "knora-api:valueCreationDate" : {
        "@type" : "xsd:dateTimeStamp",
        "@value" : "2016-03-02T15:05:40Z"
      }
    },
    "knora-api:arkUrl" : {
      "@type" : "xsd:anyURI",
      "@value" : "http://0.0.0.0:3336/ark:/72163/1/0803/04f25db73f03q"
    },
    "knora-api:attachedToProject" : {
      "@id" : "http://rdfh.ch/projects/0803"
    },
    "knora-api:attachedToUser" : {
      "@id" : "http://rdfh.ch/users/91e19f1e01"
    },
    "knora-api:creationDate" : {
      "@type" : "xsd:dateTimeStamp",
      "@value" : "2016-03-02T15:05:40Z"
    },
<<<<<<< HEAD
    "knora-api:hasPermissions" : "CR knora-admin:Creator|M knora-admin:ProjectMember|V knora-admin:KnownUser|RV knora-admin:UnknownUser",
=======
    "knora-api:hasPermissions" : "CR knora-base:Creator|M knora-base:ProjectMember|V knora-base:KnownUser|RV knora-base:UnknownUser",
    "knora-api:userHasPermission" : "RV",
>>>>>>> 30321b80
    "knora-api:versionArkUrl" : {
      "@type" : "xsd:anyURI",
      "@value" : "http://0.0.0.0:3336/ark:/72163/1/0803/04f25db73f03q.20160302T150540Z"
    },
    "rdfs:label" : "g6v"
  }, {
    "@id" : "http://rdfh.ch/0803/05c7acceb703",
    "@type" : "incunabula:page",
    "incunabula:description" : {
      "@id" : "http://rdfh.ch/0803/05c7acceb703/values/5f23f3171d26",
      "@type" : "knora-api:TextValue",
      "knora-api:attachedToUser" : {
        "@id" : "http://rdfh.ch/users/b83acc5f05"
      },
<<<<<<< HEAD
      "knora-api:hasPermissions" : "CR knora-admin:Creator|M knora-admin:ProjectMember|V knora-admin:UnknownUser,knora-admin:KnownUser",
=======
      "knora-api:hasPermissions" : "CR knora-base:Creator|M knora-base:ProjectMember|V knora-base:UnknownUser,knora-base:KnownUser",
      "knora-api:userHasPermission" : "V",
>>>>>>> 30321b80
      "knora-api:valueAsString" : "Titelblatt (Hartl 2001: Stultitia Navis I).\nHolzschnitt: \nErsatzholzschnitt für Titelblatt, recto:\nEin Schiff voller Narren fährt nach links. Hinten auf der Brücke trinkt ein Narr aus einer Flasche, vorne prügeln sich zwei weitere narren so sehr, dass einer von ihnen über Bord zu gehen droht. Oben die Inschrift \"Nauis stultoru(m).\"; auf dem Schiffsrumpf die Datierung \"1.4.9.7.\".\n6.5 x 11.5 cm.\noben rechts die bibliographische Angabe  (Graphitstift) \"Hain 3750\"; unten rechts Bibliotheksstempel (queroval, schwarz): \"BIBL. PUBL.| BASILEENSIS\".",
      "knora-api:valueCreationDate" : {
        "@type" : "xsd:dateTimeStamp",
        "@value" : "2016-03-02T15:05:47Z"
      }
    },
    "knora-api:arkUrl" : {
      "@type" : "xsd:anyURI",
      "@value" : "http://0.0.0.0:3336/ark:/72163/1/0803/05c7acceb703v"
    },
    "knora-api:attachedToProject" : {
      "@id" : "http://rdfh.ch/projects/0803"
    },
    "knora-api:attachedToUser" : {
      "@id" : "http://rdfh.ch/users/91e19f1e01"
    },
    "knora-api:creationDate" : {
      "@type" : "xsd:dateTimeStamp",
      "@value" : "2016-03-02T15:05:47Z"
    },
<<<<<<< HEAD
    "knora-api:hasPermissions" : "CR knora-admin:Creator|M knora-admin:ProjectMember|V knora-admin:KnownUser|RV knora-admin:UnknownUser",
=======
    "knora-api:hasPermissions" : "CR knora-base:Creator|M knora-base:ProjectMember|V knora-base:KnownUser|RV knora-base:UnknownUser",
    "knora-api:userHasPermission" : "RV",
>>>>>>> 30321b80
    "knora-api:versionArkUrl" : {
      "@type" : "xsd:anyURI",
      "@value" : "http://0.0.0.0:3336/ark:/72163/1/0803/05c7acceb703v.20160302T150547Z"
    },
    "rdfs:label" : "a1r; Titelblatt, recto"
  }, {
    "@id" : "http://rdfh.ch/0803/075d33c1bd03",
    "@type" : "incunabula:page",
    "incunabula:description" : {
      "@id" : "http://rdfh.ch/0803/075d33c1bd03/values/77718ce21e26",
      "@type" : "knora-api:TextValue",
      "knora-api:attachedToUser" : {
        "@id" : "http://rdfh.ch/users/b83acc5f05"
      },
<<<<<<< HEAD
      "knora-api:hasPermissions" : "CR knora-admin:Creator|M knora-admin:ProjectMember|V knora-admin:UnknownUser,knora-admin:KnownUser",
=======
      "knora-api:hasPermissions" : "CR knora-base:Creator|M knora-base:ProjectMember|V knora-base:UnknownUser,knora-base:KnownUser",
      "knora-api:userHasPermission" : "V",
>>>>>>> 30321b80
      "knora-api:valueAsString" : "Beginn Kapitel 4.\nHolzschnitt zu Kap. 4: Von neumodischen Sitten.\nEin alter Narr mit Becher hält einem jungen Mann in modischer Tracht einen Spiegel vor. Zwischen Narr und Jüngling steht der Name „.VLI.“; über den beiden schwebt eine Banderole mit der Aufschrift „vly . von . stouffen .  . frisch . vnd vngschaffen“; zwischen den Füssen des Jünglings ist die Jahreszahl „.1.4.9.4.“ zu lesen.\n11.6 x 8.5 cm.",
      "knora-api:valueCreationDate" : {
        "@type" : "xsd:dateTimeStamp",
        "@value" : "2016-03-02T15:05:47Z"
      }
    },
    "knora-api:arkUrl" : {
      "@type" : "xsd:anyURI",
      "@value" : "http://0.0.0.0:3336/ark:/72163/1/0803/075d33c1bd03V"
    },
    "knora-api:attachedToProject" : {
      "@id" : "http://rdfh.ch/projects/0803"
    },
    "knora-api:attachedToUser" : {
      "@id" : "http://rdfh.ch/users/91e19f1e01"
    },
    "knora-api:creationDate" : {
      "@type" : "xsd:dateTimeStamp",
      "@value" : "2016-03-02T15:05:47Z"
    },
<<<<<<< HEAD
    "knora-api:hasPermissions" : "CR knora-admin:Creator|M knora-admin:ProjectMember|V knora-admin:KnownUser|RV knora-admin:UnknownUser",
=======
    "knora-api:hasPermissions" : "CR knora-base:Creator|M knora-base:ProjectMember|V knora-base:KnownUser|RV knora-base:UnknownUser",
    "knora-api:userHasPermission" : "RV",
>>>>>>> 30321b80
    "knora-api:versionArkUrl" : {
      "@type" : "xsd:anyURI",
      "@value" : "http://0.0.0.0:3336/ark:/72163/1/0803/075d33c1bd03V.20160302T150547Z"
    },
    "rdfs:label" : "b6r"
  }, {
    "@id" : "http://rdfh.ch/0803/0b8940a6c903",
    "@type" : "incunabula:page",
    "incunabula:description" : {
      "@id" : "http://rdfh.ch/0803/0b8940a6c903/values/f752218c3b26",
      "@type" : "knora-api:TextValue",
      "knora-api:attachedToUser" : {
        "@id" : "http://rdfh.ch/users/b83acc5f05"
      },
<<<<<<< HEAD
      "knora-api:hasPermissions" : "CR knora-admin:Creator|M knora-admin:ProjectMember|V knora-admin:UnknownUser,knora-admin:KnownUser",
=======
      "knora-api:hasPermissions" : "CR knora-base:Creator|M knora-base:ProjectMember|V knora-base:UnknownUser,knora-base:KnownUser",
      "knora-api:userHasPermission" : "V",
>>>>>>> 30321b80
      "knora-api:valueAsString" : "Beginn Kapitel 29.\nHolzschnitt zu Kap. 29: Von Verkennung der Mitmenschen.\nEin Narr verspottet einen Sterbenden, neben dessen Bett eine Frau betet, während sich unter dem Narren die Hölle in Gestalt eines gefrässigen Drachenkopfs auftut, 11.7 x 8.5 cm.\n",
      "knora-api:valueCreationDate" : {
        "@type" : "xsd:dateTimeStamp",
        "@value" : "2016-03-02T15:05:48Z"
      }
    },
    "knora-api:arkUrl" : {
      "@type" : "xsd:anyURI",
      "@value" : "http://0.0.0.0:3336/ark:/72163/1/0803/0b8940a6c903u"
    },
    "knora-api:attachedToProject" : {
      "@id" : "http://rdfh.ch/projects/0803"
    },
    "knora-api:attachedToUser" : {
      "@id" : "http://rdfh.ch/users/91e19f1e01"
    },
    "knora-api:creationDate" : {
      "@type" : "xsd:dateTimeStamp",
      "@value" : "2016-03-02T15:05:48Z"
    },
<<<<<<< HEAD
    "knora-api:hasPermissions" : "CR knora-admin:Creator|M knora-admin:ProjectMember|V knora-admin:KnownUser|RV knora-admin:UnknownUser",
=======
    "knora-api:hasPermissions" : "CR knora-base:Creator|M knora-base:ProjectMember|V knora-base:KnownUser|RV knora-base:UnknownUser",
    "knora-api:userHasPermission" : "RV",
>>>>>>> 30321b80
    "knora-api:versionArkUrl" : {
      "@type" : "xsd:anyURI",
      "@value" : "http://0.0.0.0:3336/ark:/72163/1/0803/0b8940a6c903u.20160302T150548Z"
    },
    "rdfs:label" : "e8r"
  }, {
    "@id" : "http://rdfh.ch/0803/0d1fc798cf03",
    "@type" : "incunabula:page",
    "incunabula:description" : {
      "@id" : "http://rdfh.ch/0803/0d1fc798cf03/values/e75f1e764d26",
      "@type" : "knora-api:TextValue",
      "knora-api:attachedToUser" : {
        "@id" : "http://rdfh.ch/users/b83acc5f05"
      },
<<<<<<< HEAD
      "knora-api:hasPermissions" : "CR knora-admin:Creator|M knora-admin:ProjectMember|V knora-admin:UnknownUser,knora-admin:KnownUser",
=======
      "knora-api:hasPermissions" : "CR knora-base:Creator|M knora-base:ProjectMember|V knora-base:UnknownUser,knora-base:KnownUser",
      "knora-api:userHasPermission" : "V",
>>>>>>> 30321b80
      "knora-api:valueAsString" : "Beginn Kapitel 43.\nHolzschnitt zu Kap. 43: Missachten der ewigen Seligkeit\nEin Narr steht mit einer grossen Waage in einer Landschaft und wiegt das Himmelsfirmament (links) gegen eine Burg (rechts) auf. Die Zunge der Waage schlägt zugunsten der Burg aus, 11.5 x 8.4 cm.\n",
      "knora-api:valueCreationDate" : {
        "@type" : "xsd:dateTimeStamp",
        "@value" : "2016-03-02T15:05:48Z"
      }
    },
    "knora-api:arkUrl" : {
      "@type" : "xsd:anyURI",
      "@value" : "http://0.0.0.0:3336/ark:/72163/1/0803/0d1fc798cf03K"
    },
    "knora-api:attachedToProject" : {
      "@id" : "http://rdfh.ch/projects/0803"
    },
    "knora-api:attachedToUser" : {
      "@id" : "http://rdfh.ch/users/91e19f1e01"
    },
    "knora-api:creationDate" : {
      "@type" : "xsd:dateTimeStamp",
      "@value" : "2016-03-02T15:05:48Z"
    },
<<<<<<< HEAD
    "knora-api:hasPermissions" : "CR knora-admin:Creator|M knora-admin:ProjectMember|V knora-admin:KnownUser|RV knora-admin:UnknownUser",
=======
    "knora-api:hasPermissions" : "CR knora-base:Creator|M knora-base:ProjectMember|V knora-base:KnownUser|RV knora-base:UnknownUser",
    "knora-api:userHasPermission" : "RV",
>>>>>>> 30321b80
    "knora-api:versionArkUrl" : {
      "@type" : "xsd:anyURI",
      "@value" : "http://0.0.0.0:3336/ark:/72163/1/0803/0d1fc798cf03K.20160302T150548Z"
    },
    "rdfs:label" : "g5r"
  }, {
    "@id" : "http://rdfh.ch/0803/0d5ac1099503",
    "@type" : "incunabula:page",
    "incunabula:description" : {
      "@id" : "http://rdfh.ch/0803/0d5ac1099503/values/4dcdbebc7126",
      "@type" : "knora-api:TextValue",
      "knora-api:attachedToUser" : {
        "@id" : "http://rdfh.ch/users/b83acc5f05"
      },
<<<<<<< HEAD
      "knora-api:hasPermissions" : "CR knora-admin:Creator|M knora-admin:ProjectMember|V knora-admin:UnknownUser,knora-admin:KnownUser",
=======
      "knora-api:hasPermissions" : "CR knora-base:Creator|M knora-base:ProjectMember|V knora-base:UnknownUser,knora-base:KnownUser",
      "knora-api:userHasPermission" : "V",
>>>>>>> 30321b80
      "knora-api:valueAsString" : "Beginn Kapitel 66.\nHolzschnitt zu Kap. 66: Von der Erforschung der Welt.\nEin Narr hat ein Schema des Universums auf den Boden Gezeichnet und vermisst es mit einem Zirkel. Von hinten blickt ein zweiter Narr über eine Mauer und wendet sich dem ersten mit spöttischen Gesten zu.\n11.6 x 8.4 cm.",
      "knora-api:valueCreationDate" : {
        "@type" : "xsd:dateTimeStamp",
        "@value" : "2016-03-02T15:05:45Z"
      }
    },
    "knora-api:arkUrl" : {
      "@type" : "xsd:anyURI",
      "@value" : "http://0.0.0.0:3336/ark:/72163/1/0803/0d5ac1099503s"
    },
    "knora-api:attachedToProject" : {
      "@id" : "http://rdfh.ch/projects/0803"
    },
    "knora-api:attachedToUser" : {
      "@id" : "http://rdfh.ch/users/91e19f1e01"
    },
    "knora-api:creationDate" : {
      "@type" : "xsd:dateTimeStamp",
      "@value" : "2016-03-02T15:05:45Z"
    },
<<<<<<< HEAD
    "knora-api:hasPermissions" : "CR knora-admin:Creator|M knora-admin:ProjectMember|V knora-admin:KnownUser|RV knora-admin:UnknownUser",
=======
    "knora-api:hasPermissions" : "CR knora-base:Creator|M knora-base:ProjectMember|V knora-base:KnownUser|RV knora-base:UnknownUser",
    "knora-api:userHasPermission" : "RV",
>>>>>>> 30321b80
    "knora-api:versionArkUrl" : {
      "@type" : "xsd:anyURI",
      "@value" : "http://0.0.0.0:3336/ark:/72163/1/0803/0d5ac1099503s.20160302T150545Z"
    },
    "rdfs:label" : "k4r"
  }, {
    "@id" : "http://rdfh.ch/0803/0fb54d8bd503",
    "@type" : "incunabula:page",
    "incunabula:description" : {
      "@id" : "http://rdfh.ch/0803/0fb54d8bd503/values/9a966e995f26",
      "@type" : "knora-api:TextValue",
      "knora-api:attachedToUser" : {
        "@id" : "http://rdfh.ch/users/b83acc5f05"
      },
<<<<<<< HEAD
      "knora-api:hasPermissions" : "CR knora-admin:Creator|M knora-admin:ProjectMember|V knora-admin:UnknownUser,knora-admin:KnownUser",
=======
      "knora-api:hasPermissions" : "CR knora-base:Creator|M knora-base:ProjectMember|V knora-base:UnknownUser,knora-base:KnownUser",
      "knora-api:userHasPermission" : "V",
>>>>>>> 30321b80
      "knora-api:valueAsString" : "Beginn Kapitel 58.\nHolzschnitt zu Kap. 58: Sich um die Angelegenheiten anderer kümmern.\nEin Narr versucht mit einem Wassereimer den Brand im Haus des Nachbarn zu löschen und wird dabei von einem anderen Narren, der an seinem Mantel zerrt, unterbrochen, den hinter ihm steht auch sein eigenes Haus in Flammen.\n11.6 x 8.5 cm.",
      "knora-api:valueCreationDate" : {
        "@type" : "xsd:dateTimeStamp",
        "@value" : "2016-03-02T15:05:48Z"
      }
    },
    "knora-api:arkUrl" : {
      "@type" : "xsd:anyURI",
      "@value" : "http://0.0.0.0:3336/ark:/72163/1/0803/0fb54d8bd503g"
    },
    "knora-api:attachedToProject" : {
      "@id" : "http://rdfh.ch/projects/0803"
    },
    "knora-api:attachedToUser" : {
      "@id" : "http://rdfh.ch/users/91e19f1e01"
    },
    "knora-api:creationDate" : {
      "@type" : "xsd:dateTimeStamp",
      "@value" : "2016-03-02T15:05:48Z"
    },
<<<<<<< HEAD
    "knora-api:hasPermissions" : "CR knora-admin:Creator|M knora-admin:ProjectMember|V knora-admin:KnownUser|RV knora-admin:UnknownUser",
=======
    "knora-api:hasPermissions" : "CR knora-base:Creator|M knora-base:ProjectMember|V knora-base:KnownUser|RV knora-base:UnknownUser",
    "knora-api:userHasPermission" : "RV",
>>>>>>> 30321b80
    "knora-api:versionArkUrl" : {
      "@type" : "xsd:anyURI",
      "@value" : "http://0.0.0.0:3336/ark:/72163/1/0803/0fb54d8bd503g.20160302T150548Z"
    },
    "rdfs:label" : "i2r"
  }, {
    "@id" : "http://rdfh.ch/0803/0ff047fc9a03",
    "@type" : "incunabula:page",
    "incunabula:description" : {
      "@id" : "http://rdfh.ch/0803/0ff047fc9a03/values/b9ac70cc7926",
      "@type" : "knora-api:TextValue",
      "knora-api:attachedToUser" : {
        "@id" : "http://rdfh.ch/users/b83acc5f05"
      },
<<<<<<< HEAD
      "knora-api:hasPermissions" : "CR knora-admin:Creator|M knora-admin:ProjectMember|V knora-admin:UnknownUser,knora-admin:KnownUser",
=======
      "knora-api:hasPermissions" : "CR knora-base:Creator|M knora-base:ProjectMember|V knora-base:UnknownUser,knora-base:KnownUser",
      "knora-api:userHasPermission" : "V",
>>>>>>> 30321b80
      "knora-api:valueAsString" : "Beginn Kapitel 81.\nHolzschnitt zu Kap. 81: Aus Küche und Keller.\nEin Narr führt von einem Boot aus vier Knechte am Strick, die sich in einer Küche über Spreis und Trank hermachen, während eine Frau, die am Herdfeuer sitzt, das Essen zubereitet, 11.7 x 8.5 cm.",
      "knora-api:valueCreationDate" : {
        "@type" : "xsd:dateTimeStamp",
        "@value" : "2016-03-02T15:05:45Z"
      }
    },
    "knora-api:arkUrl" : {
      "@type" : "xsd:anyURI",
      "@value" : "http://0.0.0.0:3336/ark:/72163/1/0803/0ff047fc9a03X"
    },
    "knora-api:attachedToProject" : {
      "@id" : "http://rdfh.ch/projects/0803"
    },
    "knora-api:attachedToUser" : {
      "@id" : "http://rdfh.ch/users/91e19f1e01"
    },
    "knora-api:creationDate" : {
      "@type" : "xsd:dateTimeStamp",
      "@value" : "2016-03-02T15:05:45Z"
    },
<<<<<<< HEAD
    "knora-api:hasPermissions" : "CR knora-admin:Creator|M knora-admin:ProjectMember|V knora-admin:KnownUser|RV knora-admin:UnknownUser",
=======
    "knora-api:hasPermissions" : "CR knora-base:Creator|M knora-base:ProjectMember|V knora-base:KnownUser|RV knora-base:UnknownUser",
    "knora-api:userHasPermission" : "RV",
>>>>>>> 30321b80
    "knora-api:versionArkUrl" : {
      "@type" : "xsd:anyURI",
      "@value" : "http://0.0.0.0:3336/ark:/72163/1/0803/0ff047fc9a03X.20160302T150545Z"
    },
    "rdfs:label" : "m1r"
  }, {
    "@id" : "http://rdfh.ch/0803/114bd47ddb03",
    "@type" : "incunabula:page",
    "incunabula:description" : {
      "@id" : "http://rdfh.ch/0803/114bd47ddb03/values/c99f73e26726",
      "@type" : "knora-api:TextValue",
      "knora-api:attachedToUser" : {
        "@id" : "http://rdfh.ch/users/b83acc5f05"
      },
<<<<<<< HEAD
      "knora-api:hasPermissions" : "CR knora-admin:Creator|M knora-admin:ProjectMember|V knora-admin:UnknownUser,knora-admin:KnownUser",
=======
      "knora-api:hasPermissions" : "CR knora-base:Creator|M knora-base:ProjectMember|V knora-base:UnknownUser,knora-base:KnownUser",
      "knora-api:userHasPermission" : "V",
>>>>>>> 30321b80
      "knora-api:valueAsString" : "Beginn Kapitel 69.\nHolzschnitt Lemmer 1979, S. 117: Variante zu Kap. 69.\nEin Narr, der vor einer Stadtkulisse steht, hat mit seiner Rechten einen Ball in die Luft geworfen und schlägt mit seiner Linken einen Mann, der sogleich nach seinem Dolch greift. Ein junger Mann beobachtet das Geschehen.\nDer Bildinhalt stimmt weitgehend mit dem ursprünglichen Holzschnitt überein.\n11.7 x 8.4 cm.",
      "knora-api:valueCreationDate" : {
        "@type" : "xsd:dateTimeStamp",
        "@value" : "2016-03-02T15:05:49Z"
      }
    },
    "knora-api:arkUrl" : {
      "@type" : "xsd:anyURI",
      "@value" : "http://0.0.0.0:3336/ark:/72163/1/0803/114bd47ddb03G"
    },
    "knora-api:attachedToProject" : {
      "@id" : "http://rdfh.ch/projects/0803"
    },
    "knora-api:attachedToUser" : {
      "@id" : "http://rdfh.ch/users/91e19f1e01"
    },
    "knora-api:creationDate" : {
      "@type" : "xsd:dateTimeStamp",
      "@value" : "2016-03-02T15:05:49Z"
    },
<<<<<<< HEAD
    "knora-api:hasPermissions" : "CR knora-admin:Creator|M knora-admin:ProjectMember|V knora-admin:KnownUser|RV knora-admin:UnknownUser",
=======
    "knora-api:hasPermissions" : "CR knora-base:Creator|M knora-base:ProjectMember|V knora-base:KnownUser|RV knora-base:UnknownUser",
    "knora-api:userHasPermission" : "RV",
>>>>>>> 30321b80
    "knora-api:versionArkUrl" : {
      "@type" : "xsd:anyURI",
      "@value" : "http://0.0.0.0:3336/ark:/72163/1/0803/114bd47ddb03G.20160302T150549Z"
    },
    "rdfs:label" : "k7r"
  }, {
    "@id" : "http://rdfh.ch/0803/14dd8cbc3403",
    "@type" : "incunabula:page",
    "incunabula:description" : {
      "@id" : "http://rdfh.ch/0803/14dd8cbc3403/values/7e39f54a3726",
      "@type" : "knora-api:TextValue",
      "knora-api:attachedToUser" : {
        "@id" : "http://rdfh.ch/users/b83acc5f05"
      },
<<<<<<< HEAD
      "knora-api:hasPermissions" : "CR knora-admin:Creator|M knora-admin:ProjectMember|V knora-admin:UnknownUser,knora-admin:KnownUser",
=======
      "knora-api:hasPermissions" : "CR knora-base:Creator|M knora-base:ProjectMember|V knora-base:UnknownUser,knora-base:KnownUser",
      "knora-api:userHasPermission" : "V",
>>>>>>> 30321b80
      "knora-api:valueAsString" : "Beginn Kapitel 23.\nHolzschnitt zu Kap. 23: Vom blinden Vertrauen auf das Glück.\nEin Narr schaut oben aus dem Fenster seines Hauses, das unten lichterloh brennt. Am Himmel erscheint die rächende Gotteshand, die mit einen Hammer auf Haus und Narr einschlägt. Auf der Fahne über dem Erker des Hauses ist der Baselstab zu erkennen.\n11.5 x 8.2 cm.\nUnkoloriert.\n",
      "knora-api:valueCreationDate" : {
        "@type" : "xsd:dateTimeStamp",
        "@value" : "2016-03-02T15:05:40Z"
      }
    },
    "knora-api:arkUrl" : {
      "@type" : "xsd:anyURI",
      "@value" : "http://0.0.0.0:3336/ark:/72163/1/0803/14dd8cbc3403w"
    },
    "knora-api:attachedToProject" : {
      "@id" : "http://rdfh.ch/projects/0803"
    },
    "knora-api:attachedToUser" : {
      "@id" : "http://rdfh.ch/users/91e19f1e01"
    },
    "knora-api:creationDate" : {
      "@type" : "xsd:dateTimeStamp",
      "@value" : "2016-03-02T15:05:40Z"
    },
<<<<<<< HEAD
    "knora-api:hasPermissions" : "CR knora-admin:Creator|M knora-admin:ProjectMember|V knora-admin:KnownUser|RV knora-admin:UnknownUser",
=======
    "knora-api:hasPermissions" : "CR knora-base:Creator|M knora-base:ProjectMember|V knora-base:KnownUser|RV knora-base:UnknownUser",
    "knora-api:userHasPermission" : "RV",
>>>>>>> 30321b80
    "knora-api:versionArkUrl" : {
      "@type" : "xsd:anyURI",
      "@value" : "http://0.0.0.0:3336/ark:/72163/1/0803/14dd8cbc3403w.20160302T150540Z"
    },
    "rdfs:label" : "d6v"
  }, {
    "@id" : "http://rdfh.ch/0803/167313af3a03",
    "@type" : "incunabula:page",
    "incunabula:description" : {
      "@id" : "http://rdfh.ch/0803/167313af3a03/values/1ab5d9ef4226",
      "@type" : "knora-api:TextValue",
      "knora-api:attachedToUser" : {
        "@id" : "http://rdfh.ch/users/b83acc5f05"
      },
<<<<<<< HEAD
      "knora-api:hasPermissions" : "CR knora-admin:Creator|M knora-admin:ProjectMember|V knora-admin:UnknownUser,knora-admin:KnownUser",
=======
      "knora-api:hasPermissions" : "CR knora-base:Creator|M knora-base:ProjectMember|V knora-base:UnknownUser,knora-base:KnownUser",
      "knora-api:userHasPermission" : "V",
>>>>>>> 30321b80
      "knora-api:valueAsString" : "Beginn Kapitel 34.\nHolzschnitt zu Kap. 34: Ein Narr sein und es bleiben.\nEin Narr wird von drei Gänsen umgeben, deren eine von ihm wegfliegt.\n11.7 x 8.4 cm.\nUnkoloriert.",
      "knora-api:valueCreationDate" : {
        "@type" : "xsd:dateTimeStamp",
        "@value" : "2016-03-02T15:05:40Z"
      }
    },
    "knora-api:arkUrl" : {
      "@type" : "xsd:anyURI",
      "@value" : "http://0.0.0.0:3336/ark:/72163/1/0803/167313af3a03e"
    },
    "knora-api:attachedToProject" : {
      "@id" : "http://rdfh.ch/projects/0803"
    },
    "knora-api:attachedToUser" : {
      "@id" : "http://rdfh.ch/users/91e19f1e01"
    },
    "knora-api:creationDate" : {
      "@type" : "xsd:dateTimeStamp",
      "@value" : "2016-03-02T15:05:40Z"
    },
<<<<<<< HEAD
    "knora-api:hasPermissions" : "CR knora-admin:Creator|M knora-admin:ProjectMember|V knora-admin:KnownUser|RV knora-admin:UnknownUser",
=======
    "knora-api:hasPermissions" : "CR knora-base:Creator|M knora-base:ProjectMember|V knora-base:KnownUser|RV knora-base:UnknownUser",
    "knora-api:userHasPermission" : "RV",
>>>>>>> 30321b80
    "knora-api:versionArkUrl" : {
      "@type" : "xsd:anyURI",
      "@value" : "http://0.0.0.0:3336/ark:/72163/1/0803/167313af3a03e.20160302T150540Z"
    },
    "rdfs:label" : "f3v"
  }, {
    "@id" : "http://rdfh.ch/0803/1b746fabbe03",
    "@type" : "incunabula:page",
    "incunabula:description" : {
      "@id" : "http://rdfh.ch/0803/1b746fabbe03/values/8318d9c71f26",
      "@type" : "knora-api:TextValue",
      "knora-api:attachedToUser" : {
        "@id" : "http://rdfh.ch/users/b83acc5f05"
      },
<<<<<<< HEAD
      "knora-api:hasPermissions" : "CR knora-admin:Creator|M knora-admin:ProjectMember|V knora-admin:UnknownUser,knora-admin:KnownUser",
=======
      "knora-api:hasPermissions" : "CR knora-base:Creator|M knora-base:ProjectMember|V knora-base:UnknownUser,knora-base:KnownUser",
      "knora-api:userHasPermission" : "V",
>>>>>>> 30321b80
      "knora-api:valueAsString" : "Beginn Kapitel 6.\nHolzschnitt zu Kap. 6: Von mangelhafter Erziehung der Kinder.\nZwei Jungen geraten am Spieltisch über Karten und Würfen in Streit. Während der eine einen Dolch zückt und der andere nach seinem Schwert greift, sitzt ein älterer Narr mit verbundenen Augen ahnungslos neben dem Geschehen.\n11.7 x 8.5 cm.",
      "knora-api:valueCreationDate" : {
        "@type" : "xsd:dateTimeStamp",
        "@value" : "2016-03-02T15:05:47Z"
      }
    },
    "knora-api:arkUrl" : {
      "@type" : "xsd:anyURI",
      "@value" : "http://0.0.0.0:3336/ark:/72163/1/0803/1b746fabbe03v"
    },
    "knora-api:attachedToProject" : {
      "@id" : "http://rdfh.ch/projects/0803"
    },
    "knora-api:attachedToUser" : {
      "@id" : "http://rdfh.ch/users/91e19f1e01"
    },
    "knora-api:creationDate" : {
      "@type" : "xsd:dateTimeStamp",
      "@value" : "2016-03-02T15:05:47Z"
    },
<<<<<<< HEAD
    "knora-api:hasPermissions" : "CR knora-admin:Creator|M knora-admin:ProjectMember|V knora-admin:KnownUser|RV knora-admin:UnknownUser",
=======
    "knora-api:hasPermissions" : "CR knora-base:Creator|M knora-base:ProjectMember|V knora-base:KnownUser|RV knora-base:UnknownUser",
    "knora-api:userHasPermission" : "RV",
>>>>>>> 30321b80
    "knora-api:versionArkUrl" : {
      "@type" : "xsd:anyURI",
      "@value" : "http://0.0.0.0:3336/ark:/72163/1/0803/1b746fabbe03v.20160302T150547Z"
    },
    "rdfs:label" : "b8r"
  }, {
    "@id" : "http://rdfh.ch/0803/1baf691c8403",
    "@type" : "incunabula:page",
    "incunabula:description" : {
      "@id" : "http://rdfh.ch/0803/1baf691c8403/values/2882816d3a26",
      "@type" : "knora-api:TextValue",
      "knora-api:attachedToUser" : {
        "@id" : "http://rdfh.ch/users/b83acc5f05"
      },
<<<<<<< HEAD
      "knora-api:hasPermissions" : "CR knora-admin:Creator|M knora-admin:ProjectMember|V knora-admin:UnknownUser,knora-admin:KnownUser",
=======
      "knora-api:hasPermissions" : "CR knora-base:Creator|M knora-base:ProjectMember|V knora-base:UnknownUser,knora-base:KnownUser",
      "knora-api:userHasPermission" : "V",
>>>>>>> 30321b80
      "knora-api:valueAsString" : "Beginn Kapitel 28.\nHolzschnitt zu Kap. 28: Vom Nörgeln an Gottes Werken.\nEin Narr, der auf einem Berg ein Feuer entfacht hat, hält seine Hand schützend über die Augen, während er seinen Blick auf die hell am Himmel strahlende Sonne richtet. 11.7 x 8.5 cm.",
      "knora-api:valueCreationDate" : {
        "@type" : "xsd:dateTimeStamp",
        "@value" : "2016-03-02T15:05:44Z"
      }
    },
    "knora-api:arkUrl" : {
      "@type" : "xsd:anyURI",
      "@value" : "http://0.0.0.0:3336/ark:/72163/1/0803/1baf691c8403U"
    },
    "knora-api:attachedToProject" : {
      "@id" : "http://rdfh.ch/projects/0803"
    },
    "knora-api:attachedToUser" : {
      "@id" : "http://rdfh.ch/users/91e19f1e01"
    },
    "knora-api:creationDate" : {
      "@type" : "xsd:dateTimeStamp",
      "@value" : "2016-03-02T15:05:44Z"
    },
<<<<<<< HEAD
    "knora-api:hasPermissions" : "CR knora-admin:Creator|M knora-admin:ProjectMember|V knora-admin:KnownUser|RV knora-admin:UnknownUser",
=======
    "knora-api:hasPermissions" : "CR knora-base:Creator|M knora-base:ProjectMember|V knora-base:KnownUser|RV knora-base:UnknownUser",
    "knora-api:userHasPermission" : "RV",
>>>>>>> 30321b80
    "knora-api:versionArkUrl" : {
      "@type" : "xsd:anyURI",
      "@value" : "http://0.0.0.0:3336/ark:/72163/1/0803/1baf691c8403U.20160302T150544Z"
    },
    "rdfs:label" : "e7r"
  }, {
    "@id" : "http://rdfh.ch/0803/1d0af69dc403",
    "@type" : "incunabula:page",
    "incunabula:description" : {
      "@id" : "http://rdfh.ch/0803/1d0af69dc403/values/4e9dc2b53326",
      "@type" : "knora-api:TextValue",
      "knora-api:attachedToUser" : {
        "@id" : "http://rdfh.ch/users/b83acc5f05"
      },
<<<<<<< HEAD
      "knora-api:hasPermissions" : "CR knora-admin:Creator|M knora-admin:ProjectMember|V knora-admin:UnknownUser,knora-admin:KnownUser",
=======
      "knora-api:hasPermissions" : "CR knora-base:Creator|M knora-base:ProjectMember|V knora-base:UnknownUser,knora-base:KnownUser",
      "knora-api:userHasPermission" : "V",
>>>>>>> 30321b80
      "knora-api:valueAsString" : "Beginn Kapitel 18.\nHolzschnitt zu Kap. 18: Vom Dienst an zwei Herren.\nEin mit Spiess bewaffneter Narr bläst in ein Horn. Sein Hund versucht derweil im Hintergrund zwei Hasen gleichzeitig zu erjagen, 11.6 x 8.4 cm.\n",
      "knora-api:valueCreationDate" : {
        "@type" : "xsd:dateTimeStamp",
        "@value" : "2016-03-02T15:05:47Z"
      }
    },
    "knora-api:arkUrl" : {
      "@type" : "xsd:anyURI",
      "@value" : "http://0.0.0.0:3336/ark:/72163/1/0803/1d0af69dc4039"
    },
    "knora-api:attachedToProject" : {
      "@id" : "http://rdfh.ch/projects/0803"
    },
    "knora-api:attachedToUser" : {
      "@id" : "http://rdfh.ch/users/91e19f1e01"
    },
    "knora-api:creationDate" : {
      "@type" : "xsd:dateTimeStamp",
      "@value" : "2016-03-02T15:05:47Z"
    },
<<<<<<< HEAD
    "knora-api:hasPermissions" : "CR knora-admin:Creator|M knora-admin:ProjectMember|V knora-admin:KnownUser|RV knora-admin:UnknownUser",
=======
    "knora-api:hasPermissions" : "CR knora-base:Creator|M knora-base:ProjectMember|V knora-base:KnownUser|RV knora-base:UnknownUser",
    "knora-api:userHasPermission" : "RV",
>>>>>>> 30321b80
    "knora-api:versionArkUrl" : {
      "@type" : "xsd:anyURI",
      "@value" : "http://0.0.0.0:3336/ark:/72163/1/0803/1d0af69dc4039.20160302T150547Z"
    },
    "rdfs:label" : "d5r"
  }, {
    "@id" : "http://rdfh.ch/0803/1fa07c90ca03",
    "@type" : "incunabula:page",
    "incunabula:description" : {
      "@id" : "http://rdfh.ch/0803/1fa07c90ca03/values/c623c1aa3c26",
      "@type" : "knora-api:TextValue",
      "knora-api:attachedToUser" : {
        "@id" : "http://rdfh.ch/users/b83acc5f05"
      },
<<<<<<< HEAD
      "knora-api:hasPermissions" : "CR knora-admin:Creator|M knora-admin:ProjectMember|V knora-admin:UnknownUser,knora-admin:KnownUser",
=======
      "knora-api:hasPermissions" : "CR knora-base:Creator|M knora-base:ProjectMember|V knora-base:UnknownUser,knora-base:KnownUser",
      "knora-api:userHasPermission" : "V",
>>>>>>> 30321b80
      "knora-api:valueAsString" : "Beginn Kapitel 31.\nHolzschnitt zu Kap. 31: Vom Hinausschieben auf morgen.\nEin Narr steht mit ausgebreiteten Armen auf einer Strasse. Auf seinen Händen sitzen zwei Raben, die beide „Cras“ – das lateinische Wort für „morgen“ – rufen. Auf dem Kopf des Narren sitzt ein Papagei und ahmt den Ruf der Krähen nach, 11.6 x 8.5 cm.",
      "knora-api:valueCreationDate" : {
        "@type" : "xsd:dateTimeStamp",
        "@value" : "2016-03-02T15:05:48Z"
      }
    },
    "knora-api:arkUrl" : {
      "@type" : "xsd:anyURI",
      "@value" : "http://0.0.0.0:3336/ark:/72163/1/0803/1fa07c90ca03h"
    },
    "knora-api:attachedToProject" : {
      "@id" : "http://rdfh.ch/projects/0803"
    },
    "knora-api:attachedToUser" : {
      "@id" : "http://rdfh.ch/users/91e19f1e01"
    },
    "knora-api:creationDate" : {
      "@type" : "xsd:dateTimeStamp",
      "@value" : "2016-03-02T15:05:48Z"
    },
<<<<<<< HEAD
    "knora-api:hasPermissions" : "CR knora-admin:Creator|M knora-admin:ProjectMember|V knora-admin:KnownUser|RV knora-admin:UnknownUser",
=======
    "knora-api:hasPermissions" : "CR knora-base:Creator|M knora-base:ProjectMember|V knora-base:KnownUser|RV knora-base:UnknownUser",
    "knora-api:userHasPermission" : "RV",
>>>>>>> 30321b80
    "knora-api:versionArkUrl" : {
      "@type" : "xsd:anyURI",
      "@value" : "http://0.0.0.0:3336/ark:/72163/1/0803/1fa07c90ca03h.20160302T150548Z"
    },
    "rdfs:label" : "f2r"
  }, {
    "@id" : "http://rdfh.ch/0803/1fdb76019003",
    "@type" : "incunabula:page",
    "incunabula:description" : {
      "@id" : "http://rdfh.ch/0803/1fdb76019003/values/118a3f426d26",
      "@type" : "knora-api:TextValue",
      "knora-api:attachedToUser" : {
        "@id" : "http://rdfh.ch/users/b83acc5f05"
      },
<<<<<<< HEAD
      "knora-api:hasPermissions" : "CR knora-admin:Creator|M knora-admin:ProjectMember|V knora-admin:UnknownUser,knora-admin:KnownUser",
=======
      "knora-api:hasPermissions" : "CR knora-base:Creator|M knora-base:ProjectMember|V knora-base:UnknownUser,knora-base:KnownUser",
      "knora-api:userHasPermission" : "V",
>>>>>>> 30321b80
      "knora-api:valueAsString" : "Beginn Kapitel 57.\nHolzschnitt zu Kap. 57: Von der Gnadenwahl Gottes.\nEin Narr, der auf einem Krebs reitet, stützt sich auf ein brechendes Schildrohr, das ihm die Hand  durchbohrt. Ein Vogel fliegt auf den offenen Mund des Narren zu.\n11.6 x 8.5 cm.",
      "knora-api:valueCreationDate" : {
        "@type" : "xsd:dateTimeStamp",
        "@value" : "2016-03-02T15:05:45Z"
      }
    },
    "knora-api:arkUrl" : {
      "@type" : "xsd:anyURI",
      "@value" : "http://0.0.0.0:3336/ark:/72163/1/0803/1fdb760190032"
    },
    "knora-api:attachedToProject" : {
      "@id" : "http://rdfh.ch/projects/0803"
    },
    "knora-api:attachedToUser" : {
      "@id" : "http://rdfh.ch/users/91e19f1e01"
    },
    "knora-api:creationDate" : {
      "@type" : "xsd:dateTimeStamp",
      "@value" : "2016-03-02T15:05:45Z"
    },
<<<<<<< HEAD
    "knora-api:hasPermissions" : "CR knora-admin:Creator|M knora-admin:ProjectMember|V knora-admin:KnownUser|RV knora-admin:UnknownUser",
=======
    "knora-api:hasPermissions" : "CR knora-base:Creator|M knora-base:ProjectMember|V knora-base:KnownUser|RV knora-base:UnknownUser",
    "knora-api:userHasPermission" : "RV",
>>>>>>> 30321b80
    "knora-api:versionArkUrl" : {
      "@type" : "xsd:anyURI",
      "@value" : "http://0.0.0.0:3336/ark:/72163/1/0803/1fdb760190032.20160302T150545Z"
    },
    "rdfs:label" : "i1r"
  }, {
    "@id" : "http://rdfh.ch/0803/21360383d003",
    "@type" : "incunabula:page",
    "incunabula:description" : {
      "@id" : "http://rdfh.ch/0803/21360383d003/values/b630be944e26",
      "@type" : "knora-api:TextValue",
      "knora-api:attachedToUser" : {
        "@id" : "http://rdfh.ch/users/b83acc5f05"
      },
<<<<<<< HEAD
      "knora-api:hasPermissions" : "CR knora-admin:Creator|M knora-admin:ProjectMember|V knora-admin:UnknownUser,knora-admin:KnownUser",
=======
      "knora-api:hasPermissions" : "CR knora-base:Creator|M knora-base:ProjectMember|V knora-base:UnknownUser,knora-base:KnownUser",
      "knora-api:userHasPermission" : "V",
>>>>>>> 30321b80
      "knora-api:valueAsString" : "Beginn Kapitel 45.\nHolzschnitt zu Kap. 45: Von selbstverschuldetem Unglück.\nIn Gestalt eines Narren springt Empedokles in den lodernden Krater des Ätna. Im Vordergrund lässt sich ein anderer Narr in einen Brunnen fallen. Beide werden von drei Männern beobachtet, die das Verhalten mit „Jn geschicht recht“  kommentieren, 11.7 x 8.3 cm.\n",
      "knora-api:valueCreationDate" : {
        "@type" : "xsd:dateTimeStamp",
        "@value" : "2016-03-02T15:05:48Z"
      }
    },
    "knora-api:arkUrl" : {
      "@type" : "xsd:anyURI",
      "@value" : "http://0.0.0.0:3336/ark:/72163/1/0803/21360383d003A"
    },
    "knora-api:attachedToProject" : {
      "@id" : "http://rdfh.ch/projects/0803"
    },
    "knora-api:attachedToUser" : {
      "@id" : "http://rdfh.ch/users/91e19f1e01"
    },
    "knora-api:creationDate" : {
      "@type" : "xsd:dateTimeStamp",
      "@value" : "2016-03-02T15:05:48Z"
    },
<<<<<<< HEAD
    "knora-api:hasPermissions" : "CR knora-admin:Creator|M knora-admin:ProjectMember|V knora-admin:KnownUser|RV knora-admin:UnknownUser",
=======
    "knora-api:hasPermissions" : "CR knora-base:Creator|M knora-base:ProjectMember|V knora-base:KnownUser|RV knora-base:UnknownUser",
    "knora-api:userHasPermission" : "RV",
>>>>>>> 30321b80
    "knora-api:versionArkUrl" : {
      "@type" : "xsd:anyURI",
      "@value" : "http://0.0.0.0:3336/ark:/72163/1/0803/21360383d003A.20160302T150548Z"
    },
    "rdfs:label" : "g7r"
  }, {
    "@id" : "http://rdfh.ch/0803/2171fdf39503",
    "@type" : "incunabula:page",
    "incunabula:description" : {
      "@id" : "http://rdfh.ch/0803/2171fdf39503/values/59740ba27226",
      "@type" : "knora-api:TextValue",
      "knora-api:attachedToUser" : {
        "@id" : "http://rdfh.ch/users/b83acc5f05"
      },
<<<<<<< HEAD
      "knora-api:hasPermissions" : "CR knora-admin:Creator|M knora-admin:ProjectMember|V knora-admin:UnknownUser,knora-admin:KnownUser",
=======
      "knora-api:hasPermissions" : "CR knora-base:Creator|M knora-base:ProjectMember|V knora-base:UnknownUser,knora-base:KnownUser",
      "knora-api:userHasPermission" : "V",
>>>>>>> 30321b80
      "knora-api:valueAsString" : "Beginn Kapitel 68.\nHolzschnitt zu Kap. 68: Keinen Scherz verstehen.\nEin Kind, das auf einem Steckenpferd reitet und mit einem Stock als Gerte umher fuchtelt, wird von einem Narren am rechten Rand ausgeschimpft. Ein anderer Narr, der neben dem Kind steht, ist dabei, sein Schwert aus der Scheide zu ziehen.\n11.7 x 8.5 cm.",
      "knora-api:valueCreationDate" : {
        "@type" : "xsd:dateTimeStamp",
        "@value" : "2016-03-02T15:05:45Z"
      }
    },
    "knora-api:arkUrl" : {
      "@type" : "xsd:anyURI",
      "@value" : "http://0.0.0.0:3336/ark:/72163/1/0803/2171fdf39503q"
    },
    "knora-api:attachedToProject" : {
      "@id" : "http://rdfh.ch/projects/0803"
    },
    "knora-api:attachedToUser" : {
      "@id" : "http://rdfh.ch/users/91e19f1e01"
    },
    "knora-api:creationDate" : {
      "@type" : "xsd:dateTimeStamp",
      "@value" : "2016-03-02T15:05:45Z"
    },
<<<<<<< HEAD
    "knora-api:hasPermissions" : "CR knora-admin:Creator|M knora-admin:ProjectMember|V knora-admin:KnownUser|RV knora-admin:UnknownUser",
=======
    "knora-api:hasPermissions" : "CR knora-base:Creator|M knora-base:ProjectMember|V knora-base:KnownUser|RV knora-base:UnknownUser",
    "knora-api:userHasPermission" : "RV",
>>>>>>> 30321b80
    "knora-api:versionArkUrl" : {
      "@type" : "xsd:anyURI",
      "@value" : "http://0.0.0.0:3336/ark:/72163/1/0803/2171fdf39503q.20160302T150545Z"
    },
    "rdfs:label" : "k6r"
  }, {
    "@id" : "http://rdfh.ch/0803/230784e69b03",
    "@type" : "incunabula:page",
    "incunabula:description" : {
      "@id" : "http://rdfh.ch/0803/230784e69b03/values/4ba763247b26",
      "@type" : "knora-api:TextValue",
      "knora-api:attachedToUser" : {
        "@id" : "http://rdfh.ch/users/b83acc5f05"
      },
<<<<<<< HEAD
      "knora-api:hasPermissions" : "CR knora-admin:Creator|M knora-admin:ProjectMember|V knora-admin:UnknownUser,knora-admin:KnownUser",
=======
      "knora-api:hasPermissions" : "CR knora-base:Creator|M knora-base:ProjectMember|V knora-base:UnknownUser,knora-base:KnownUser",
      "knora-api:userHasPermission" : "V",
>>>>>>> 30321b80
      "knora-api:valueAsString" : "Beginn Kapitel 83.\nneuer Holzschitt (nicht in Lemmer 1979): Vor einer Häuserkulisse kniet ein Narr mit einem Beutel in der Linken und zwei Keulen in der Rechten vor einem Mann mit Hut und einem jüngeren Begleiter, 11.6 x 8.6 cm.",
      "knora-api:valueCreationDate" : {
        "@type" : "xsd:dateTimeStamp",
        "@value" : "2016-03-02T15:05:45Z"
      }
    },
    "knora-api:arkUrl" : {
      "@type" : "xsd:anyURI",
      "@value" : "http://0.0.0.0:3336/ark:/72163/1/0803/230784e69b03z"
    },
    "knora-api:attachedToProject" : {
      "@id" : "http://rdfh.ch/projects/0803"
    },
    "knora-api:attachedToUser" : {
      "@id" : "http://rdfh.ch/users/91e19f1e01"
    },
    "knora-api:creationDate" : {
      "@type" : "xsd:dateTimeStamp",
      "@value" : "2016-03-02T15:05:45Z"
    },
<<<<<<< HEAD
    "knora-api:hasPermissions" : "CR knora-admin:Creator|M knora-admin:ProjectMember|V knora-admin:KnownUser|RV knora-admin:UnknownUser",
=======
    "knora-api:hasPermissions" : "CR knora-base:Creator|M knora-base:ProjectMember|V knora-base:KnownUser|RV knora-base:UnknownUser",
    "knora-api:userHasPermission" : "RV",
>>>>>>> 30321b80
    "knora-api:versionArkUrl" : {
      "@type" : "xsd:anyURI",
      "@value" : "http://0.0.0.0:3336/ark:/72163/1/0803/230784e69b03z.20160302T150545Z"
    },
    "rdfs:label" : "m3r"
  }, {
    "@id" : "http://rdfh.ch/0803/23427e576103",
    "@type" : "incunabula:page",
    "incunabula:description" : {
      "@id" : "http://rdfh.ch/0803/23427e576103/values/c32d62198426",
      "@type" : "knora-api:TextValue",
      "knora-api:attachedToUser" : {
        "@id" : "http://rdfh.ch/users/b83acc5f05"
      },
<<<<<<< HEAD
      "knora-api:hasPermissions" : "CR knora-admin:Creator|M knora-admin:ProjectMember|V knora-admin:UnknownUser,knora-admin:KnownUser",
=======
      "knora-api:hasPermissions" : "CR knora-base:Creator|M knora-base:ProjectMember|V knora-base:UnknownUser,knora-base:KnownUser",
      "knora-api:userHasPermission" : "V",
>>>>>>> 30321b80
      "knora-api:valueAsString" : "Beginn Kapitel 96.\nHolzschnitt zu Kap. 96: Schenken und hinterdrein bereuen.\nEin Narr, der vor einem Haus steht, überreicht einem bärtigen Alten ein Geschenk, kratzt sich dabei aber unschlüssig am Kopf.\n11.6 x 8.3 cm.\nUnkoloriert.\nOben rechts Blattnummerierung (Graphitstift): \"128\".",
      "knora-api:valueCreationDate" : {
        "@type" : "xsd:dateTimeStamp",
        "@value" : "2016-03-02T15:05:42Z"
      }
    },
    "knora-api:arkUrl" : {
      "@type" : "xsd:anyURI",
      "@value" : "http://0.0.0.0:3336/ark:/72163/1/0803/23427e5761032"
    },
    "knora-api:attachedToProject" : {
      "@id" : "http://rdfh.ch/projects/0803"
    },
    "knora-api:attachedToUser" : {
      "@id" : "http://rdfh.ch/users/91e19f1e01"
    },
    "knora-api:creationDate" : {
      "@type" : "xsd:dateTimeStamp",
      "@value" : "2016-03-02T15:05:42Z"
    },
<<<<<<< HEAD
    "knora-api:hasPermissions" : "CR knora-admin:Creator|M knora-admin:ProjectMember|V knora-admin:KnownUser|RV knora-admin:UnknownUser",
=======
    "knora-api:hasPermissions" : "CR knora-base:Creator|M knora-base:ProjectMember|V knora-base:KnownUser|RV knora-base:UnknownUser",
    "knora-api:userHasPermission" : "RV",
>>>>>>> 30321b80
    "knora-api:versionArkUrl" : {
      "@type" : "xsd:anyURI",
      "@value" : "http://0.0.0.0:3336/ark:/72163/1/0803/23427e5761032.20160302T150542Z"
    },
    "rdfs:label" : "q8r"
  }, {
    "@id" : "http://rdfh.ch/0803/23cc8975d603",
    "@type" : "incunabula:page",
    "incunabula:description" : {
      "@id" : "http://rdfh.ch/0803/23cc8975d603/values/a63dbb7e6026",
      "@type" : "knora-api:TextValue",
      "knora-api:attachedToUser" : {
        "@id" : "http://rdfh.ch/users/b83acc5f05"
      },
<<<<<<< HEAD
      "knora-api:hasPermissions" : "CR knora-admin:Creator|M knora-admin:ProjectMember|V knora-admin:UnknownUser,knora-admin:KnownUser",
=======
      "knora-api:hasPermissions" : "CR knora-base:Creator|M knora-base:ProjectMember|V knora-base:UnknownUser,knora-base:KnownUser",
      "knora-api:userHasPermission" : "V",
>>>>>>> 30321b80
      "knora-api:valueAsString" : "Beginn Kapitel 60.\nHolzschnitt zu Kap. 60: Von Selbstgefälligkeit.\nEin alter Narr steht am Ofen und rührt in einem Topf. Gleichzeitig schaut er sich dabei in einem Handspiegel an.\n11.7 x 8.5 cm.",
      "knora-api:valueCreationDate" : {
        "@type" : "xsd:dateTimeStamp",
        "@value" : "2016-03-02T15:05:48Z"
      }
    },
    "knora-api:arkUrl" : {
      "@type" : "xsd:anyURI",
      "@value" : "http://0.0.0.0:3336/ark:/72163/1/0803/23cc8975d603o"
    },
    "knora-api:attachedToProject" : {
      "@id" : "http://rdfh.ch/projects/0803"
    },
    "knora-api:attachedToUser" : {
      "@id" : "http://rdfh.ch/users/91e19f1e01"
    },
    "knora-api:creationDate" : {
      "@type" : "xsd:dateTimeStamp",
      "@value" : "2016-03-02T15:05:48Z"
    },
<<<<<<< HEAD
    "knora-api:hasPermissions" : "CR knora-admin:Creator|M knora-admin:ProjectMember|V knora-admin:KnownUser|RV knora-admin:UnknownUser",
=======
    "knora-api:hasPermissions" : "CR knora-base:Creator|M knora-base:ProjectMember|V knora-base:KnownUser|RV knora-base:UnknownUser",
    "knora-api:userHasPermission" : "RV",
>>>>>>> 30321b80
    "knora-api:versionArkUrl" : {
      "@type" : "xsd:anyURI",
      "@value" : "http://0.0.0.0:3336/ark:/72163/1/0803/23cc8975d603o.20160302T150548Z"
    },
    "rdfs:label" : "i4r"
  } ],
  "@context" : {
    "rdf" : "http://www.w3.org/1999/02/22-rdf-syntax-ns#",
    "knora-api" : "http://api.knora.org/ontology/knora-api/v2#",
    "rdfs" : "http://www.w3.org/2000/01/rdf-schema#",
    "incunabula" : "http://0.0.0.0:3333/ontology/0803/incunabula/v2#",
    "xsd" : "http://www.w3.org/2001/XMLSchema#"
  }
}<|MERGE_RESOLUTION|>--- conflicted
+++ resolved
@@ -8,12 +8,8 @@
       "knora-api:attachedToUser" : {
         "@id" : "http://rdfh.ch/users/b83acc5f05"
       },
-<<<<<<< HEAD
-      "knora-api:hasPermissions" : "CR knora-admin:Creator|M knora-admin:ProjectMember|V knora-admin:UnknownUser,knora-admin:KnownUser",
-=======
-      "knora-api:hasPermissions" : "CR knora-base:Creator|M knora-base:ProjectMember|V knora-base:UnknownUser,knora-base:KnownUser",
-      "knora-api:userHasPermission" : "V",
->>>>>>> 30321b80
+      "knora-api:hasPermissions" : "CR knora-admin:Creator|M knora-admin:ProjectMember|V knora-admin:UnknownUser,knora-admin:KnownUser",
+      "knora-api:userHasPermission" : "V",
       "knora-api:valueAsString" : "Beginn Kapitel 105.\nHolzschnitt identisch mit Kap. 95: In einer Landschaft fasst ein Narr, der ein Zepter in der Linken hält, einem Mann an die Schulter und redet auf ihn ein, er möge die Feiertage missachten, 11.7 x 8.6 cm.",
       "knora-api:valueCreationDate" : {
         "@type" : "xsd:dateTimeStamp",
@@ -34,12 +30,8 @@
       "@type" : "xsd:dateTimeStamp",
       "@value" : "2016-03-02T15:05:46Z"
     },
-<<<<<<< HEAD
-    "knora-api:hasPermissions" : "CR knora-admin:Creator|M knora-admin:ProjectMember|V knora-admin:KnownUser|RV knora-admin:UnknownUser",
-=======
-    "knora-api:hasPermissions" : "CR knora-base:Creator|M knora-base:ProjectMember|V knora-base:KnownUser|RV knora-base:UnknownUser",
-    "knora-api:userHasPermission" : "RV",
->>>>>>> 30321b80
+    "knora-api:hasPermissions" : "CR knora-admin:Creator|M knora-admin:ProjectMember|V knora-admin:KnownUser|RV knora-admin:UnknownUser",
+    "knora-api:userHasPermission" : "RV",
     "knora-api:versionArkUrl" : {
       "@type" : "xsd:anyURI",
       "@value" : "http://0.0.0.0:3336/ark:/72163/1/0803/00505cf0a803D.20160302T150546Z"
@@ -54,12 +46,8 @@
       "knora-api:attachedToUser" : {
         "@id" : "http://rdfh.ch/users/b83acc5f05"
       },
-<<<<<<< HEAD
-      "knora-api:hasPermissions" : "CR knora-admin:Creator|M knora-admin:ProjectMember|V knora-admin:UnknownUser,knora-admin:KnownUser",
-=======
-      "knora-api:hasPermissions" : "CR knora-base:Creator|M knora-base:ProjectMember|V knora-base:UnknownUser,knora-base:KnownUser",
-      "knora-api:userHasPermission" : "V",
->>>>>>> 30321b80
+      "knora-api:hasPermissions" : "CR knora-admin:Creator|M knora-admin:ProjectMember|V knora-admin:UnknownUser,knora-admin:KnownUser",
+      "knora-api:userHasPermission" : "V",
       "knora-api:valueAsString" : "Beginn Kapitel 21.\nHolzschnitt zu Kap. 21: Andere tadeln und selbst unrecht handeln.\nEin Narr, der mit seinen Beinen im Sumpf steckt, zeigt auf einen nahen Weg, an dem ein Bildstock die Richtung weist.\n11.7 x 8.5 cm.\nUnkoloriert.\n",
       "knora-api:valueCreationDate" : {
         "@type" : "xsd:dateTimeStamp",
@@ -80,12 +68,8 @@
       "@type" : "xsd:dateTimeStamp",
       "@value" : "2016-03-02T15:05:40Z"
     },
-<<<<<<< HEAD
-    "knora-api:hasPermissions" : "CR knora-admin:Creator|M knora-admin:ProjectMember|V knora-admin:KnownUser|RV knora-admin:UnknownUser",
-=======
-    "knora-api:hasPermissions" : "CR knora-base:Creator|M knora-base:ProjectMember|V knora-base:KnownUser|RV knora-base:UnknownUser",
-    "knora-api:userHasPermission" : "RV",
->>>>>>> 30321b80
+    "knora-api:hasPermissions" : "CR knora-admin:Creator|M knora-admin:ProjectMember|V knora-admin:KnownUser|RV knora-admin:UnknownUser",
+    "knora-api:userHasPermission" : "RV",
     "knora-api:versionArkUrl" : {
       "@type" : "xsd:anyURI",
       "@value" : "http://0.0.0.0:3336/ark:/72163/1/0803/00c650d23303L.20160302T150540Z"
@@ -100,12 +84,8 @@
       "knora-api:attachedToUser" : {
         "@id" : "http://rdfh.ch/users/b83acc5f05"
       },
-<<<<<<< HEAD
-      "knora-api:hasPermissions" : "CR knora-admin:Creator|M knora-admin:ProjectMember|V knora-admin:UnknownUser,knora-admin:KnownUser",
-=======
-      "knora-api:hasPermissions" : "CR knora-base:Creator|M knora-base:ProjectMember|V knora-base:UnknownUser,knora-base:KnownUser",
-      "knora-api:userHasPermission" : "V",
->>>>>>> 30321b80
+      "knora-api:hasPermissions" : "CR knora-admin:Creator|M knora-admin:ProjectMember|V knora-admin:UnknownUser,knora-admin:KnownUser",
+      "knora-api:userHasPermission" : "V",
       "knora-api:valueAsString" : "Beginn Kapitel 99.\nHolzschnitt zu Kap. 99: Von der Einbusse des christlichen Reiches\nAuf einem Hof kniet ein Narr vor den Vertretern der kirchlichen und weltlichen Obrigkeit, die vor ein Portal getreten sind, und bittet darum, sie mögen die Narrenkappe verschmähen. Im Hintergrund kommentieren zwei weitere Narren über die Hofmauer hinweg das Geschehen mit ungläubigen Gesten, 11.7 x 8.5 cm.",
       "knora-api:valueCreationDate" : {
         "@type" : "xsd:dateTimeStamp",
@@ -126,12 +106,8 @@
       "@type" : "xsd:dateTimeStamp",
       "@value" : "2016-03-02T15:05:49Z"
     },
-<<<<<<< HEAD
-    "knora-api:hasPermissions" : "CR knora-admin:Creator|M knora-admin:ProjectMember|V knora-admin:KnownUser|RV knora-admin:UnknownUser",
-=======
-    "knora-api:hasPermissions" : "CR knora-base:Creator|M knora-base:ProjectMember|V knora-base:KnownUser|RV knora-base:UnknownUser",
-    "knora-api:userHasPermission" : "RV",
->>>>>>> 30321b80
+    "knora-api:hasPermissions" : "CR knora-admin:Creator|M knora-admin:ProjectMember|V knora-admin:KnownUser|RV knora-admin:UnknownUser",
+    "knora-api:userHasPermission" : "RV",
     "knora-api:versionArkUrl" : {
       "@type" : "xsd:anyURI",
       "@value" : "http://0.0.0.0:3336/ark:/72163/1/0803/02abe871e903L.20160302T150549Z"
@@ -146,12 +122,8 @@
       "knora-api:attachedToUser" : {
         "@id" : "http://rdfh.ch/users/b83acc5f05"
       },
-<<<<<<< HEAD
-      "knora-api:hasPermissions" : "CR knora-admin:Creator|M knora-admin:ProjectMember|V knora-admin:UnknownUser,knora-admin:KnownUser",
-=======
-      "knora-api:hasPermissions" : "CR knora-base:Creator|M knora-base:ProjectMember|V knora-base:UnknownUser,knora-base:KnownUser",
-      "knora-api:userHasPermission" : "V",
->>>>>>> 30321b80
+      "knora-api:hasPermissions" : "CR knora-admin:Creator|M knora-admin:ProjectMember|V knora-admin:UnknownUser,knora-admin:KnownUser",
+      "knora-api:userHasPermission" : "V",
       "knora-api:valueAsString" : "Beginn Kapitel 109.\nHolzschnitt zu Kap. 109: Von Verachtung des Unglücks\nEin Narr hat sich in einem Boot zu weit vom Ufer entfernt. Nun birst der Schiffsrumpf, das Segel flattert haltlos umher. Der Narr hält sich an einem Seil der Takelage fest, 11.6 x 8.4 cm.",
       "knora-api:valueCreationDate" : {
         "@type" : "xsd:dateTimeStamp",
@@ -172,12 +144,8 @@
       "@type" : "xsd:dateTimeStamp",
       "@value" : "2016-03-02T15:05:50Z"
     },
-<<<<<<< HEAD
-    "knora-api:hasPermissions" : "CR knora-admin:Creator|M knora-admin:ProjectMember|V knora-admin:KnownUser|RV knora-admin:UnknownUser",
-=======
-    "knora-api:hasPermissions" : "CR knora-base:Creator|M knora-base:ProjectMember|V knora-base:KnownUser|RV knora-base:UnknownUser",
-    "knora-api:userHasPermission" : "RV",
->>>>>>> 30321b80
+    "knora-api:hasPermissions" : "CR knora-admin:Creator|M knora-admin:ProjectMember|V knora-admin:KnownUser|RV knora-admin:UnknownUser",
+    "knora-api:userHasPermission" : "RV",
     "knora-api:versionArkUrl" : {
       "@type" : "xsd:anyURI",
       "@value" : "http://0.0.0.0:3336/ark:/72163/1/0803/04416f64ef03=.20160302T150550Z"
@@ -192,12 +160,8 @@
       "knora-api:attachedToUser" : {
         "@id" : "http://rdfh.ch/users/b83acc5f05"
       },
-<<<<<<< HEAD
-      "knora-api:hasPermissions" : "CR knora-admin:Creator|M knora-admin:ProjectMember|V knora-admin:UnknownUser,knora-admin:KnownUser",
-=======
-      "knora-api:hasPermissions" : "CR knora-base:Creator|M knora-base:ProjectMember|V knora-base:UnknownUser,knora-base:KnownUser",
-      "knora-api:userHasPermission" : "V",
->>>>>>> 30321b80
+      "knora-api:hasPermissions" : "CR knora-admin:Creator|M knora-admin:ProjectMember|V knora-admin:UnknownUser,knora-admin:KnownUser",
+      "knora-api:userHasPermission" : "V",
       "knora-api:valueAsString" : "Beginn Kapitel 44.\nHolzschnitt zu Kap. 44: Vom Lärmen in der Kirche\nEin junger Narr in edler Kleidung, der einen Jagdfalken auf dem Arm hält, von Hunden begleitet wird, und klappernde Schuhsohlen trägt, geht auf ein Portal zu, in dem eine Frau steht und ihm schöne Augen macht.\n11.7 x 8.5 cm.\nUnkoloriert.",
       "knora-api:valueCreationDate" : {
         "@type" : "xsd:dateTimeStamp",
@@ -218,12 +182,8 @@
       "@type" : "xsd:dateTimeStamp",
       "@value" : "2016-03-02T15:05:40Z"
     },
-<<<<<<< HEAD
-    "knora-api:hasPermissions" : "CR knora-admin:Creator|M knora-admin:ProjectMember|V knora-admin:KnownUser|RV knora-admin:UnknownUser",
-=======
-    "knora-api:hasPermissions" : "CR knora-base:Creator|M knora-base:ProjectMember|V knora-base:KnownUser|RV knora-base:UnknownUser",
-    "knora-api:userHasPermission" : "RV",
->>>>>>> 30321b80
+    "knora-api:hasPermissions" : "CR knora-admin:Creator|M knora-admin:ProjectMember|V knora-admin:KnownUser|RV knora-admin:UnknownUser",
+    "knora-api:userHasPermission" : "RV",
     "knora-api:versionArkUrl" : {
       "@type" : "xsd:anyURI",
       "@value" : "http://0.0.0.0:3336/ark:/72163/1/0803/04f25db73f03q.20160302T150540Z"
@@ -238,12 +198,8 @@
       "knora-api:attachedToUser" : {
         "@id" : "http://rdfh.ch/users/b83acc5f05"
       },
-<<<<<<< HEAD
-      "knora-api:hasPermissions" : "CR knora-admin:Creator|M knora-admin:ProjectMember|V knora-admin:UnknownUser,knora-admin:KnownUser",
-=======
-      "knora-api:hasPermissions" : "CR knora-base:Creator|M knora-base:ProjectMember|V knora-base:UnknownUser,knora-base:KnownUser",
-      "knora-api:userHasPermission" : "V",
->>>>>>> 30321b80
+      "knora-api:hasPermissions" : "CR knora-admin:Creator|M knora-admin:ProjectMember|V knora-admin:UnknownUser,knora-admin:KnownUser",
+      "knora-api:userHasPermission" : "V",
       "knora-api:valueAsString" : "Titelblatt (Hartl 2001: Stultitia Navis I).\nHolzschnitt: \nErsatzholzschnitt für Titelblatt, recto:\nEin Schiff voller Narren fährt nach links. Hinten auf der Brücke trinkt ein Narr aus einer Flasche, vorne prügeln sich zwei weitere narren so sehr, dass einer von ihnen über Bord zu gehen droht. Oben die Inschrift \"Nauis stultoru(m).\"; auf dem Schiffsrumpf die Datierung \"1.4.9.7.\".\n6.5 x 11.5 cm.\noben rechts die bibliographische Angabe  (Graphitstift) \"Hain 3750\"; unten rechts Bibliotheksstempel (queroval, schwarz): \"BIBL. PUBL.| BASILEENSIS\".",
       "knora-api:valueCreationDate" : {
         "@type" : "xsd:dateTimeStamp",
@@ -264,12 +220,8 @@
       "@type" : "xsd:dateTimeStamp",
       "@value" : "2016-03-02T15:05:47Z"
     },
-<<<<<<< HEAD
-    "knora-api:hasPermissions" : "CR knora-admin:Creator|M knora-admin:ProjectMember|V knora-admin:KnownUser|RV knora-admin:UnknownUser",
-=======
-    "knora-api:hasPermissions" : "CR knora-base:Creator|M knora-base:ProjectMember|V knora-base:KnownUser|RV knora-base:UnknownUser",
-    "knora-api:userHasPermission" : "RV",
->>>>>>> 30321b80
+    "knora-api:hasPermissions" : "CR knora-admin:Creator|M knora-admin:ProjectMember|V knora-admin:KnownUser|RV knora-admin:UnknownUser",
+    "knora-api:userHasPermission" : "RV",
     "knora-api:versionArkUrl" : {
       "@type" : "xsd:anyURI",
       "@value" : "http://0.0.0.0:3336/ark:/72163/1/0803/05c7acceb703v.20160302T150547Z"
@@ -284,12 +236,8 @@
       "knora-api:attachedToUser" : {
         "@id" : "http://rdfh.ch/users/b83acc5f05"
       },
-<<<<<<< HEAD
-      "knora-api:hasPermissions" : "CR knora-admin:Creator|M knora-admin:ProjectMember|V knora-admin:UnknownUser,knora-admin:KnownUser",
-=======
-      "knora-api:hasPermissions" : "CR knora-base:Creator|M knora-base:ProjectMember|V knora-base:UnknownUser,knora-base:KnownUser",
-      "knora-api:userHasPermission" : "V",
->>>>>>> 30321b80
+      "knora-api:hasPermissions" : "CR knora-admin:Creator|M knora-admin:ProjectMember|V knora-admin:UnknownUser,knora-admin:KnownUser",
+      "knora-api:userHasPermission" : "V",
       "knora-api:valueAsString" : "Beginn Kapitel 4.\nHolzschnitt zu Kap. 4: Von neumodischen Sitten.\nEin alter Narr mit Becher hält einem jungen Mann in modischer Tracht einen Spiegel vor. Zwischen Narr und Jüngling steht der Name „.VLI.“; über den beiden schwebt eine Banderole mit der Aufschrift „vly . von . stouffen .  . frisch . vnd vngschaffen“; zwischen den Füssen des Jünglings ist die Jahreszahl „.1.4.9.4.“ zu lesen.\n11.6 x 8.5 cm.",
       "knora-api:valueCreationDate" : {
         "@type" : "xsd:dateTimeStamp",
@@ -310,12 +258,8 @@
       "@type" : "xsd:dateTimeStamp",
       "@value" : "2016-03-02T15:05:47Z"
     },
-<<<<<<< HEAD
-    "knora-api:hasPermissions" : "CR knora-admin:Creator|M knora-admin:ProjectMember|V knora-admin:KnownUser|RV knora-admin:UnknownUser",
-=======
-    "knora-api:hasPermissions" : "CR knora-base:Creator|M knora-base:ProjectMember|V knora-base:KnownUser|RV knora-base:UnknownUser",
-    "knora-api:userHasPermission" : "RV",
->>>>>>> 30321b80
+    "knora-api:hasPermissions" : "CR knora-admin:Creator|M knora-admin:ProjectMember|V knora-admin:KnownUser|RV knora-admin:UnknownUser",
+    "knora-api:userHasPermission" : "RV",
     "knora-api:versionArkUrl" : {
       "@type" : "xsd:anyURI",
       "@value" : "http://0.0.0.0:3336/ark:/72163/1/0803/075d33c1bd03V.20160302T150547Z"
@@ -330,12 +274,8 @@
       "knora-api:attachedToUser" : {
         "@id" : "http://rdfh.ch/users/b83acc5f05"
       },
-<<<<<<< HEAD
-      "knora-api:hasPermissions" : "CR knora-admin:Creator|M knora-admin:ProjectMember|V knora-admin:UnknownUser,knora-admin:KnownUser",
-=======
-      "knora-api:hasPermissions" : "CR knora-base:Creator|M knora-base:ProjectMember|V knora-base:UnknownUser,knora-base:KnownUser",
-      "knora-api:userHasPermission" : "V",
->>>>>>> 30321b80
+      "knora-api:hasPermissions" : "CR knora-admin:Creator|M knora-admin:ProjectMember|V knora-admin:UnknownUser,knora-admin:KnownUser",
+      "knora-api:userHasPermission" : "V",
       "knora-api:valueAsString" : "Beginn Kapitel 29.\nHolzschnitt zu Kap. 29: Von Verkennung der Mitmenschen.\nEin Narr verspottet einen Sterbenden, neben dessen Bett eine Frau betet, während sich unter dem Narren die Hölle in Gestalt eines gefrässigen Drachenkopfs auftut, 11.7 x 8.5 cm.\n",
       "knora-api:valueCreationDate" : {
         "@type" : "xsd:dateTimeStamp",
@@ -356,12 +296,8 @@
       "@type" : "xsd:dateTimeStamp",
       "@value" : "2016-03-02T15:05:48Z"
     },
-<<<<<<< HEAD
-    "knora-api:hasPermissions" : "CR knora-admin:Creator|M knora-admin:ProjectMember|V knora-admin:KnownUser|RV knora-admin:UnknownUser",
-=======
-    "knora-api:hasPermissions" : "CR knora-base:Creator|M knora-base:ProjectMember|V knora-base:KnownUser|RV knora-base:UnknownUser",
-    "knora-api:userHasPermission" : "RV",
->>>>>>> 30321b80
+    "knora-api:hasPermissions" : "CR knora-admin:Creator|M knora-admin:ProjectMember|V knora-admin:KnownUser|RV knora-admin:UnknownUser",
+    "knora-api:userHasPermission" : "RV",
     "knora-api:versionArkUrl" : {
       "@type" : "xsd:anyURI",
       "@value" : "http://0.0.0.0:3336/ark:/72163/1/0803/0b8940a6c903u.20160302T150548Z"
@@ -376,12 +312,8 @@
       "knora-api:attachedToUser" : {
         "@id" : "http://rdfh.ch/users/b83acc5f05"
       },
-<<<<<<< HEAD
-      "knora-api:hasPermissions" : "CR knora-admin:Creator|M knora-admin:ProjectMember|V knora-admin:UnknownUser,knora-admin:KnownUser",
-=======
-      "knora-api:hasPermissions" : "CR knora-base:Creator|M knora-base:ProjectMember|V knora-base:UnknownUser,knora-base:KnownUser",
-      "knora-api:userHasPermission" : "V",
->>>>>>> 30321b80
+      "knora-api:hasPermissions" : "CR knora-admin:Creator|M knora-admin:ProjectMember|V knora-admin:UnknownUser,knora-admin:KnownUser",
+      "knora-api:userHasPermission" : "V",
       "knora-api:valueAsString" : "Beginn Kapitel 43.\nHolzschnitt zu Kap. 43: Missachten der ewigen Seligkeit\nEin Narr steht mit einer grossen Waage in einer Landschaft und wiegt das Himmelsfirmament (links) gegen eine Burg (rechts) auf. Die Zunge der Waage schlägt zugunsten der Burg aus, 11.5 x 8.4 cm.\n",
       "knora-api:valueCreationDate" : {
         "@type" : "xsd:dateTimeStamp",
@@ -402,12 +334,8 @@
       "@type" : "xsd:dateTimeStamp",
       "@value" : "2016-03-02T15:05:48Z"
     },
-<<<<<<< HEAD
-    "knora-api:hasPermissions" : "CR knora-admin:Creator|M knora-admin:ProjectMember|V knora-admin:KnownUser|RV knora-admin:UnknownUser",
-=======
-    "knora-api:hasPermissions" : "CR knora-base:Creator|M knora-base:ProjectMember|V knora-base:KnownUser|RV knora-base:UnknownUser",
-    "knora-api:userHasPermission" : "RV",
->>>>>>> 30321b80
+    "knora-api:hasPermissions" : "CR knora-admin:Creator|M knora-admin:ProjectMember|V knora-admin:KnownUser|RV knora-admin:UnknownUser",
+    "knora-api:userHasPermission" : "RV",
     "knora-api:versionArkUrl" : {
       "@type" : "xsd:anyURI",
       "@value" : "http://0.0.0.0:3336/ark:/72163/1/0803/0d1fc798cf03K.20160302T150548Z"
@@ -422,12 +350,8 @@
       "knora-api:attachedToUser" : {
         "@id" : "http://rdfh.ch/users/b83acc5f05"
       },
-<<<<<<< HEAD
-      "knora-api:hasPermissions" : "CR knora-admin:Creator|M knora-admin:ProjectMember|V knora-admin:UnknownUser,knora-admin:KnownUser",
-=======
-      "knora-api:hasPermissions" : "CR knora-base:Creator|M knora-base:ProjectMember|V knora-base:UnknownUser,knora-base:KnownUser",
-      "knora-api:userHasPermission" : "V",
->>>>>>> 30321b80
+      "knora-api:hasPermissions" : "CR knora-admin:Creator|M knora-admin:ProjectMember|V knora-admin:UnknownUser,knora-admin:KnownUser",
+      "knora-api:userHasPermission" : "V",
       "knora-api:valueAsString" : "Beginn Kapitel 66.\nHolzschnitt zu Kap. 66: Von der Erforschung der Welt.\nEin Narr hat ein Schema des Universums auf den Boden Gezeichnet und vermisst es mit einem Zirkel. Von hinten blickt ein zweiter Narr über eine Mauer und wendet sich dem ersten mit spöttischen Gesten zu.\n11.6 x 8.4 cm.",
       "knora-api:valueCreationDate" : {
         "@type" : "xsd:dateTimeStamp",
@@ -448,12 +372,8 @@
       "@type" : "xsd:dateTimeStamp",
       "@value" : "2016-03-02T15:05:45Z"
     },
-<<<<<<< HEAD
-    "knora-api:hasPermissions" : "CR knora-admin:Creator|M knora-admin:ProjectMember|V knora-admin:KnownUser|RV knora-admin:UnknownUser",
-=======
-    "knora-api:hasPermissions" : "CR knora-base:Creator|M knora-base:ProjectMember|V knora-base:KnownUser|RV knora-base:UnknownUser",
-    "knora-api:userHasPermission" : "RV",
->>>>>>> 30321b80
+    "knora-api:hasPermissions" : "CR knora-admin:Creator|M knora-admin:ProjectMember|V knora-admin:KnownUser|RV knora-admin:UnknownUser",
+    "knora-api:userHasPermission" : "RV",
     "knora-api:versionArkUrl" : {
       "@type" : "xsd:anyURI",
       "@value" : "http://0.0.0.0:3336/ark:/72163/1/0803/0d5ac1099503s.20160302T150545Z"
@@ -468,12 +388,8 @@
       "knora-api:attachedToUser" : {
         "@id" : "http://rdfh.ch/users/b83acc5f05"
       },
-<<<<<<< HEAD
-      "knora-api:hasPermissions" : "CR knora-admin:Creator|M knora-admin:ProjectMember|V knora-admin:UnknownUser,knora-admin:KnownUser",
-=======
-      "knora-api:hasPermissions" : "CR knora-base:Creator|M knora-base:ProjectMember|V knora-base:UnknownUser,knora-base:KnownUser",
-      "knora-api:userHasPermission" : "V",
->>>>>>> 30321b80
+      "knora-api:hasPermissions" : "CR knora-admin:Creator|M knora-admin:ProjectMember|V knora-admin:UnknownUser,knora-admin:KnownUser",
+      "knora-api:userHasPermission" : "V",
       "knora-api:valueAsString" : "Beginn Kapitel 58.\nHolzschnitt zu Kap. 58: Sich um die Angelegenheiten anderer kümmern.\nEin Narr versucht mit einem Wassereimer den Brand im Haus des Nachbarn zu löschen und wird dabei von einem anderen Narren, der an seinem Mantel zerrt, unterbrochen, den hinter ihm steht auch sein eigenes Haus in Flammen.\n11.6 x 8.5 cm.",
       "knora-api:valueCreationDate" : {
         "@type" : "xsd:dateTimeStamp",
@@ -494,12 +410,8 @@
       "@type" : "xsd:dateTimeStamp",
       "@value" : "2016-03-02T15:05:48Z"
     },
-<<<<<<< HEAD
-    "knora-api:hasPermissions" : "CR knora-admin:Creator|M knora-admin:ProjectMember|V knora-admin:KnownUser|RV knora-admin:UnknownUser",
-=======
-    "knora-api:hasPermissions" : "CR knora-base:Creator|M knora-base:ProjectMember|V knora-base:KnownUser|RV knora-base:UnknownUser",
-    "knora-api:userHasPermission" : "RV",
->>>>>>> 30321b80
+    "knora-api:hasPermissions" : "CR knora-admin:Creator|M knora-admin:ProjectMember|V knora-admin:KnownUser|RV knora-admin:UnknownUser",
+    "knora-api:userHasPermission" : "RV",
     "knora-api:versionArkUrl" : {
       "@type" : "xsd:anyURI",
       "@value" : "http://0.0.0.0:3336/ark:/72163/1/0803/0fb54d8bd503g.20160302T150548Z"
@@ -514,12 +426,8 @@
       "knora-api:attachedToUser" : {
         "@id" : "http://rdfh.ch/users/b83acc5f05"
       },
-<<<<<<< HEAD
-      "knora-api:hasPermissions" : "CR knora-admin:Creator|M knora-admin:ProjectMember|V knora-admin:UnknownUser,knora-admin:KnownUser",
-=======
-      "knora-api:hasPermissions" : "CR knora-base:Creator|M knora-base:ProjectMember|V knora-base:UnknownUser,knora-base:KnownUser",
-      "knora-api:userHasPermission" : "V",
->>>>>>> 30321b80
+      "knora-api:hasPermissions" : "CR knora-admin:Creator|M knora-admin:ProjectMember|V knora-admin:UnknownUser,knora-admin:KnownUser",
+      "knora-api:userHasPermission" : "V",
       "knora-api:valueAsString" : "Beginn Kapitel 81.\nHolzschnitt zu Kap. 81: Aus Küche und Keller.\nEin Narr führt von einem Boot aus vier Knechte am Strick, die sich in einer Küche über Spreis und Trank hermachen, während eine Frau, die am Herdfeuer sitzt, das Essen zubereitet, 11.7 x 8.5 cm.",
       "knora-api:valueCreationDate" : {
         "@type" : "xsd:dateTimeStamp",
@@ -540,12 +448,8 @@
       "@type" : "xsd:dateTimeStamp",
       "@value" : "2016-03-02T15:05:45Z"
     },
-<<<<<<< HEAD
-    "knora-api:hasPermissions" : "CR knora-admin:Creator|M knora-admin:ProjectMember|V knora-admin:KnownUser|RV knora-admin:UnknownUser",
-=======
-    "knora-api:hasPermissions" : "CR knora-base:Creator|M knora-base:ProjectMember|V knora-base:KnownUser|RV knora-base:UnknownUser",
-    "knora-api:userHasPermission" : "RV",
->>>>>>> 30321b80
+    "knora-api:hasPermissions" : "CR knora-admin:Creator|M knora-admin:ProjectMember|V knora-admin:KnownUser|RV knora-admin:UnknownUser",
+    "knora-api:userHasPermission" : "RV",
     "knora-api:versionArkUrl" : {
       "@type" : "xsd:anyURI",
       "@value" : "http://0.0.0.0:3336/ark:/72163/1/0803/0ff047fc9a03X.20160302T150545Z"
@@ -560,12 +464,8 @@
       "knora-api:attachedToUser" : {
         "@id" : "http://rdfh.ch/users/b83acc5f05"
       },
-<<<<<<< HEAD
-      "knora-api:hasPermissions" : "CR knora-admin:Creator|M knora-admin:ProjectMember|V knora-admin:UnknownUser,knora-admin:KnownUser",
-=======
-      "knora-api:hasPermissions" : "CR knora-base:Creator|M knora-base:ProjectMember|V knora-base:UnknownUser,knora-base:KnownUser",
-      "knora-api:userHasPermission" : "V",
->>>>>>> 30321b80
+      "knora-api:hasPermissions" : "CR knora-admin:Creator|M knora-admin:ProjectMember|V knora-admin:UnknownUser,knora-admin:KnownUser",
+      "knora-api:userHasPermission" : "V",
       "knora-api:valueAsString" : "Beginn Kapitel 69.\nHolzschnitt Lemmer 1979, S. 117: Variante zu Kap. 69.\nEin Narr, der vor einer Stadtkulisse steht, hat mit seiner Rechten einen Ball in die Luft geworfen und schlägt mit seiner Linken einen Mann, der sogleich nach seinem Dolch greift. Ein junger Mann beobachtet das Geschehen.\nDer Bildinhalt stimmt weitgehend mit dem ursprünglichen Holzschnitt überein.\n11.7 x 8.4 cm.",
       "knora-api:valueCreationDate" : {
         "@type" : "xsd:dateTimeStamp",
@@ -586,12 +486,8 @@
       "@type" : "xsd:dateTimeStamp",
       "@value" : "2016-03-02T15:05:49Z"
     },
-<<<<<<< HEAD
-    "knora-api:hasPermissions" : "CR knora-admin:Creator|M knora-admin:ProjectMember|V knora-admin:KnownUser|RV knora-admin:UnknownUser",
-=======
-    "knora-api:hasPermissions" : "CR knora-base:Creator|M knora-base:ProjectMember|V knora-base:KnownUser|RV knora-base:UnknownUser",
-    "knora-api:userHasPermission" : "RV",
->>>>>>> 30321b80
+    "knora-api:hasPermissions" : "CR knora-admin:Creator|M knora-admin:ProjectMember|V knora-admin:KnownUser|RV knora-admin:UnknownUser",
+    "knora-api:userHasPermission" : "RV",
     "knora-api:versionArkUrl" : {
       "@type" : "xsd:anyURI",
       "@value" : "http://0.0.0.0:3336/ark:/72163/1/0803/114bd47ddb03G.20160302T150549Z"
@@ -606,12 +502,8 @@
       "knora-api:attachedToUser" : {
         "@id" : "http://rdfh.ch/users/b83acc5f05"
       },
-<<<<<<< HEAD
-      "knora-api:hasPermissions" : "CR knora-admin:Creator|M knora-admin:ProjectMember|V knora-admin:UnknownUser,knora-admin:KnownUser",
-=======
-      "knora-api:hasPermissions" : "CR knora-base:Creator|M knora-base:ProjectMember|V knora-base:UnknownUser,knora-base:KnownUser",
-      "knora-api:userHasPermission" : "V",
->>>>>>> 30321b80
+      "knora-api:hasPermissions" : "CR knora-admin:Creator|M knora-admin:ProjectMember|V knora-admin:UnknownUser,knora-admin:KnownUser",
+      "knora-api:userHasPermission" : "V",
       "knora-api:valueAsString" : "Beginn Kapitel 23.\nHolzschnitt zu Kap. 23: Vom blinden Vertrauen auf das Glück.\nEin Narr schaut oben aus dem Fenster seines Hauses, das unten lichterloh brennt. Am Himmel erscheint die rächende Gotteshand, die mit einen Hammer auf Haus und Narr einschlägt. Auf der Fahne über dem Erker des Hauses ist der Baselstab zu erkennen.\n11.5 x 8.2 cm.\nUnkoloriert.\n",
       "knora-api:valueCreationDate" : {
         "@type" : "xsd:dateTimeStamp",
@@ -632,12 +524,8 @@
       "@type" : "xsd:dateTimeStamp",
       "@value" : "2016-03-02T15:05:40Z"
     },
-<<<<<<< HEAD
-    "knora-api:hasPermissions" : "CR knora-admin:Creator|M knora-admin:ProjectMember|V knora-admin:KnownUser|RV knora-admin:UnknownUser",
-=======
-    "knora-api:hasPermissions" : "CR knora-base:Creator|M knora-base:ProjectMember|V knora-base:KnownUser|RV knora-base:UnknownUser",
-    "knora-api:userHasPermission" : "RV",
->>>>>>> 30321b80
+    "knora-api:hasPermissions" : "CR knora-admin:Creator|M knora-admin:ProjectMember|V knora-admin:KnownUser|RV knora-admin:UnknownUser",
+    "knora-api:userHasPermission" : "RV",
     "knora-api:versionArkUrl" : {
       "@type" : "xsd:anyURI",
       "@value" : "http://0.0.0.0:3336/ark:/72163/1/0803/14dd8cbc3403w.20160302T150540Z"
@@ -652,12 +540,8 @@
       "knora-api:attachedToUser" : {
         "@id" : "http://rdfh.ch/users/b83acc5f05"
       },
-<<<<<<< HEAD
-      "knora-api:hasPermissions" : "CR knora-admin:Creator|M knora-admin:ProjectMember|V knora-admin:UnknownUser,knora-admin:KnownUser",
-=======
-      "knora-api:hasPermissions" : "CR knora-base:Creator|M knora-base:ProjectMember|V knora-base:UnknownUser,knora-base:KnownUser",
-      "knora-api:userHasPermission" : "V",
->>>>>>> 30321b80
+      "knora-api:hasPermissions" : "CR knora-admin:Creator|M knora-admin:ProjectMember|V knora-admin:UnknownUser,knora-admin:KnownUser",
+      "knora-api:userHasPermission" : "V",
       "knora-api:valueAsString" : "Beginn Kapitel 34.\nHolzschnitt zu Kap. 34: Ein Narr sein und es bleiben.\nEin Narr wird von drei Gänsen umgeben, deren eine von ihm wegfliegt.\n11.7 x 8.4 cm.\nUnkoloriert.",
       "knora-api:valueCreationDate" : {
         "@type" : "xsd:dateTimeStamp",
@@ -678,12 +562,8 @@
       "@type" : "xsd:dateTimeStamp",
       "@value" : "2016-03-02T15:05:40Z"
     },
-<<<<<<< HEAD
-    "knora-api:hasPermissions" : "CR knora-admin:Creator|M knora-admin:ProjectMember|V knora-admin:KnownUser|RV knora-admin:UnknownUser",
-=======
-    "knora-api:hasPermissions" : "CR knora-base:Creator|M knora-base:ProjectMember|V knora-base:KnownUser|RV knora-base:UnknownUser",
-    "knora-api:userHasPermission" : "RV",
->>>>>>> 30321b80
+    "knora-api:hasPermissions" : "CR knora-admin:Creator|M knora-admin:ProjectMember|V knora-admin:KnownUser|RV knora-admin:UnknownUser",
+    "knora-api:userHasPermission" : "RV",
     "knora-api:versionArkUrl" : {
       "@type" : "xsd:anyURI",
       "@value" : "http://0.0.0.0:3336/ark:/72163/1/0803/167313af3a03e.20160302T150540Z"
@@ -698,12 +578,8 @@
       "knora-api:attachedToUser" : {
         "@id" : "http://rdfh.ch/users/b83acc5f05"
       },
-<<<<<<< HEAD
-      "knora-api:hasPermissions" : "CR knora-admin:Creator|M knora-admin:ProjectMember|V knora-admin:UnknownUser,knora-admin:KnownUser",
-=======
-      "knora-api:hasPermissions" : "CR knora-base:Creator|M knora-base:ProjectMember|V knora-base:UnknownUser,knora-base:KnownUser",
-      "knora-api:userHasPermission" : "V",
->>>>>>> 30321b80
+      "knora-api:hasPermissions" : "CR knora-admin:Creator|M knora-admin:ProjectMember|V knora-admin:UnknownUser,knora-admin:KnownUser",
+      "knora-api:userHasPermission" : "V",
       "knora-api:valueAsString" : "Beginn Kapitel 6.\nHolzschnitt zu Kap. 6: Von mangelhafter Erziehung der Kinder.\nZwei Jungen geraten am Spieltisch über Karten und Würfen in Streit. Während der eine einen Dolch zückt und der andere nach seinem Schwert greift, sitzt ein älterer Narr mit verbundenen Augen ahnungslos neben dem Geschehen.\n11.7 x 8.5 cm.",
       "knora-api:valueCreationDate" : {
         "@type" : "xsd:dateTimeStamp",
@@ -724,12 +600,8 @@
       "@type" : "xsd:dateTimeStamp",
       "@value" : "2016-03-02T15:05:47Z"
     },
-<<<<<<< HEAD
-    "knora-api:hasPermissions" : "CR knora-admin:Creator|M knora-admin:ProjectMember|V knora-admin:KnownUser|RV knora-admin:UnknownUser",
-=======
-    "knora-api:hasPermissions" : "CR knora-base:Creator|M knora-base:ProjectMember|V knora-base:KnownUser|RV knora-base:UnknownUser",
-    "knora-api:userHasPermission" : "RV",
->>>>>>> 30321b80
+    "knora-api:hasPermissions" : "CR knora-admin:Creator|M knora-admin:ProjectMember|V knora-admin:KnownUser|RV knora-admin:UnknownUser",
+    "knora-api:userHasPermission" : "RV",
     "knora-api:versionArkUrl" : {
       "@type" : "xsd:anyURI",
       "@value" : "http://0.0.0.0:3336/ark:/72163/1/0803/1b746fabbe03v.20160302T150547Z"
@@ -744,12 +616,8 @@
       "knora-api:attachedToUser" : {
         "@id" : "http://rdfh.ch/users/b83acc5f05"
       },
-<<<<<<< HEAD
-      "knora-api:hasPermissions" : "CR knora-admin:Creator|M knora-admin:ProjectMember|V knora-admin:UnknownUser,knora-admin:KnownUser",
-=======
-      "knora-api:hasPermissions" : "CR knora-base:Creator|M knora-base:ProjectMember|V knora-base:UnknownUser,knora-base:KnownUser",
-      "knora-api:userHasPermission" : "V",
->>>>>>> 30321b80
+      "knora-api:hasPermissions" : "CR knora-admin:Creator|M knora-admin:ProjectMember|V knora-admin:UnknownUser,knora-admin:KnownUser",
+      "knora-api:userHasPermission" : "V",
       "knora-api:valueAsString" : "Beginn Kapitel 28.\nHolzschnitt zu Kap. 28: Vom Nörgeln an Gottes Werken.\nEin Narr, der auf einem Berg ein Feuer entfacht hat, hält seine Hand schützend über die Augen, während er seinen Blick auf die hell am Himmel strahlende Sonne richtet. 11.7 x 8.5 cm.",
       "knora-api:valueCreationDate" : {
         "@type" : "xsd:dateTimeStamp",
@@ -770,12 +638,8 @@
       "@type" : "xsd:dateTimeStamp",
       "@value" : "2016-03-02T15:05:44Z"
     },
-<<<<<<< HEAD
-    "knora-api:hasPermissions" : "CR knora-admin:Creator|M knora-admin:ProjectMember|V knora-admin:KnownUser|RV knora-admin:UnknownUser",
-=======
-    "knora-api:hasPermissions" : "CR knora-base:Creator|M knora-base:ProjectMember|V knora-base:KnownUser|RV knora-base:UnknownUser",
-    "knora-api:userHasPermission" : "RV",
->>>>>>> 30321b80
+    "knora-api:hasPermissions" : "CR knora-admin:Creator|M knora-admin:ProjectMember|V knora-admin:KnownUser|RV knora-admin:UnknownUser",
+    "knora-api:userHasPermission" : "RV",
     "knora-api:versionArkUrl" : {
       "@type" : "xsd:anyURI",
       "@value" : "http://0.0.0.0:3336/ark:/72163/1/0803/1baf691c8403U.20160302T150544Z"
@@ -790,12 +654,8 @@
       "knora-api:attachedToUser" : {
         "@id" : "http://rdfh.ch/users/b83acc5f05"
       },
-<<<<<<< HEAD
-      "knora-api:hasPermissions" : "CR knora-admin:Creator|M knora-admin:ProjectMember|V knora-admin:UnknownUser,knora-admin:KnownUser",
-=======
-      "knora-api:hasPermissions" : "CR knora-base:Creator|M knora-base:ProjectMember|V knora-base:UnknownUser,knora-base:KnownUser",
-      "knora-api:userHasPermission" : "V",
->>>>>>> 30321b80
+      "knora-api:hasPermissions" : "CR knora-admin:Creator|M knora-admin:ProjectMember|V knora-admin:UnknownUser,knora-admin:KnownUser",
+      "knora-api:userHasPermission" : "V",
       "knora-api:valueAsString" : "Beginn Kapitel 18.\nHolzschnitt zu Kap. 18: Vom Dienst an zwei Herren.\nEin mit Spiess bewaffneter Narr bläst in ein Horn. Sein Hund versucht derweil im Hintergrund zwei Hasen gleichzeitig zu erjagen, 11.6 x 8.4 cm.\n",
       "knora-api:valueCreationDate" : {
         "@type" : "xsd:dateTimeStamp",
@@ -816,12 +676,8 @@
       "@type" : "xsd:dateTimeStamp",
       "@value" : "2016-03-02T15:05:47Z"
     },
-<<<<<<< HEAD
-    "knora-api:hasPermissions" : "CR knora-admin:Creator|M knora-admin:ProjectMember|V knora-admin:KnownUser|RV knora-admin:UnknownUser",
-=======
-    "knora-api:hasPermissions" : "CR knora-base:Creator|M knora-base:ProjectMember|V knora-base:KnownUser|RV knora-base:UnknownUser",
-    "knora-api:userHasPermission" : "RV",
->>>>>>> 30321b80
+    "knora-api:hasPermissions" : "CR knora-admin:Creator|M knora-admin:ProjectMember|V knora-admin:KnownUser|RV knora-admin:UnknownUser",
+    "knora-api:userHasPermission" : "RV",
     "knora-api:versionArkUrl" : {
       "@type" : "xsd:anyURI",
       "@value" : "http://0.0.0.0:3336/ark:/72163/1/0803/1d0af69dc4039.20160302T150547Z"
@@ -836,12 +692,8 @@
       "knora-api:attachedToUser" : {
         "@id" : "http://rdfh.ch/users/b83acc5f05"
       },
-<<<<<<< HEAD
-      "knora-api:hasPermissions" : "CR knora-admin:Creator|M knora-admin:ProjectMember|V knora-admin:UnknownUser,knora-admin:KnownUser",
-=======
-      "knora-api:hasPermissions" : "CR knora-base:Creator|M knora-base:ProjectMember|V knora-base:UnknownUser,knora-base:KnownUser",
-      "knora-api:userHasPermission" : "V",
->>>>>>> 30321b80
+      "knora-api:hasPermissions" : "CR knora-admin:Creator|M knora-admin:ProjectMember|V knora-admin:UnknownUser,knora-admin:KnownUser",
+      "knora-api:userHasPermission" : "V",
       "knora-api:valueAsString" : "Beginn Kapitel 31.\nHolzschnitt zu Kap. 31: Vom Hinausschieben auf morgen.\nEin Narr steht mit ausgebreiteten Armen auf einer Strasse. Auf seinen Händen sitzen zwei Raben, die beide „Cras“ – das lateinische Wort für „morgen“ – rufen. Auf dem Kopf des Narren sitzt ein Papagei und ahmt den Ruf der Krähen nach, 11.6 x 8.5 cm.",
       "knora-api:valueCreationDate" : {
         "@type" : "xsd:dateTimeStamp",
@@ -862,12 +714,8 @@
       "@type" : "xsd:dateTimeStamp",
       "@value" : "2016-03-02T15:05:48Z"
     },
-<<<<<<< HEAD
-    "knora-api:hasPermissions" : "CR knora-admin:Creator|M knora-admin:ProjectMember|V knora-admin:KnownUser|RV knora-admin:UnknownUser",
-=======
-    "knora-api:hasPermissions" : "CR knora-base:Creator|M knora-base:ProjectMember|V knora-base:KnownUser|RV knora-base:UnknownUser",
-    "knora-api:userHasPermission" : "RV",
->>>>>>> 30321b80
+    "knora-api:hasPermissions" : "CR knora-admin:Creator|M knora-admin:ProjectMember|V knora-admin:KnownUser|RV knora-admin:UnknownUser",
+    "knora-api:userHasPermission" : "RV",
     "knora-api:versionArkUrl" : {
       "@type" : "xsd:anyURI",
       "@value" : "http://0.0.0.0:3336/ark:/72163/1/0803/1fa07c90ca03h.20160302T150548Z"
@@ -882,12 +730,8 @@
       "knora-api:attachedToUser" : {
         "@id" : "http://rdfh.ch/users/b83acc5f05"
       },
-<<<<<<< HEAD
-      "knora-api:hasPermissions" : "CR knora-admin:Creator|M knora-admin:ProjectMember|V knora-admin:UnknownUser,knora-admin:KnownUser",
-=======
-      "knora-api:hasPermissions" : "CR knora-base:Creator|M knora-base:ProjectMember|V knora-base:UnknownUser,knora-base:KnownUser",
-      "knora-api:userHasPermission" : "V",
->>>>>>> 30321b80
+      "knora-api:hasPermissions" : "CR knora-admin:Creator|M knora-admin:ProjectMember|V knora-admin:UnknownUser,knora-admin:KnownUser",
+      "knora-api:userHasPermission" : "V",
       "knora-api:valueAsString" : "Beginn Kapitel 57.\nHolzschnitt zu Kap. 57: Von der Gnadenwahl Gottes.\nEin Narr, der auf einem Krebs reitet, stützt sich auf ein brechendes Schildrohr, das ihm die Hand  durchbohrt. Ein Vogel fliegt auf den offenen Mund des Narren zu.\n11.6 x 8.5 cm.",
       "knora-api:valueCreationDate" : {
         "@type" : "xsd:dateTimeStamp",
@@ -908,12 +752,8 @@
       "@type" : "xsd:dateTimeStamp",
       "@value" : "2016-03-02T15:05:45Z"
     },
-<<<<<<< HEAD
-    "knora-api:hasPermissions" : "CR knora-admin:Creator|M knora-admin:ProjectMember|V knora-admin:KnownUser|RV knora-admin:UnknownUser",
-=======
-    "knora-api:hasPermissions" : "CR knora-base:Creator|M knora-base:ProjectMember|V knora-base:KnownUser|RV knora-base:UnknownUser",
-    "knora-api:userHasPermission" : "RV",
->>>>>>> 30321b80
+    "knora-api:hasPermissions" : "CR knora-admin:Creator|M knora-admin:ProjectMember|V knora-admin:KnownUser|RV knora-admin:UnknownUser",
+    "knora-api:userHasPermission" : "RV",
     "knora-api:versionArkUrl" : {
       "@type" : "xsd:anyURI",
       "@value" : "http://0.0.0.0:3336/ark:/72163/1/0803/1fdb760190032.20160302T150545Z"
@@ -928,12 +768,8 @@
       "knora-api:attachedToUser" : {
         "@id" : "http://rdfh.ch/users/b83acc5f05"
       },
-<<<<<<< HEAD
-      "knora-api:hasPermissions" : "CR knora-admin:Creator|M knora-admin:ProjectMember|V knora-admin:UnknownUser,knora-admin:KnownUser",
-=======
-      "knora-api:hasPermissions" : "CR knora-base:Creator|M knora-base:ProjectMember|V knora-base:UnknownUser,knora-base:KnownUser",
-      "knora-api:userHasPermission" : "V",
->>>>>>> 30321b80
+      "knora-api:hasPermissions" : "CR knora-admin:Creator|M knora-admin:ProjectMember|V knora-admin:UnknownUser,knora-admin:KnownUser",
+      "knora-api:userHasPermission" : "V",
       "knora-api:valueAsString" : "Beginn Kapitel 45.\nHolzschnitt zu Kap. 45: Von selbstverschuldetem Unglück.\nIn Gestalt eines Narren springt Empedokles in den lodernden Krater des Ätna. Im Vordergrund lässt sich ein anderer Narr in einen Brunnen fallen. Beide werden von drei Männern beobachtet, die das Verhalten mit „Jn geschicht recht“  kommentieren, 11.7 x 8.3 cm.\n",
       "knora-api:valueCreationDate" : {
         "@type" : "xsd:dateTimeStamp",
@@ -954,12 +790,8 @@
       "@type" : "xsd:dateTimeStamp",
       "@value" : "2016-03-02T15:05:48Z"
     },
-<<<<<<< HEAD
-    "knora-api:hasPermissions" : "CR knora-admin:Creator|M knora-admin:ProjectMember|V knora-admin:KnownUser|RV knora-admin:UnknownUser",
-=======
-    "knora-api:hasPermissions" : "CR knora-base:Creator|M knora-base:ProjectMember|V knora-base:KnownUser|RV knora-base:UnknownUser",
-    "knora-api:userHasPermission" : "RV",
->>>>>>> 30321b80
+    "knora-api:hasPermissions" : "CR knora-admin:Creator|M knora-admin:ProjectMember|V knora-admin:KnownUser|RV knora-admin:UnknownUser",
+    "knora-api:userHasPermission" : "RV",
     "knora-api:versionArkUrl" : {
       "@type" : "xsd:anyURI",
       "@value" : "http://0.0.0.0:3336/ark:/72163/1/0803/21360383d003A.20160302T150548Z"
@@ -974,12 +806,8 @@
       "knora-api:attachedToUser" : {
         "@id" : "http://rdfh.ch/users/b83acc5f05"
       },
-<<<<<<< HEAD
-      "knora-api:hasPermissions" : "CR knora-admin:Creator|M knora-admin:ProjectMember|V knora-admin:UnknownUser,knora-admin:KnownUser",
-=======
-      "knora-api:hasPermissions" : "CR knora-base:Creator|M knora-base:ProjectMember|V knora-base:UnknownUser,knora-base:KnownUser",
-      "knora-api:userHasPermission" : "V",
->>>>>>> 30321b80
+      "knora-api:hasPermissions" : "CR knora-admin:Creator|M knora-admin:ProjectMember|V knora-admin:UnknownUser,knora-admin:KnownUser",
+      "knora-api:userHasPermission" : "V",
       "knora-api:valueAsString" : "Beginn Kapitel 68.\nHolzschnitt zu Kap. 68: Keinen Scherz verstehen.\nEin Kind, das auf einem Steckenpferd reitet und mit einem Stock als Gerte umher fuchtelt, wird von einem Narren am rechten Rand ausgeschimpft. Ein anderer Narr, der neben dem Kind steht, ist dabei, sein Schwert aus der Scheide zu ziehen.\n11.7 x 8.5 cm.",
       "knora-api:valueCreationDate" : {
         "@type" : "xsd:dateTimeStamp",
@@ -1000,12 +828,8 @@
       "@type" : "xsd:dateTimeStamp",
       "@value" : "2016-03-02T15:05:45Z"
     },
-<<<<<<< HEAD
-    "knora-api:hasPermissions" : "CR knora-admin:Creator|M knora-admin:ProjectMember|V knora-admin:KnownUser|RV knora-admin:UnknownUser",
-=======
-    "knora-api:hasPermissions" : "CR knora-base:Creator|M knora-base:ProjectMember|V knora-base:KnownUser|RV knora-base:UnknownUser",
-    "knora-api:userHasPermission" : "RV",
->>>>>>> 30321b80
+    "knora-api:hasPermissions" : "CR knora-admin:Creator|M knora-admin:ProjectMember|V knora-admin:KnownUser|RV knora-admin:UnknownUser",
+    "knora-api:userHasPermission" : "RV",
     "knora-api:versionArkUrl" : {
       "@type" : "xsd:anyURI",
       "@value" : "http://0.0.0.0:3336/ark:/72163/1/0803/2171fdf39503q.20160302T150545Z"
@@ -1020,12 +844,8 @@
       "knora-api:attachedToUser" : {
         "@id" : "http://rdfh.ch/users/b83acc5f05"
       },
-<<<<<<< HEAD
-      "knora-api:hasPermissions" : "CR knora-admin:Creator|M knora-admin:ProjectMember|V knora-admin:UnknownUser,knora-admin:KnownUser",
-=======
-      "knora-api:hasPermissions" : "CR knora-base:Creator|M knora-base:ProjectMember|V knora-base:UnknownUser,knora-base:KnownUser",
-      "knora-api:userHasPermission" : "V",
->>>>>>> 30321b80
+      "knora-api:hasPermissions" : "CR knora-admin:Creator|M knora-admin:ProjectMember|V knora-admin:UnknownUser,knora-admin:KnownUser",
+      "knora-api:userHasPermission" : "V",
       "knora-api:valueAsString" : "Beginn Kapitel 83.\nneuer Holzschitt (nicht in Lemmer 1979): Vor einer Häuserkulisse kniet ein Narr mit einem Beutel in der Linken und zwei Keulen in der Rechten vor einem Mann mit Hut und einem jüngeren Begleiter, 11.6 x 8.6 cm.",
       "knora-api:valueCreationDate" : {
         "@type" : "xsd:dateTimeStamp",
@@ -1046,12 +866,8 @@
       "@type" : "xsd:dateTimeStamp",
       "@value" : "2016-03-02T15:05:45Z"
     },
-<<<<<<< HEAD
-    "knora-api:hasPermissions" : "CR knora-admin:Creator|M knora-admin:ProjectMember|V knora-admin:KnownUser|RV knora-admin:UnknownUser",
-=======
-    "knora-api:hasPermissions" : "CR knora-base:Creator|M knora-base:ProjectMember|V knora-base:KnownUser|RV knora-base:UnknownUser",
-    "knora-api:userHasPermission" : "RV",
->>>>>>> 30321b80
+    "knora-api:hasPermissions" : "CR knora-admin:Creator|M knora-admin:ProjectMember|V knora-admin:KnownUser|RV knora-admin:UnknownUser",
+    "knora-api:userHasPermission" : "RV",
     "knora-api:versionArkUrl" : {
       "@type" : "xsd:anyURI",
       "@value" : "http://0.0.0.0:3336/ark:/72163/1/0803/230784e69b03z.20160302T150545Z"
@@ -1066,12 +882,8 @@
       "knora-api:attachedToUser" : {
         "@id" : "http://rdfh.ch/users/b83acc5f05"
       },
-<<<<<<< HEAD
-      "knora-api:hasPermissions" : "CR knora-admin:Creator|M knora-admin:ProjectMember|V knora-admin:UnknownUser,knora-admin:KnownUser",
-=======
-      "knora-api:hasPermissions" : "CR knora-base:Creator|M knora-base:ProjectMember|V knora-base:UnknownUser,knora-base:KnownUser",
-      "knora-api:userHasPermission" : "V",
->>>>>>> 30321b80
+      "knora-api:hasPermissions" : "CR knora-admin:Creator|M knora-admin:ProjectMember|V knora-admin:UnknownUser,knora-admin:KnownUser",
+      "knora-api:userHasPermission" : "V",
       "knora-api:valueAsString" : "Beginn Kapitel 96.\nHolzschnitt zu Kap. 96: Schenken und hinterdrein bereuen.\nEin Narr, der vor einem Haus steht, überreicht einem bärtigen Alten ein Geschenk, kratzt sich dabei aber unschlüssig am Kopf.\n11.6 x 8.3 cm.\nUnkoloriert.\nOben rechts Blattnummerierung (Graphitstift): \"128\".",
       "knora-api:valueCreationDate" : {
         "@type" : "xsd:dateTimeStamp",
@@ -1092,12 +904,8 @@
       "@type" : "xsd:dateTimeStamp",
       "@value" : "2016-03-02T15:05:42Z"
     },
-<<<<<<< HEAD
-    "knora-api:hasPermissions" : "CR knora-admin:Creator|M knora-admin:ProjectMember|V knora-admin:KnownUser|RV knora-admin:UnknownUser",
-=======
-    "knora-api:hasPermissions" : "CR knora-base:Creator|M knora-base:ProjectMember|V knora-base:KnownUser|RV knora-base:UnknownUser",
-    "knora-api:userHasPermission" : "RV",
->>>>>>> 30321b80
+    "knora-api:hasPermissions" : "CR knora-admin:Creator|M knora-admin:ProjectMember|V knora-admin:KnownUser|RV knora-admin:UnknownUser",
+    "knora-api:userHasPermission" : "RV",
     "knora-api:versionArkUrl" : {
       "@type" : "xsd:anyURI",
       "@value" : "http://0.0.0.0:3336/ark:/72163/1/0803/23427e5761032.20160302T150542Z"
@@ -1112,12 +920,8 @@
       "knora-api:attachedToUser" : {
         "@id" : "http://rdfh.ch/users/b83acc5f05"
       },
-<<<<<<< HEAD
-      "knora-api:hasPermissions" : "CR knora-admin:Creator|M knora-admin:ProjectMember|V knora-admin:UnknownUser,knora-admin:KnownUser",
-=======
-      "knora-api:hasPermissions" : "CR knora-base:Creator|M knora-base:ProjectMember|V knora-base:UnknownUser,knora-base:KnownUser",
-      "knora-api:userHasPermission" : "V",
->>>>>>> 30321b80
+      "knora-api:hasPermissions" : "CR knora-admin:Creator|M knora-admin:ProjectMember|V knora-admin:UnknownUser,knora-admin:KnownUser",
+      "knora-api:userHasPermission" : "V",
       "knora-api:valueAsString" : "Beginn Kapitel 60.\nHolzschnitt zu Kap. 60: Von Selbstgefälligkeit.\nEin alter Narr steht am Ofen und rührt in einem Topf. Gleichzeitig schaut er sich dabei in einem Handspiegel an.\n11.7 x 8.5 cm.",
       "knora-api:valueCreationDate" : {
         "@type" : "xsd:dateTimeStamp",
@@ -1138,12 +942,8 @@
       "@type" : "xsd:dateTimeStamp",
       "@value" : "2016-03-02T15:05:48Z"
     },
-<<<<<<< HEAD
-    "knora-api:hasPermissions" : "CR knora-admin:Creator|M knora-admin:ProjectMember|V knora-admin:KnownUser|RV knora-admin:UnknownUser",
-=======
-    "knora-api:hasPermissions" : "CR knora-base:Creator|M knora-base:ProjectMember|V knora-base:KnownUser|RV knora-base:UnknownUser",
-    "knora-api:userHasPermission" : "RV",
->>>>>>> 30321b80
+    "knora-api:hasPermissions" : "CR knora-admin:Creator|M knora-admin:ProjectMember|V knora-admin:KnownUser|RV knora-admin:UnknownUser",
+    "knora-api:userHasPermission" : "RV",
     "knora-api:versionArkUrl" : {
       "@type" : "xsd:anyURI",
       "@value" : "http://0.0.0.0:3336/ark:/72163/1/0803/23cc8975d603o.20160302T150548Z"
