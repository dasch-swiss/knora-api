--- conflicted
+++ resolved
@@ -12,12 +12,8 @@
         "@type" : "xsd:decimal",
         "@value" : "1.5"
       },
-<<<<<<< HEAD
       "knora-api:hasPermissions" : "CR knora-admin:Creator|M knora-admin:ProjectMember|V knora-admin:KnownUser|RV knora-admin:UnknownUser",
-=======
-      "knora-api:hasPermissions" : "CR knora-base:Creator|M knora-base:ProjectMember|V knora-base:KnownUser|RV knora-base:UnknownUser",
       "knora-api:userHasPermission" : "M",
->>>>>>> 30321b80
       "knora-api:valueCreationDate" : {
         "@type" : "xsd:dateTimeStamp",
         "@value" : "2018-05-28T15:52:03.897Z"
@@ -37,12 +33,8 @@
       "@type" : "xsd:dateTimeStamp",
       "@value" : "2018-05-28T15:52:03.897Z"
     },
-<<<<<<< HEAD
     "knora-api:hasPermissions" : "CR knora-admin:Creator|M knora-admin:ProjectMember|V knora-admin:KnownUser|RV knora-admin:UnknownUser",
-=======
-    "knora-api:hasPermissions" : "CR knora-base:Creator|M knora-base:ProjectMember|V knora-base:KnownUser|RV knora-base:UnknownUser",
     "knora-api:userHasPermission" : "M",
->>>>>>> 30321b80
     "knora-api:versionArkUrl" : {
       "@type" : "xsd:anyURI",
       "@value" : "http://0.0.0.0:3336/ark:/72163/1/0001/H6gBWUuJSuuO=CilHV8kQwk.20180528T155203897Z"
@@ -61,12 +53,8 @@
         "@type" : "xsd:decimal",
         "@value" : "2.1"
       },
-<<<<<<< HEAD
       "knora-api:hasPermissions" : "V knora-admin:UnknownUser|M knora-admin:ProjectMember",
-=======
-      "knora-api:hasPermissions" : "V knora-base:UnknownUser|M knora-base:ProjectMember",
       "knora-api:userHasPermission" : "M",
->>>>>>> 30321b80
       "knora-api:valueCreationDate" : {
         "@type" : "xsd:dateTimeStamp",
         "@value" : "2017-07-25T07:13:16.732Z"
@@ -86,12 +74,8 @@
       "@type" : "xsd:dateTimeStamp",
       "@value" : "2017-07-25T07:13:16.732Z"
     },
-<<<<<<< HEAD
     "knora-api:hasPermissions" : "V knora-admin:UnknownUser|M knora-admin:ProjectMember",
-=======
-    "knora-api:hasPermissions" : "V knora-base:UnknownUser|M knora-base:ProjectMember",
     "knora-api:userHasPermission" : "M",
->>>>>>> 30321b80
     "knora-api:versionArkUrl" : {
       "@type" : "xsd:anyURI",
       "@value" : "http://0.0.0.0:3336/ark:/72163/1/0001/uqmMo72OQ2K2xe7mkIytlgf.20170725T071316732Z"
