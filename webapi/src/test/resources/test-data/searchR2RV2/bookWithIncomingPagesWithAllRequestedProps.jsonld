--- conflicted
+++ resolved
@@ -1,62 +1,4 @@
 {
-<<<<<<< HEAD
-  "@graph" : {
-    "@id" : "http://rdfh.ch/8be1b7cf7103",
-    "@type" : "incunabula:book",
-    "incunabula:title" : [ {
-      "@id" : "http://rdfh.ch/8be1b7cf7103/values/463b6498b70d",
-      "@type" : "knora-api:TextValue",
-      "knora-api:valueAsString" : "[Das] Narrenschiff (lat.)"
-    }, {
-      "@id" : "http://rdfh.ch/8be1b7cf7103/values/0965b7d1b70d",
-      "@type" : "knora-api:TextValue",
-      "knora-api:valueAsString" : "Stultifera navis (...)"
-    } ],
-    "knora-api:hasIncomingLink" : {
-      "@id" : "http://rdfh.ch/50e7460a7203/values/8bdc04c8-b765-44c8-adb3-5ab536dcd051",
-      "@type" : "knora-api:LinkValue",
-      "knora-api:linkValueHasSource" : {
-        "@id" : "http://rdfh.ch/50e7460a7203",
-        "@type" : "incunabula:page",
-        "incunabula:partOfValue" : {
-          "@id" : "http://rdfh.ch/50e7460a7203/values/8bdc04c8-b765-44c8-adb3-5ab536dcd051",
-          "@type" : "knora-api:LinkValue",
-          "knora-api:linkValueHasTargetIri" : {
-            "@id" : "http://rdfh.ch/8be1b7cf7103"
-          }
-        },
-        "incunabula:seqnum" : {
-          "@id" : "http://rdfh.ch/50e7460a7203/values/44150900c10d",
-          "@type" : "knora-api:IntValue",
-          "knora-api:intValueAsInt" : 1
-        },
-        "knora-api:hasStillImageFileValue": [
-          {
-              "@id": "http://rdfh.ch/50e7460a7203/reps/7ead1231b806",
-              "@type": "knora-api:StillImageFileValue",
-              "knora-api:fileValueAsUrl": "http://localhost:1024/knora/incunabula_0000003856.jp2/full/1904,2700/0/default.jpg",
-              "knora-api:fileValueHasFilename": "incunabula_0000003856.jp2",
-              "knora-api:fileValueIsPreview": false,
-              "knora-api:stillImageFileValueHasDimX": 1904,
-              "knora-api:stillImageFileValueHasDimY": 2700,
-              "knora-api:stillImageFileValueHasIIIFBaseUrl": "http://localhost:1024/knora"
-          },
-          {
-              "@id": "http://rdfh.ch/50e7460a7203/reps/bf87bff7b706",
-              "@type": "knora-api:StillImageFileValue",
-              "knora-api:fileValueAsUrl": "http://localhost:1024/knora/incunabula_0000003856.jpg/full/90,128/0/default.jpg",
-              "knora-api:fileValueHasFilename": "incunabula_0000003856.jpg",
-              "knora-api:fileValueIsPreview": true,
-              "knora-api:stillImageFileValueHasDimX": 90,
-              "knora-api:stillImageFileValueHasDimY": 128,
-              "knora-api:stillImageFileValueHasIIIFBaseUrl": "http://localhost:1024/knora"
-          }
-                    ],
-        "rdfs:label" : "vorderer Spiegel"
-      }
-    },
-    "rdfs:label" : "[Das] Narrenschiff (lat.)"
-=======
   "@id" : "http://rdfh.ch/8be1b7cf7103",
   "@type" : "incunabula:book",
   "incunabula:title" : [ {
@@ -107,7 +49,6 @@
       } ],
       "rdfs:label" : "vorderer Spiegel"
     }
->>>>>>> 00acd976
   },
   "rdfs:label" : "[Das] Narrenschiff (lat.)",
   "@context" : {
