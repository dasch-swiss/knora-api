--- conflicted
+++ resolved
@@ -13,12 +13,8 @@
       "knora-api:dateValueHasEndYear" : 1499,
       "knora-api:dateValueHasStartEra" : "CE",
       "knora-api:dateValueHasStartYear" : 1475,
-<<<<<<< HEAD
-      "knora-api:hasPermissions" : "CR knora-admin:Creator|M knora-admin:ProjectMember|V knora-admin:KnownUser,knora-admin:UnknownUser",
-=======
-      "knora-api:hasPermissions" : "CR knora-base:Creator|M knora-base:ProjectMember|V knora-base:KnownUser,knora-base:UnknownUser",
-      "knora-api:userHasPermission" : "V",
->>>>>>> 30321b80
+      "knora-api:hasPermissions" : "CR knora-admin:Creator|M knora-admin:ProjectMember|V knora-admin:KnownUser,knora-admin:UnknownUser",
+      "knora-api:userHasPermission" : "V",
       "knora-api:valueAsString" : "JULIAN:1475 CE:1499 CE",
       "knora-api:valueCreationDate" : {
         "@type" : "xsd:dateTimeStamp",
@@ -31,12 +27,8 @@
       "knora-api:attachedToUser" : {
         "@id" : "http://rdfh.ch/users/91e19f1e01"
       },
-<<<<<<< HEAD
-      "knora-api:hasPermissions" : "CR knora-admin:Creator|M knora-admin:ProjectMember|V knora-admin:KnownUser,knora-admin:UnknownUser",
-=======
-      "knora-api:hasPermissions" : "CR knora-base:Creator|M knora-base:ProjectMember|V knora-base:KnownUser,knora-base:UnknownUser",
-      "knora-api:userHasPermission" : "V",
->>>>>>> 30321b80
+      "knora-api:hasPermissions" : "CR knora-admin:Creator|M knora-admin:ProjectMember|V knora-admin:KnownUser,knora-admin:UnknownUser",
+      "knora-api:userHasPermission" : "V",
       "knora-api:valueAsString" : "Itinerarius seu peregrinatio beatae virginis Mariae",
       "knora-api:valueCreationDate" : {
         "@type" : "xsd:dateTimeStamp",
@@ -57,12 +49,8 @@
       "@type" : "xsd:dateTimeStamp",
       "@value" : "2016-03-02T15:05:53Z"
     },
-<<<<<<< HEAD
-    "knora-api:hasPermissions" : "CR knora-admin:Creator|M knora-admin:ProjectMember|V knora-admin:KnownUser|RV knora-admin:UnknownUser",
-=======
-    "knora-api:hasPermissions" : "CR knora-base:Creator|M knora-base:ProjectMember|V knora-base:KnownUser|RV knora-base:UnknownUser",
-    "knora-api:userHasPermission" : "RV",
->>>>>>> 30321b80
+    "knora-api:hasPermissions" : "CR knora-admin:Creator|M knora-admin:ProjectMember|V knora-admin:KnownUser|RV knora-admin:UnknownUser",
+    "knora-api:userHasPermission" : "RV",
     "knora-api:versionArkUrl" : {
       "@type" : "xsd:anyURI",
       "@value" : "http://0.0.0.0:3336/ark:/72163/1/0803/de6d83112e04o.20160302T150553Z"
@@ -86,12 +74,8 @@
       "knora-api:dateValueHasStartEra" : "CE",
       "knora-api:dateValueHasStartMonth" : 3,
       "knora-api:dateValueHasStartYear" : 1497,
-<<<<<<< HEAD
-      "knora-api:hasPermissions" : "CR knora-admin:Creator|M knora-admin:ProjectMember|V knora-admin:KnownUser,knora-admin:UnknownUser",
-=======
-      "knora-api:hasPermissions" : "CR knora-base:Creator|M knora-base:ProjectMember|V knora-base:KnownUser,knora-base:UnknownUser",
-      "knora-api:userHasPermission" : "V",
->>>>>>> 30321b80
+      "knora-api:hasPermissions" : "CR knora-admin:Creator|M knora-admin:ProjectMember|V knora-admin:KnownUser,knora-admin:UnknownUser",
+      "knora-api:userHasPermission" : "V",
       "knora-api:valueAsString" : "JULIAN:1497-03-01 CE",
       "knora-api:valueCreationDate" : {
         "@type" : "xsd:dateTimeStamp",
@@ -104,12 +88,8 @@
       "knora-api:attachedToUser" : {
         "@id" : "http://rdfh.ch/users/91e19f1e01"
       },
-<<<<<<< HEAD
-      "knora-api:hasPermissions" : "CR knora-admin:Creator|M knora-admin:ProjectMember|V knora-admin:KnownUser,knora-admin:UnknownUser",
-=======
-      "knora-api:hasPermissions" : "CR knora-base:Creator|M knora-base:ProjectMember|V knora-base:KnownUser,knora-base:UnknownUser",
-      "knora-api:userHasPermission" : "V",
->>>>>>> 30321b80
+      "knora-api:hasPermissions" : "CR knora-admin:Creator|M knora-admin:ProjectMember|V knora-admin:KnownUser,knora-admin:UnknownUser",
+      "knora-api:userHasPermission" : "V",
       "knora-api:valueAsString" : "[Das] Narrenschiff (lat.)",
       "knora-api:valueCreationDate" : {
         "@type" : "xsd:dateTimeStamp",
@@ -121,12 +101,8 @@
       "knora-api:attachedToUser" : {
         "@id" : "http://rdfh.ch/users/91e19f1e01"
       },
-<<<<<<< HEAD
-      "knora-api:hasPermissions" : "CR knora-admin:Creator|M knora-admin:ProjectMember|V knora-admin:KnownUser,knora-admin:UnknownUser",
-=======
-      "knora-api:hasPermissions" : "CR knora-base:Creator|M knora-base:ProjectMember|V knora-base:KnownUser,knora-base:UnknownUser",
-      "knora-api:userHasPermission" : "V",
->>>>>>> 30321b80
+      "knora-api:hasPermissions" : "CR knora-admin:Creator|M knora-admin:ProjectMember|V knora-admin:KnownUser,knora-admin:UnknownUser",
+      "knora-api:userHasPermission" : "V",
       "knora-api:valueAsString" : "Stultifera navis (...)",
       "knora-api:valueCreationDate" : {
         "@type" : "xsd:dateTimeStamp",
@@ -147,12 +123,8 @@
       "@type" : "xsd:dateTimeStamp",
       "@value" : "2016-03-02T15:05:43Z"
     },
-<<<<<<< HEAD
-    "knora-api:hasPermissions" : "CR knora-admin:Creator|M knora-admin:ProjectMember|V knora-admin:KnownUser|RV knora-admin:UnknownUser",
-=======
-    "knora-api:hasPermissions" : "CR knora-base:Creator|M knora-base:ProjectMember|V knora-base:KnownUser|RV knora-base:UnknownUser",
-    "knora-api:userHasPermission" : "RV",
->>>>>>> 30321b80
+    "knora-api:hasPermissions" : "CR knora-admin:Creator|M knora-admin:ProjectMember|V knora-admin:KnownUser|RV knora-admin:UnknownUser",
+    "knora-api:userHasPermission" : "RV",
     "knora-api:versionArkUrl" : {
       "@type" : "xsd:anyURI",
       "@value" : "http://0.0.0.0:3336/ark:/72163/1/0803/8be1b7cf7103G.20160302T150543Z"
@@ -176,12 +148,8 @@
       "knora-api:dateValueHasStartEra" : "CE",
       "knora-api:dateValueHasStartMonth" : 8,
       "knora-api:dateValueHasStartYear" : 1497,
-<<<<<<< HEAD
-      "knora-api:hasPermissions" : "CR knora-admin:Creator|M knora-admin:ProjectMember|V knora-admin:KnownUser,knora-admin:UnknownUser",
-=======
-      "knora-api:hasPermissions" : "CR knora-base:Creator|M knora-base:ProjectMember|V knora-base:KnownUser,knora-base:UnknownUser",
-      "knora-api:userHasPermission" : "V",
->>>>>>> 30321b80
+      "knora-api:hasPermissions" : "CR knora-admin:Creator|M knora-admin:ProjectMember|V knora-admin:KnownUser,knora-admin:UnknownUser",
+      "knora-api:userHasPermission" : "V",
       "knora-api:valueAsString" : "JULIAN:1497-08-01 CE",
       "knora-api:valueCreationDate" : {
         "@type" : "xsd:dateTimeStamp",
@@ -194,12 +162,8 @@
       "knora-api:attachedToUser" : {
         "@id" : "http://rdfh.ch/users/91e19f1e01"
       },
-<<<<<<< HEAD
-      "knora-api:hasPermissions" : "CR knora-admin:Creator|M knora-admin:ProjectMember|V knora-admin:KnownUser,knora-admin:UnknownUser",
-=======
-      "knora-api:hasPermissions" : "CR knora-base:Creator|M knora-base:ProjectMember|V knora-base:KnownUser,knora-base:UnknownUser",
-      "knora-api:userHasPermission" : "V",
->>>>>>> 30321b80
+      "knora-api:hasPermissions" : "CR knora-admin:Creator|M knora-admin:ProjectMember|V knora-admin:KnownUser,knora-admin:UnknownUser",
+      "knora-api:userHasPermission" : "V",
       "knora-api:valueAsString" : "[Das] Narrenschiff (lat.)",
       "knora-api:valueCreationDate" : {
         "@type" : "xsd:dateTimeStamp",
@@ -211,12 +175,8 @@
       "knora-api:attachedToUser" : {
         "@id" : "http://rdfh.ch/users/91e19f1e01"
       },
-<<<<<<< HEAD
-      "knora-api:hasPermissions" : "CR knora-admin:Creator|M knora-admin:ProjectMember|V knora-admin:KnownUser,knora-admin:UnknownUser",
-=======
-      "knora-api:hasPermissions" : "CR knora-base:Creator|M knora-base:ProjectMember|V knora-base:KnownUser,knora-base:UnknownUser",
-      "knora-api:userHasPermission" : "V",
->>>>>>> 30321b80
+      "knora-api:hasPermissions" : "CR knora-admin:Creator|M knora-admin:ProjectMember|V knora-admin:KnownUser,knora-admin:UnknownUser",
+      "knora-api:userHasPermission" : "V",
       "knora-api:valueAsString" : "Stultifera navis (...)",
       "knora-api:valueCreationDate" : {
         "@type" : "xsd:dateTimeStamp",
@@ -237,12 +197,8 @@
       "@type" : "xsd:dateTimeStamp",
       "@value" : "2016-03-02T15:05:47Z"
     },
-<<<<<<< HEAD
-    "knora-api:hasPermissions" : "CR knora-admin:Creator|M knora-admin:ProjectMember|V knora-admin:KnownUser|RV knora-admin:UnknownUser",
-=======
-    "knora-api:hasPermissions" : "CR knora-base:Creator|M knora-base:ProjectMember|V knora-base:KnownUser|RV knora-base:UnknownUser",
-    "knora-api:userHasPermission" : "RV",
->>>>>>> 30321b80
+    "knora-api:hasPermissions" : "CR knora-admin:Creator|M knora-admin:ProjectMember|V knora-admin:KnownUser|RV knora-admin:UnknownUser",
+    "knora-api:userHasPermission" : "RV",
     "knora-api:versionArkUrl" : {
       "@type" : "xsd:anyURI",
       "@value" : "http://0.0.0.0:3336/ark:/72163/1/0803/b6b5ff1eb703T.20160302T150547Z"
@@ -262,12 +218,8 @@
       "knora-api:dateValueHasEndYear" : 1504,
       "knora-api:dateValueHasStartEra" : "CE",
       "knora-api:dateValueHasStartYear" : 1504,
-<<<<<<< HEAD
-      "knora-api:hasPermissions" : "CR knora-admin:Creator|M knora-admin:ProjectMember|V knora-admin:KnownUser,knora-admin:UnknownUser",
-=======
-      "knora-api:hasPermissions" : "CR knora-base:Creator|M knora-base:ProjectMember|V knora-base:KnownUser,knora-base:UnknownUser",
-      "knora-api:userHasPermission" : "V",
->>>>>>> 30321b80
+      "knora-api:hasPermissions" : "CR knora-admin:Creator|M knora-admin:ProjectMember|V knora-admin:KnownUser,knora-admin:UnknownUser",
+      "knora-api:userHasPermission" : "V",
       "knora-api:valueAsString" : "JULIAN:1504 CE",
       "knora-api:valueCreationDate" : {
         "@type" : "xsd:dateTimeStamp",
@@ -280,12 +232,8 @@
       "knora-api:attachedToUser" : {
         "@id" : "http://rdfh.ch/users/91e19f1e01"
       },
-<<<<<<< HEAD
-      "knora-api:hasPermissions" : "CR knora-admin:Creator|M knora-admin:ProjectMember|V knora-admin:KnownUser,knora-admin:UnknownUser",
-=======
-      "knora-api:hasPermissions" : "CR knora-base:Creator|M knora-base:ProjectMember|V knora-base:KnownUser,knora-base:UnknownUser",
-      "knora-api:userHasPermission" : "V",
->>>>>>> 30321b80
+      "knora-api:hasPermissions" : "CR knora-admin:Creator|M knora-admin:ProjectMember|V knora-admin:KnownUser,knora-admin:UnknownUser",
+      "knora-api:userHasPermission" : "V",
       "knora-api:valueAsString" : "Eyn biechlin sancti Methodij mar//trers. vnd bischoffs zuo partinentz. jn kriechen land (...)",
       "knora-api:valueCreationDate" : {
         "@type" : "xsd:dateTimeStamp",
@@ -306,12 +254,8 @@
       "@type" : "xsd:dateTimeStamp",
       "@value" : "2016-03-02T15:05:14Z"
     },
-<<<<<<< HEAD
-    "knora-api:hasPermissions" : "CR knora-admin:Creator|M knora-admin:ProjectMember|V knora-admin:KnownUser|RV knora-admin:UnknownUser",
-=======
-    "knora-api:hasPermissions" : "CR knora-base:Creator|M knora-base:ProjectMember|V knora-base:KnownUser|RV knora-base:UnknownUser",
-    "knora-api:userHasPermission" : "RV",
->>>>>>> 30321b80
+    "knora-api:hasPermissions" : "CR knora-admin:Creator|M knora-admin:ProjectMember|V knora-admin:KnownUser|RV knora-admin:UnknownUser",
+    "knora-api:userHasPermission" : "RV",
     "knora-api:versionArkUrl" : {
       "@type" : "xsd:anyURI",
       "@value" : "http://0.0.0.0:3336/ark:/72163/1/0803/9935159f67u.20160302T150514Z"
