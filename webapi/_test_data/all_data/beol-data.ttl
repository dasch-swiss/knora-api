@prefix xml: <http://www.w3.org/XML/1998/namespace> .
@prefix xsd: <http://www.w3.org/2001/XMLSchema#> .
@prefix rdf: <http://www.w3.org/1999/02/22-rdf-syntax-ns#> .
@prefix rdfs: <http://www.w3.org/2000/01/rdf-schema#> .
@prefix owl: <http://www.w3.org/2002/07/owl#> .
@prefix foaf: <http://xmlns.com/foaf/0.1/> .
@prefix dc: <http://www.knora.org/ontology/dc#> .
@prefix knora-base: <http://www.knora.org/ontology/knora-base#> .
@prefix knora-admin: <http://www.knora.org/ontology/knora-admin#> .
@prefix salsah-gui: <http://www.knora.org/ontology/salsah-gui#> .
@prefix beol: <http://www.knora.org/ontology/beol#> .
<<<<<<< HEAD
@prefix : <http://www.knora.org/ontology/beol#> .

### ###########################################
### <http://data.knora.org/projects/yTerZGyxjZVqFMNNKXCDPF>

<http://data.knora.org/projects/yTerZGyxjZVqFMNNKXCDPF> rdf:type knora-base:knoraProject ;

                                          knora-base:projectBasepath "/imldata/SALSAH-TEST-01/BEOL" ;

                                          knora-base:projectLongname "BEOL" ;

                                          knora-base:projectShortname "beol" ;

                                          knora-base:projectDescription """BEOL""" ;

                                          knora-base:projectKeyword """BEOL""" ;

                                          knora-base:projectLogo "beol_logo.png" .

### ###########################################
### <http://data.knora.org/users/PSGbemdjZi4kQ6GHJVkLGF>

<http://data.knora.org/users/PSGbemdjZi4kQ6GHJVkLGF> rdf:type knora-base:User ;

                                         knora-base:userid "beol" ;

                                         foaf:familyName "BEOL" ;

                                         foaf:givenName "BEOL" ;

                                         knora-base:password "a94a8fe5ccb19ba61c4c0873d391e987982fbbd3" ;

                                         knora-base:email "t.schweizer@unibas.ch" ;

                                         knora-base:preferredLanguage "de" ;

                                         knora-base:isInProject <http://data.knora.org/projects/yTerZGyxjZVqFMNNKXCDPF> .
=======
# ## ###########################################
# ## <http://data.knora.org/projects/yTerZGyxjZVqFMNNKXCDPF>

<http://data.knora.org/projects/yTerZGyxjZVqFMNNKXCDPF> a knora-base:knoraProject ;
	knora-base:projectBasepath "/imldata/SALSAH-TEST-01/BEOL" ;
	knora-base:projectLongname "BEOL" ;
	knora-base:projectShortname "beol" ;
	knora-base:projectDescription "BEOL" ;
	knora-base:projectKeyword "BEOL" ;
	knora-base:projectLogo "beol_logo.png" .
# ## ###########################################
# ## <http://data.knora.org/users/PSGbemdjZi4kQ6GHJVkLGF>

<http://data.knora.org/users/PSGbemdjZi4kQ6GHJVkLGF> a knora-base:User ;
	knora-base:userid "beol" ;
	foaf:lastName "BEOL" ;
	foaf:firstName "BEOL" ;
	knora-base:password "a94a8fe5ccb19ba61c4c0873d391e987982fbbd3" ;
	knora-base:email "t.schweizer@unibas.ch" ;
	knora-base:preferredLanguage "de" ;
	knora-base:isInProject <http://data.knora.org/projects/yTerZGyxjZVqFMNNKXCDPF> .
>>>>>>> 6b62894d
<|MERGE_RESOLUTION|>--- conflicted
+++ resolved
@@ -9,45 +9,7 @@
 @prefix knora-admin: <http://www.knora.org/ontology/knora-admin#> .
 @prefix salsah-gui: <http://www.knora.org/ontology/salsah-gui#> .
 @prefix beol: <http://www.knora.org/ontology/beol#> .
-<<<<<<< HEAD
-@prefix : <http://www.knora.org/ontology/beol#> .
 
-### ###########################################
-### <http://data.knora.org/projects/yTerZGyxjZVqFMNNKXCDPF>
-
-<http://data.knora.org/projects/yTerZGyxjZVqFMNNKXCDPF> rdf:type knora-base:knoraProject ;
-
-                                          knora-base:projectBasepath "/imldata/SALSAH-TEST-01/BEOL" ;
-
-                                          knora-base:projectLongname "BEOL" ;
-
-                                          knora-base:projectShortname "beol" ;
-
-                                          knora-base:projectDescription """BEOL""" ;
-
-                                          knora-base:projectKeyword """BEOL""" ;
-
-                                          knora-base:projectLogo "beol_logo.png" .
-
-### ###########################################
-### <http://data.knora.org/users/PSGbemdjZi4kQ6GHJVkLGF>
-
-<http://data.knora.org/users/PSGbemdjZi4kQ6GHJVkLGF> rdf:type knora-base:User ;
-
-                                         knora-base:userid "beol" ;
-
-                                         foaf:familyName "BEOL" ;
-
-                                         foaf:givenName "BEOL" ;
-
-                                         knora-base:password "a94a8fe5ccb19ba61c4c0873d391e987982fbbd3" ;
-
-                                         knora-base:email "t.schweizer@unibas.ch" ;
-
-                                         knora-base:preferredLanguage "de" ;
-
-                                         knora-base:isInProject <http://data.knora.org/projects/yTerZGyxjZVqFMNNKXCDPF> .
-=======
 # ## ###########################################
 # ## <http://data.knora.org/projects/yTerZGyxjZVqFMNNKXCDPF>
 
@@ -68,5 +30,4 @@
 	knora-base:password "a94a8fe5ccb19ba61c4c0873d391e987982fbbd3" ;
 	knora-base:email "t.schweizer@unibas.ch" ;
 	knora-base:preferredLanguage "de" ;
-	knora-base:isInProject <http://data.knora.org/projects/yTerZGyxjZVqFMNNKXCDPF> .
->>>>>>> 6b62894d
+	knora-base:isInProject <http://data.knora.org/projects/yTerZGyxjZVqFMNNKXCDPF> .