--- conflicted
+++ resolved
@@ -153,12 +153,8 @@
     "com.typesafe.akka" %% "akka-testkit" % "2.4.0" % "test, fuseki, fuseki-tomcat, graphdb, tdb",
     "org.scalatest" %% "scalatest" % "2.2.6" % "test, fuseki, fuseki-tomcat, graphdb, tdb",
     "io.spray" %% "spray-testkit" % "1.3.3" % "test, fuseki, fuseki-tomcat, graphdb, tdb",
-<<<<<<< HEAD
-    "org.eclipse.rdf4j" % "rdf4j-rio-turtle" % "2.0M3"
-=======
     "org.eclipse.rdf4j" % "rdf4j-rio-turtle" % "2.0M3",
     "org.rogach" %% "scallop" % "2.0.1"
->>>>>>> b7368aec
 )
 
 lazy val javaRunOptions = Seq(
