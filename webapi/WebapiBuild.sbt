--- conflicted
+++ resolved
@@ -163,20 +163,12 @@
     "com.sksamuel.diff" % "diff" % "1.1.11",
     "org.xmlunit" % "xmlunit-core" % "2.1.1",
     // testing
-<<<<<<< HEAD
-    "com.typesafe.akka" %% "akka-testkit" % akkaVersion % "test, fuseki, fuseki-tomcat, graphdb, tdb, it",
-    "com.typesafe.akka" %% "akka-http-testkit" % akkaHttpVersion % "test, fuseki, fuseki-tomcat, graphdb, tdb, it",
-    "com.typesafe.akka" %% "akka-stream-testkit" % akkaVersion % "test, fuseki, fuseki-tomcat, graphdb, tdb, it",
-    "org.scalatest" %% "scalatest" % "3.0.0" % "test, fuseki, fuseki-tomcat, graphdb, tdb, it",
-    "org.eclipse.rdf4j" % "rdf4j-rio-turtle" % "2.2.1",
-    "org.eclipse.rdf4j" % "rdf4j-queryparser-sparql" % "2.2.1",
-=======
     "com.typesafe.akka" %% "akka-testkit" % akkaVersion % "test, fuseki, graphdb, tdb, it, fuseki-it",
     "com.typesafe.akka" %% "akka-http-testkit" % akkaHttpVersion % "test, fuseki, graphdb, tdb, it, fuseki-it",
     "com.typesafe.akka" %% "akka-stream-testkit" % akkaVersion % "test, fuseki, graphdb, tdb, it, fuseki-it",
     "org.scalatest" %% "scalatest" % "3.0.0" % "test, fuseki, graphdb, tdb, it, fuseki-it",
-    "org.eclipse.rdf4j" % "rdf4j-rio-turtle" % "2.0M3",
->>>>>>> 3cafd1b6
+    "org.eclipse.rdf4j" % "rdf4j-rio-turtle" % "2.2.1",
+    "org.eclipse.rdf4j" % "rdf4j-queryparser-sparql" % "2.2.1",
     "org.rogach" %% "scallop" % "2.0.5",
     "com.google.gwt" % "gwt-servlet" % "2.8.0",
     "net.sf.saxon" % "Saxon-HE" % "9.7.0-14",
