--- conflicted
+++ resolved
@@ -128,12 +128,7 @@
       script:
         - mkdir -p $TRAVIS_BUILD_DIR/docs/target
         - chmod 777 $TRAVIS_BUILD_DIR/docs/target
-<<<<<<< HEAD
-        - docker run --rm -v $TRAVIS_BUILD_DIR:/knora daschswiss/sbt-paradox /bin/sh -c "cd /knora && sbt docs/makeSite"
-
-=======
         - make docs-build
->>>>>>> 3368a3a2
     # Salsah browser tests
     #- stage: test
     #  script:
@@ -157,19 +152,6 @@
     #    - cd $TRAVIS_BUILD_DIR/salsah1/lib/chromedriver/ && unzip chromedriver_linux64.zip
     #    # start built-in salsah1 browser tests
     #    - cd $TRAVIS_BUILD_DIR/salsah1/ && sbt headless:test
-<<<<<<< HEAD
-    # testing docker images
-    - stage: test
-      script:
-        - sbt webapi/docker:publishLocal
-        - sbt salsah1/docker:publishLocal
-        - sbt knora-sipi/docker:publishLocal
-        - sbt knora-graphdb-se/docker:publishLocal
-        - sbt knora-graphdb-free/docker:publishLocal
-        - sbt upgrade/docker:publishLocal
-        - sbt knora-assets/docker:publishLocal
-=======
->>>>>>> 3368a3a2
     - stage: publish
       script:
         # login into docker hub, build image, and push but only when on the "develop" branch or tagged
