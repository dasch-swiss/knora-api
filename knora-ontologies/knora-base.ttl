--- conflicted
+++ resolved
@@ -190,56 +190,13 @@
 ###  http://www.knora.org/ontology/knora-base#attachedToUser
 
 :attachedToUser rdf:type owl:ObjectProperty ;
-<<<<<<< HEAD
-                
-                rdfs:comment "Connects a Resource or Value to a user"@en ;
-                
-=======
 
                 rdfs:subPropertyOf :systemProperty ;
 
                 rdfs:comment "Connects a Resource or a Value to a user"@en ;
 
->>>>>>> 87576c91
                 :objectClassConstraint :User .
 
-
-
-<<<<<<< HEAD
-###  http://www.knora.org/ontology/knora-base#hasParentListNode
-=======
-###  http://www.knora.org/ontology/knora-base#belongsTo
-
-:belongsTo rdf:type owl:ObjectProperty ;
-
-           rdfs:subPropertyOf :systemProperty ;
-
-           rdfs:comment "Indicates which Institution a knoraProject belongs to"@en ;
-
-           :objectClassConstraint :Institution ;
-
-           :subjectClassConstraint :knoraProject .
->>>>>>> 87576c91
-
-:hasParentListNode rdf:type owl:ObjectProperty ;
-
-                   :subjectClassConstraint :ListNode ;
-
-                   :objectClassConstraint :ListNode ;
-
-<<<<<<< HEAD
-                   owl:inverseOf :hasSubListNode .
-=======
-:currentproject rdf:type owl:ObjectProperty ;
-
-                rdfs:subPropertyOf :systemProperty ;
-
-                rdfs:comment "This property indicates, which is the \"current project\" of a given user. A user can be part of any number of projects, but only one can be the active project."@en ;
-
-                :subjectClassConstraint :User ;
-
-                :objectClassConstraint :knoraProject .
->>>>>>> 87576c91
 
 
 
@@ -747,41 +704,6 @@
                rdfs:subPropertyOf :hasLinkToValue .
 
 
-<<<<<<< HEAD
-=======
-###  http://www.knora.org/ontology/knora-base#isInGroup
-
-:isInGroup rdf:type owl:ObjectProperty ;
-
-           rdfs:subPropertyOf :systemProperty ;
-
-           rdfs:comment "The given User is part of the given UserGroup"@en ;
-
-           :subjectClassConstraint :User ;
-
-           :objectClassConstraint :UserGroup ;
-
-           rdfs:subPropertyOf <http://xmlns.com/foaf/0.1/member> .
-
-
-
-###  http://www.knora.org/ontology/knora-base#isInProject
-
-:isInProject rdf:type owl:ObjectProperty ;
-
-             rdfs:subPropertyOf :systemProperty ;
-
-             rdfs:comment "The given User is part of the given knoraProject"@en ;
-
-             :subjectClassConstraint :User ;
-
-             :objectClassConstraint :knoraProject ;
-
-             rdfs:subPropertyOf <http://xmlns.com/foaf/0.1/member> .
-
-
-
->>>>>>> 87576c91
 ###  http://www.knora.org/ontology/knora-base#isPartOf
 
 :isPartOf rdf:type owl:ObjectProperty ;
@@ -913,63 +835,57 @@
 
 :isInProject rdf:type owl:ObjectProperty ;
 
+             rdfs:subPropertyOf :systemProperty ;
+
              rdfs:comment "The given User is part of the given knoraProject"@en ;
 
              :subjectClassConstraint :User ;
 
              :objectClassConstraint :knoraProject ;
 
-<<<<<<< HEAD
              rdfs:subPropertyOf <http://xmlns.com/foaf/0.1/member> .
-=======
-         rdfs:subPropertyOf :systemProperty ;
-
-         :objectDatatypeConstraint xsd:string ;
-
-         rdfs:comment "Address of a person or an institution"@en .
->>>>>>> 87576c91
-
 
 
 ###  http://www.knora.org/ontology/knora-base#isProjectAdmin
 
-<<<<<<< HEAD
 :isProjectAdmin rdf:type owl:ObjectProperty ;
 
-                rdfs:comment "Connects a User to a Project and implies administrative privileges"@en ;
+			rdfs:subPropertyOf :systemProperty ;				
+
+            rdfs:comment "Connects a User to a Project and implies administrative privileges"@en ;
+
+            :subjectClassConstraint :User ;
+
+            :objectClassConstraint :knoraProject ;
+
+            owl:inverseOf :hasProjectAdmin .
+
+
+###  http://www.knora.org/ontology/knora-base#isInGroup
+
+:isInGroup rdf:type owl:ObjectProperty ;
+
+           rdfs:subPropertyOf :systemProperty ;
+
+           rdfs:comment "The given User is part of the given UserGroup"@en ;
+
+           :subjectClassConstraint :User ;
+
+           :objectClassConstraint :UserGroup ;
+
+           rdfs:subPropertyOf <http://xmlns.com/foaf/0.1/member> .
+
+
+###  http://www.knora.org/ontology/knora-base#isGroupAdmin
+
+:isGroupAdmin rdf:type owl:ObjectProperty ;
+
+                rdfs:comment "Connects a User to a Group and implies administrative privileges"@en ;
 
                 :subjectClassConstraint :User ;
 
                 :objectClassConstraint :knoraProject ;
 
-                owl:inverseOf :hasProjectAdmin .
-
-
-
-###  http://www.knora.org/ontology/knora-base#isInGroup
-
-:isInGroup rdf:type owl:ObjectProperty ;
-
-           rdfs:comment "The given User is part of the given UserGroup"@en ;
-
-           :subjectClassConstraint :User ;
-
-           :objectClassConstraint :UserGroup ;
-
-           rdfs:subPropertyOf <http://xmlns.com/foaf/0.1/member> .
-
-
-
-###  http://www.knora.org/ontology/knora-base#isGroupAdmin
-
-:isGroupAdmin rdf:type owl:ObjectProperty ;
-
-                rdfs:comment "Connects a User to a Group and implies administrative privileges"@en ;
-
-                :subjectClassConstraint :User ;
-
-                :objectClassConstraint :knoraProject ;
-
                 owl:inverseOf :hasGroupAdmin .
 
 
@@ -977,6 +893,8 @@
 ###  http://www.knora.org/ontology/knora-base#currentproject
 
 :currentproject rdf:type owl:ObjectProperty ;
+
+                rdfs:subPropertyOf :systemProperty ;
 
                 rdfs:comment "This property indicates, which is the \"current project\" of a given user. A user can be part of any number of projects, but only one can be the active project."@en ;
 
@@ -1006,11 +924,15 @@
 
 :belongsTo rdf:type owl:ObjectProperty ;
 
+           rdfs:subPropertyOf :systemProperty ;
+
            rdfs:comment "Indicates which Institution a knoraProject belongs to"@en ;
 
-           :subjectClassConstraint :knoraProject ;
-
-           :objectClassConstraint :Institution .
+           :objectClassConstraint :Institution ;
+
+           :subjectClassConstraint :knoraProject .
+
+
 
 
 
@@ -1035,7 +957,21 @@
 #    Datatype properties
 #
 #################################################################
-=======
+
+###  http://www.knora.org/ontology/knora-base#address
+
+:address rdf:type owl:DatatypeProperty ;
+
+         rdfs:subPropertyOf :systemProperty ;
+
+         :objectDatatypeConstraint xsd:string ;
+
+         rdfs:comment "Address of a person or an institution"@en .
+
+
+
+###  http://www.knora.org/ontology/knora-base#projectBasepath
+
 :projectBasepath rdf:type owl:DatatypeProperty ;
 
           rdfs:subPropertyOf :systemProperty ;
@@ -1046,8 +982,6 @@
 
           :objectDatatypeConstraint xsd:string .
 
->>>>>>> 87576c91
-
 
 ###  http://www.knora.org/ontology/knora-base#creationDate
 
@@ -1089,23 +1023,6 @@
 
 
 
-<<<<<<< HEAD
-=======
-###  http://www.knora.org/ontology/knora-base#projectDescription
-
-:projectDescription rdf:type owl:DatatypeProperty ;
-
-             rdfs:subPropertyOf :systemProperty ;
-
-             rdfs:comment "A description of a Knora project"@en ;
-
-             :subjectClassConstraint :knoraProject ;
-
-             :objectDatatypeConstraint xsd:string .
-
-
-
->>>>>>> 87576c91
 ###  http://www.knora.org/ontology/knora-base#dimX
 
 :dimX rdf:type owl:DatatypeProperty ;
@@ -1142,21 +1059,6 @@
 
 
 
-<<<<<<< HEAD
-=======
-###  http://www.knora.org/ontology/knora-base#email
-
-:email rdf:type owl:DatatypeProperty ;
-
-       rdfs:subPropertyOf :systemProperty ;
-
-       rdfs:comment "The email address of a person or institution"@en ;
-
-       :objectDatatypeConstraint xsd:string .
-
-
-
->>>>>>> 87576c91
 ###  http://www.knora.org/ontology/knora-base#extResAccessInfo
 
 :extResAccessInfo rdf:type owl:DatatypeProperty ;
@@ -1353,438 +1255,327 @@
 
 
 
-<<<<<<< HEAD
-=======
-###  http://www.knora.org/ontology/knora-base#password
-
-:password rdf:type owl:DatatypeProperty ;
+###  http://www.knora.org/ontology/knora-base#protocol
+
+:protocol rdf:type owl:DatatypeProperty ;
 
           rdfs:subPropertyOf :systemProperty ;
 
-          rdfs:comment "An encrypted credential for access"@en ;
-
-          :subjectClassConstraint <http://xmlns.com/foaf/0.1/Person> ;
+          rdfs:comment "An Internet protocol (\"http\", \"https\", etc.)"@en ;
 
           :objectDatatypeConstraint xsd:string .
 
 
 
-###  http://www.knora.org/ontology/knora-base#phone
-
-:phone rdf:type owl:DatatypeProperty ;
-
-       rdfs:subPropertyOf :systemProperty ;
-
-       rdfs:comment "Phone number of a person, institution, etc."@en ;
-
-       :objectDatatypeConstraint xsd:string .
-
-
-
-###  http://www.knora.org/ontology/knora-base#preferredLanguage
-
-:preferredLanguage rdf:type owl:DatatypeProperty ;
-
-                   rdfs:subPropertyOf :systemProperty ;
-
-                   rdfs:comment "Language (\"en\", \"de\", \"fr\", \"it\", \"gr\", etc.)"@en ;
-
-                   :objectDatatypeConstraint xsd:string .
-
-
-
->>>>>>> 87576c91
-###  http://www.knora.org/ontology/knora-base#protocol
-
-:protocol rdf:type owl:DatatypeProperty ;
+###  http://www.knora.org/ontology/knora-base#qualityLevel
+
+:qualityLevel rdf:type owl:DatatypeProperty ;
+
+              rdfs:subPropertyOf :valueHas ;
+
+              :subjectClassConstraint :FileValue ;
+
+              :objectDatatypeConstraint xsd:integer .
+
+
+
+###  http://www.knora.org/ontology/knora-base#standoffHasAttribute
+
+:standoffHasAttribute rdf:type owl:DatatypeProperty ;
+
+                      rdfs:subPropertyOf :systemProperty ;
+
+                      :subjectClassConstraint :Standoff ;
+
+                      :objectDatatypeConstraint xsd:string .
+
+
+
+###  http://www.knora.org/ontology/knora-base#standoffHasEnd
+
+:standoffHasEnd rdf:type owl:DatatypeProperty ;
+
+                rdfs:subPropertyOf :systemProperty ;
+
+                :subjectClassConstraint :Standoff ;
+
+                :objectDatatypeConstraint xsd:integer .
+
+
+
+###  http://www.knora.org/ontology/knora-base#standoffHasHref
+
+:standoffHasHref rdf:type owl:DatatypeProperty ;
+
+                 rdfs:subPropertyOf :systemProperty ;
+
+                 :subjectClassConstraint :StandoffHref ;
+
+                 :objectDatatypeConstraint xsd:anyURI .
+
+
+
+###  http://www.knora.org/ontology/knora-base#standoffHasStart
+
+:standoffHasStart rdf:type owl:DatatypeProperty ;
+
+                  rdfs:subPropertyOf :systemProperty ;
+
+                  :subjectClassConstraint :Standoff ;
+
+                  :objectDatatypeConstraint xsd:integer .
+
+
+
+###  http://www.knora.org/ontology/knora-base#valueHasComment
+
+:valueHasComment rdf:type owl:DatatypeProperty ;
+
+              rdfs:comment "A comment on a value"@en ;
+
+              rdfs:subPropertyOf :valueHas ;
+
+              :subjectClassConstraint :Value ;
+
+              :objectDatatypeConstraint xsd:string .
+
+
+
+###  http://www.knora.org/ontology/knora-base#valueCreationDate
+
+:valueCreationDate rdf:type owl:DatatypeProperty ;
+
+                   :subjectClassConstraint :Value ;
+
+                   rdfs:subPropertyOf :valueHas ;
+
+                   :objectDatatypeConstraint xsd:dateTimeStamp .
+
+
+
+###  http://www.knora.org/ontology/knora-base#valueHas
+
+:valueHas rdf:type owl:DatatypeProperty ;
 
           rdfs:subPropertyOf :systemProperty ;
 
-          rdfs:comment "An Internet protocol (\"http\", \"https\", etc.)"@en ;
-
-          :objectDatatypeConstraint xsd:string .
-
-
-
-###  http://www.knora.org/ontology/knora-base#qualityLevel
-
-:qualityLevel rdf:type owl:DatatypeProperty ;
+          :subjectClassConstraint :Value .
+
+
+
+###  http://www.knora.org/ontology/knora-base#valueHasCalendar
+
+:valueHasCalendar rdf:type owl:DatatypeProperty ;
+
+                  rdfs:comment "Name of the calendar to be used. Allowed values currently are \"GREGORIAN\", \"JULIAN\", \"JEWISH\", \"REVOLUTIONARY\". This list may be expanded in the future."@en ;
+
+                  rdfs:subPropertyOf :valueHas ;
+
+                  :subjectClassConstraint :DateValue ;
+
+                  :objectDatatypeConstraint xsd:string .
+
+
+
+###  http://www.knora.org/ontology/knora-base#valueHasColor
+
+:valueHasColor rdf:type owl:DatatypeProperty ;
+
+               rdfs:comment "Color in the form of #rrggbb (as defining web colors)"@en ;
+
+               rdfs:subPropertyOf :valueHas ;
+
+               :subjectClassConstraint :ColorValue ;
+
+               :objectDatatypeConstraint xsd:string .
+
+
+
+###  http://www.knora.org/ontology/knora-base#valueHasEndJDC
+
+:valueHasEndJDC rdf:type owl:DatatypeProperty ;
+
+                rdfs:comment "Contains the end of a date as \"Julian day count\" (JDC)"@en ;
+
+                rdfs:subPropertyOf :valueHas ;
+
+                :subjectClassConstraint :DateValue ;
+
+                :objectDatatypeConstraint xsd:integer .
+
+
+
+###  http://www.knora.org/ontology/knora-base#valueHasEndPrecision
+
+:valueHasEndPrecision rdf:type owl:DatatypeProperty ;
+
+                      rdfs:comment "Precision of knowledge about the end of the date. Allowed are \"DAY\", \"MONTH\" or \"YEAR\"."@en ;
+
+                      rdfs:subPropertyOf :valueHas ;
+
+                      :subjectClassConstraint :DateValue ;
+
+                      :objectDatatypeConstraint xsd:string .
+
+
+
+###  http://www.knora.org/ontology/knora-base#valueHasFloat
+
+:valueHasFloat rdf:type owl:DatatypeProperty ;
+
+               rdfs:subPropertyOf :valueHas ;
+
+               :subjectClassConstraint :FloatValue ;
+
+               :objectDatatypeConstraint xsd:float .
+
+
+
+###  http://www.knora.org/ontology/knora-base#valueHasGeometry
+
+:valueHasGeometry rdf:type owl:DatatypeProperty ;
+
+                  rdfs:comment "JSON string describing a geometry (e.g. a region). Currently geometries are limited to 2D unions of primitive objects like circles, squartes and polygons."@en ;
+
+                  rdfs:subPropertyOf :valueHas ;
+
+                  :subjectClassConstraint :GeomValue ;
+
+                  :objectDatatypeConstraint xsd:string .
+
+
+
+###  http://www.knora.org/ontology/knora-base#valueHasGeonameCode
+
+:valueHasGeonameCode rdf:type owl:DatatypeProperty ;
+
+                     rdfs:subPropertyOf :valueHas ;
+
+                     :subjectClassConstraint :GeonameValue ;
+
+                     :objectDatatypeConstraint xsd:string .
+
+
+
+###  http://www.knora.org/ontology/knora-base#valueHasInteger
+
+:valueHasInteger rdf:type owl:DatatypeProperty ;
+
+                 rdfs:subPropertyOf :valueHas ;
+
+                 :subjectClassConstraint :IntValue ;
+
+                 :objectDatatypeConstraint xsd:integer .
+
+
+
+###  http://www.knora.org/ontology/knora-base#valueHasIntervalEnd
+
+:valueHasIntervalEnd rdf:type owl:DatatypeProperty ;
+
+                     rdfs:subPropertyOf :valueHas ;
+
+                     :subjectClassConstraint :IntervalValue ;
+
+                     :objectDatatypeConstraint xsd:float .
+
+
+
+###  http://www.knora.org/ontology/knora-base#valueHasIntervalStart
+
+:valueHasIntervalStart rdf:type owl:DatatypeProperty ;
+
+                       rdfs:subPropertyOf :valueHas ;
+
+                       :subjectClassConstraint :IntervalValue ;
+
+                       :objectDatatypeConstraint xsd:float .
+
+
+
+###  http://www.knora.org/ontology/knora-base#valueHasListNode
+
+:valueHasListNode rdf:type owl:DatatypeProperty ;
+
+                  rdfs:subPropertyOf :valueHas ;
+
+                  :subjectClassConstraint :ListValue ;
+
+                  :objectDatatypeConstraint :ListNode .
+
+
+
+###  http://www.knora.org/ontology/knora-base#valueHasOrder
+
+:valueHasOrder rdf:type owl:DatatypeProperty ;
+
+               rdfs:subPropertyOf :valueHas ;
+
+               :subjectClassConstraint :Value ;
+
+               :objectDatatypeConstraint xsd:integer .
+
+
+###  http://www.knora.org/ontology/knora-base#valueHasRefCount
+
+:valueHasRefCount rdf:type owl:DatatypeProperty ;
+
+                  rdfs:subPropertyOf :valueHas ;
+
+                  :subjectClassConstraint :LinkValue ;
+
+                  :objectDatatypeConstraint xsd:integer .
+
+
+
+###  http://www.knora.org/ontology/knora-base#valueHasStartJDC
+
+:valueHasStartJDC rdf:type owl:DatatypeProperty ;
+
+                  rdfs:comment "Contains the start of a date as \"Julian day count\" (JDC)"@en ;
+
+                  rdfs:subPropertyOf :valueHas ;
+
+                  :subjectClassConstraint :DateValue ;
+
+                  :objectDatatypeConstraint xsd:integer .
+
+
+
+###  http://www.knora.org/ontology/knora-base#valueHasStartPrecision
+
+:valueHasStartPrecision rdf:type owl:DatatypeProperty ;
+
+                        rdfs:comment "The precision the start of a date. Allowed values are \"DAY\", \"MONTH\", or \"YEAR\"."@en ;
+
+                        rdfs:subPropertyOf :valueHas ;
+
+                        :subjectClassConstraint :DateValue ;
+
+                        :objectDatatypeConstraint xsd:string .
+
+
+
+###  http://www.knora.org/ontology/knora-base#valueHasString
+
+:valueHasString rdf:type owl:DatatypeProperty ;
+
+                rdfs:subPropertyOf :valueHas ;
+
+                :subjectClassConstraint :Value ;
+
+                :objectDatatypeConstraint xsd:string .
+
+
+
+###  http://www.knora.org/ontology/knora-base#valueHasTime
+
+:valueHasTime rdf:type owl:DatatypeProperty ;
 
               rdfs:subPropertyOf :valueHas ;
 
-              :subjectClassConstraint :FileValue ;
-
-              :objectDatatypeConstraint xsd:integer .
-
-
-
-<<<<<<< HEAD
-=======
-###  http://www.knora.org/ontology/knora-base#projectShortname
-
-:projectShortname rdf:type owl:DatatypeProperty ;
-
-           :subjectClassConstraint :knoraProject ;
-
-           :objectDatatypeConstraint xsd:string ;
-
-           rdfs:subPropertyOf :systemProperty .
-
-
-
-###  http://www.knora.org/ontology/knora-base#projectLongname
-
-:projectLongname rdf:type owl:DatatypeProperty ;
-
-           :subjectClassConstraint :knoraProject ;
-
-           :objectDatatypeConstraint xsd:string ;
-
-           rdfs:subPropertyOf :systemProperty .
-
-
-
-###  http://www.knora.org/ontology/knora-base#projectKeyword
-
-:projectKeyword rdf:type owl:DatatypeProperty ;
-
-           rdfs:comment "A comma-delimited list of keywords describing a project"@en ;
-
-           rdfs:subPropertyOf :systemProperty ;
-
-           :subjectClassConstraint :knoraProject ;
-
-           :objectDatatypeConstraint xsd:string .
-
-
-
-###  http://www.knora.org/ontology/knora-base#projectLogo
-
-:projectLogo rdf:type owl:DatatypeProperty ;
-
-           rdfs:subPropertyOf :systemProperty ;
-
-           :subjectClassConstraint :knoraProject ;
-
-           :objectDatatypeConstraint xsd:string .
-
-
-
->>>>>>> 87576c91
-###  http://www.knora.org/ontology/knora-base#standoffHasAttribute
-
-:standoffHasAttribute rdf:type owl:DatatypeProperty ;
-
-                      rdfs:subPropertyOf :systemProperty ;
-
-                      :subjectClassConstraint :Standoff ;
-
-                      :objectDatatypeConstraint xsd:string .
-
-
-
-###  http://www.knora.org/ontology/knora-base#standoffHasEnd
-
-:standoffHasEnd rdf:type owl:DatatypeProperty ;
-
-                rdfs:subPropertyOf :systemProperty ;
-
-                :subjectClassConstraint :Standoff ;
-
-                :objectDatatypeConstraint xsd:integer .
-
-
-
-###  http://www.knora.org/ontology/knora-base#standoffHasHref
-
-:standoffHasHref rdf:type owl:DatatypeProperty ;
-
-                 rdfs:subPropertyOf :systemProperty ;
-
-                 :subjectClassConstraint :StandoffHref ;
-
-                 :objectDatatypeConstraint xsd:anyURI .
-
-
-
-###  http://www.knora.org/ontology/knora-base#standoffHasStart
-
-:standoffHasStart rdf:type owl:DatatypeProperty ;
-
-                  rdfs:subPropertyOf :systemProperty ;
-
-                  :subjectClassConstraint :Standoff ;
-
-                  :objectDatatypeConstraint xsd:integer .
-
-
-
-<<<<<<< HEAD
-=======
-###  http://www.knora.org/ontology/knora-base#userid
-
-:userid rdf:type owl:DatatypeProperty ;
-
-        rdfs:comment "The login name of a user of Knora"@en ;
-
-        :subjectClassConstraint :User ;
-
-        :objectDatatypeConstraint xsd:string ;
-
-        rdfs:subPropertyOf :systemProperty .
-
-
-
->>>>>>> 87576c91
-###  http://www.knora.org/ontology/knora-base#valueHasComment
-
-:valueHasComment rdf:type owl:DatatypeProperty ;
-
-              rdfs:comment "A comment on a value"@en ;
-
-              rdfs:subPropertyOf :valueHas ;
-
-              :subjectClassConstraint :Value ;
-
-              :objectDatatypeConstraint xsd:string .
-
-
-
-###  http://www.knora.org/ontology/knora-base#valueCreationDate
-
-:valueCreationDate rdf:type owl:DatatypeProperty ;
-
-                   :subjectClassConstraint :Value ;
-
-                   rdfs:subPropertyOf :valueHas ;
-
-                   :objectDatatypeConstraint xsd:dateTimeStamp .
-
-
-
-###  http://www.knora.org/ontology/knora-base#valueHas
-
-:valueHas rdf:type owl:DatatypeProperty ;
-
-          rdfs:subPropertyOf :systemProperty ;
-
-          :subjectClassConstraint :Value .
-
-
-
-###  http://www.knora.org/ontology/knora-base#valueHasCalendar
-
-:valueHasCalendar rdf:type owl:DatatypeProperty ;
-
-                  rdfs:comment "Name of the calendar to be used. Allowed values currently are \"GREGORIAN\", \"JULIAN\", \"JEWISH\", \"REVOLUTIONARY\". This list may be expanded in the future."@en ;
-
-                  rdfs:subPropertyOf :valueHas ;
-
-                  :subjectClassConstraint :DateValue ;
-
-                  :objectDatatypeConstraint xsd:string .
-
-
-
-###  http://www.knora.org/ontology/knora-base#valueHasColor
-
-:valueHasColor rdf:type owl:DatatypeProperty ;
-
-               rdfs:comment "Color in the form of #rrggbb (as defining web colors)"@en ;
-
-               rdfs:subPropertyOf :valueHas ;
-
-               :subjectClassConstraint :ColorValue ;
-
-               :objectDatatypeConstraint xsd:string .
-
-
-
-###  http://www.knora.org/ontology/knora-base#valueHasEndJDC
-
-:valueHasEndJDC rdf:type owl:DatatypeProperty ;
-
-                rdfs:comment "Contains the end of a date as \"Julian day count\" (JDC)"@en ;
-
-                rdfs:subPropertyOf :valueHas ;
-
-                :subjectClassConstraint :DateValue ;
-
-                :objectDatatypeConstraint xsd:integer .
-
-
-
-###  http://www.knora.org/ontology/knora-base#valueHasEndPrecision
-
-:valueHasEndPrecision rdf:type owl:DatatypeProperty ;
-
-                      rdfs:comment "Precision of knowledge about the end of the date. Allowed are \"DAY\", \"MONTH\" or \"YEAR\"."@en ;
-
-                      rdfs:subPropertyOf :valueHas ;
-
-                      :subjectClassConstraint :DateValue ;
-
-                      :objectDatatypeConstraint xsd:string .
-
-
-
-###  http://www.knora.org/ontology/knora-base#valueHasFloat
-
-:valueHasFloat rdf:type owl:DatatypeProperty ;
-
-               rdfs:subPropertyOf :valueHas ;
-
-               :subjectClassConstraint :FloatValue ;
-
-               :objectDatatypeConstraint xsd:float .
-
-
-
-###  http://www.knora.org/ontology/knora-base#valueHasGeometry
-
-:valueHasGeometry rdf:type owl:DatatypeProperty ;
-
-                  rdfs:comment "JSON string describing a geometry (e.g. a region). Currently geometries are limited to 2D unions of primitive objects like circles, squartes and polygons."@en ;
-
-                  rdfs:subPropertyOf :valueHas ;
-
-                  :subjectClassConstraint :GeomValue ;
-
-                  :objectDatatypeConstraint xsd:string .
-
-
-
-###  http://www.knora.org/ontology/knora-base#valueHasGeonameCode
-
-:valueHasGeonameCode rdf:type owl:DatatypeProperty ;
-
-                     rdfs:subPropertyOf :valueHas ;
-
-                     :subjectClassConstraint :GeonameValue ;
-
-                     :objectDatatypeConstraint xsd:string .
-
-
-
-###  http://www.knora.org/ontology/knora-base#valueHasInteger
-
-:valueHasInteger rdf:type owl:DatatypeProperty ;
-                 
-                 rdfs:subPropertyOf :valueHas ;
-                 
-                 :subjectClassConstraint :IntValue ;
-                 
-                 :objectDatatypeConstraint xsd:integer .
-
-
-
-###  http://www.knora.org/ontology/knora-base#valueHasIntervalEnd
-
-:valueHasIntervalEnd rdf:type owl:DatatypeProperty ;
-                     
-                     rdfs:subPropertyOf :valueHas ;
-                     
-                     :subjectClassConstraint :IntervalValue ;
-                     
-                     :objectDatatypeConstraint xsd:float .
-
-
-
-###  http://www.knora.org/ontology/knora-base#valueHasIntervalStart
-
-:valueHasIntervalStart rdf:type owl:DatatypeProperty ;
-                       
-                       rdfs:subPropertyOf :valueHas ;
-                       
-                       :subjectClassConstraint :IntervalValue ;
-                       
-                       :objectDatatypeConstraint xsd:float .
-
-
-
-###  http://www.knora.org/ontology/knora-base#valueHasListNode
-
-:valueHasListNode rdf:type owl:DatatypeProperty ;
-                  
-                  rdfs:subPropertyOf :valueHas ;
-                  
-                  :subjectClassConstraint :ListValue ;
-                  
-                  :objectDatatypeConstraint :ListNode .
-
-
-
-###  http://www.knora.org/ontology/knora-base#valueHasOrder
-
-:valueHasOrder rdf:type owl:DatatypeProperty ;
-               
-               rdfs:subPropertyOf :valueHas ;
-               
-               :subjectClassConstraint :Value ;
-               
-               :objectDatatypeConstraint xsd:integer .
-
-
-###  http://www.knora.org/ontology/knora-base#valueHasRefCount
-
-:valueHasRefCount rdf:type owl:DatatypeProperty ;
-                  
-                  rdfs:subPropertyOf :valueHas ;
-                  
-                  :subjectClassConstraint :LinkValue ;
-                  
-                  :objectDatatypeConstraint xsd:integer .
-
-
-
-###  http://www.knora.org/ontology/knora-base#valueHasStartJDC
-
-:valueHasStartJDC rdf:type owl:DatatypeProperty ;
-                  
-                  rdfs:comment "Contains the start of a date as \"Julian day count\" (JDC)"@en ;
-                  
-                  rdfs:subPropertyOf :valueHas ;
-                  
-                  :subjectClassConstraint :DateValue ;
-                  
-                  :objectDatatypeConstraint xsd:integer .
-
-
-
-###  http://www.knora.org/ontology/knora-base#valueHasStartPrecision
-
-:valueHasStartPrecision rdf:type owl:DatatypeProperty ;
-                        
-                        rdfs:comment "The precision the start of a date. Allowed values are \"DAY\", \"MONTH\", or \"YEAR\"."@en ;
-                        
-                        rdfs:subPropertyOf :valueHas ;
-                        
-                        :subjectClassConstraint :DateValue ;
-                        
-                        :objectDatatypeConstraint xsd:string .
-
-
-
-###  http://www.knora.org/ontology/knora-base#valueHasString
-
-:valueHasString rdf:type owl:DatatypeProperty ;
-                
-                rdfs:subPropertyOf :valueHas ;
-                
-                :subjectClassConstraint :Value ;
-                
-                :objectDatatypeConstraint xsd:string .
-
-
-
-###  http://www.knora.org/ontology/knora-base#valueHasTime
-
-:valueHasTime rdf:type owl:DatatypeProperty ;
-              
-              rdfs:subPropertyOf :valueHas ;
-              
               :subjectClassConstraint :TimeValue ;
-              
+
               :objectDatatypeConstraint xsd:float .
 
 
@@ -1792,11 +1583,11 @@
 ###  http://www.knora.org/ontology/knora-base#valueHasURI
 
 :valueHasURI rdf:type owl:DatatypeProperty ;
-             
+
              rdfs:subPropertyOf :valueHas ;
-             
+
              :subjectClassConstraint :Value ;
-             
+
              :objectDatatypeConstraint xsd:anyURI .
 
 
@@ -1804,16 +1595,12 @@
 ###  http://www.knora.org/ontology/knora-base#website
 
 :website rdf:type owl:DatatypeProperty ;
-         
+
+         rdfs:subPropertyOf :systemProperty ;
+
          rdfs:comment "The URL of a web site"@en ;
-         
+
          :objectDatatypeConstraint xsd:anyURI .
-
-
-
-###  http://xmlns.com/foaf/0.1/accountName
-
-<http://xmlns.com/foaf/0.1/accountName> rdf:type owl:DatatypeProperty .
 
 
 
@@ -1845,6 +1632,8 @@
 
 :password rdf:type owl:DatatypeProperty ;
 
+		  rdfs:subPropertyOf :systemProperty ;
+
           rdfs:comment "An encrypted credential for access"@en ;
 
           :subjectClassConstraint <http://xmlns.com/foaf/0.1/Person> ;
@@ -1867,6 +1656,8 @@
 
 :email rdf:type owl:DatatypeProperty ;
 
+	   rdfs:subPropertyOf :systemProperty ;
+
        rdfs:comment "The email address of a person or institution"@en ;
 
        :objectDatatypeConstraint xsd:string .
@@ -1877,6 +1668,8 @@
 
 :phone rdf:type owl:DatatypeProperty ;
 
+	   rdfs:subPropertyOf :systemProperty ;
+
        rdfs:comment "Phone number of a person, institution, etc."@en ;
 
        :objectDatatypeConstraint xsd:string .
@@ -1888,15 +1681,19 @@
 
 :preferredLanguage rdf:type owl:DatatypeProperty ;
 
-                   rdfs:comment "Language (\"en\", \"de\", \"fr\", \"it\", \"gr\", etc.)"@en ;
-
-                   :objectDatatypeConstraint xsd:string .
+		rdfs:subPropertyOf :systemProperty ;
+
+        rdfs:comment "Language (\"en\", \"de\", \"fr\", \"it\", \"gr\", etc.)"@en ;
+
+        :objectDatatypeConstraint xsd:string .
 
 
 
 ###  http://www.knora.org/ontology/knora-base#isActiveUser
 
 :isActiveUser rdf:type owl:DatatypeProperty ;
+
+			  rdfs:subPropertyOf :systemProperty ;
 
               rdfs:comment "Exists and is false if the user has been deactivated (deleted)"@en ;
 
@@ -1952,6 +1749,8 @@
 
 :projectKeyword rdf:type owl:DatatypeProperty ;
 
+		   rdfs:subPropertyOf :systemProperty ;
+
            rdfs:comment "A comma-delimited list of keywords describing a project"@en ;
 
            :subjectClassConstraint :knoraProject ;
@@ -1964,6 +1763,8 @@
 
 :projectLogo rdf:type owl:DatatypeProperty ;
 
+		   rdfs:subPropertyOf :systemProperty ;
+
            :subjectClassConstraint :knoraProject ;
 
            :objectDatatypeConstraint xsd:string .
@@ -1974,157 +1775,73 @@
 
 :projectBasepath rdf:type owl:DatatypeProperty ;
 
+		  rdfs:subPropertyOf :systemProperty ;
+
           rdfs:comment "Basepath for digital objects which belong to this project"@en ;
 
-<<<<<<< HEAD
           :subjectClassConstraint :knoraProject ;
-=======
-:valueHasInteger rdf:type owl:DatatypeProperty ;
-
-                 rdfs:subPropertyOf :valueHas ;
-
-                 :subjectClassConstraint :IntValue ;
-
-                 :objectDatatypeConstraint xsd:integer .
->>>>>>> 87576c91
 
           :objectDatatypeConstraint xsd:string .
 
 
 
-<<<<<<< HEAD
 ###  http://www.knora.org/ontology/knora-base#projectOntologyGraph
-=======
-:valueHasIntervalEnd rdf:type owl:DatatypeProperty ;
-
-                     rdfs:subPropertyOf :valueHas ;
-
-                     :subjectClassConstraint :IntervalValue ;
-
-                     :objectDatatypeConstraint xsd:float .
->>>>>>> 87576c91
 
 :projectOntologyGraph rdf:type owl:DatatypeProperty ;
 
-                      rdfs:comment "The name of the named graph where the project specific ontology is stored"@en ;
-
-                      :subjectClassConstraint :knoraProject ;
-
-<<<<<<< HEAD
-                      :objectDatatypeConstraint xsd:string .
-=======
-:valueHasIntervalStart rdf:type owl:DatatypeProperty ;
-
-                       rdfs:subPropertyOf :valueHas ;
-
-                       :subjectClassConstraint :IntervalValue ;
-
-                       :objectDatatypeConstraint xsd:float .
->>>>>>> 87576c91
+		  rdfs:subPropertyOf :systemProperty ;
+
+          rdfs:comment "The name of the named graph where the project specific ontology is stored"@en ;
+
+          :subjectClassConstraint :knoraProject ;
+
+          :objectDatatypeConstraint xsd:string .
 
 
 
 ###  http://www.knora.org/ontology/knora-base#projectDataGraph
 
-<<<<<<< HEAD
 :projectDataGraph rdf:type owl:DatatypeProperty ;
-=======
-:valueHasListNode rdf:type owl:DatatypeProperty ;
-
-                  rdfs:subPropertyOf :valueHas ;
-
-                  :subjectClassConstraint :ListValue ;
-
-                  :objectDatatypeConstraint :ListNode .
->>>>>>> 87576c91
-
-                  rdfs:comment "The name of the named graph where the project data is stored"@en ;
-
-                  :subjectClassConstraint :knoraProject ;
-
-                  :objectDatatypeConstraint xsd:string .
-
-<<<<<<< HEAD
-=======
-:valueHasOrder rdf:type owl:DatatypeProperty ;
-
-               rdfs:subPropertyOf :valueHas ;
-
-               :subjectClassConstraint :Value ;
-
-               :objectDatatypeConstraint xsd:integer .
->>>>>>> 87576c91
+
+		  rdfs:subPropertyOf :systemProperty ;
+
+          rdfs:comment "The name of the named graph where the project data is stored"@en ;
+
+          :subjectClassConstraint :knoraProject ;
+
+          :objectDatatypeConstraint xsd:string .
+
 
 
 ###  http://www.knora.org/ontology/knora-base#isActiveProject
 
-<<<<<<< HEAD
 :isActiveProject rdf:type owl:DatatypeProperty ;
-=======
-:valueHasRefCount rdf:type owl:DatatypeProperty ;
-
-                  rdfs:subPropertyOf :valueHas ;
-
-                  :subjectClassConstraint :LinkValue ;
-
-                  :objectDatatypeConstraint xsd:integer .
->>>>>>> 87576c91
-
-                 rdfs:comment "Exists and is false if the project has been deactivated (deleted)"@en ;
-
-                 :subjectDatatypeConstraint :knoraProject ;
-
-                 :objectDatatypeConstraint xsd:boolean .
-
-<<<<<<< HEAD
-=======
-:valueHasStartJDC rdf:type owl:DatatypeProperty ;
-
-                  rdfs:comment "Contains the start of a date as \"Julian day count\" (JDC)"@en ;
-
-                  rdfs:subPropertyOf :valueHas ;
-
-                  :subjectClassConstraint :DateValue ;
-
-                  :objectDatatypeConstraint xsd:integer .
->>>>>>> 87576c91
+
+		  rdfs:subPropertyOf :systemProperty ;
+
+          rdfs:comment "Exists and is false if the project has been deactivated (deleted)"@en ;
+
+          :subjectDatatypeConstraint :knoraProject ;
+
+          :objectDatatypeConstraint xsd:boolean .
+
 
 
 ###  http://www.knora.org/ontology/knora-base#hasSelfAssignmentEnabled
 
 :hasSelfAssignmentEnabled rdf:type owl:DatatypeProperty ;
 
-<<<<<<< HEAD
-                          rdfs:comment "Exists and is true if users can add themselves to the project or group"@en ;
-=======
-:valueHasStartPrecision rdf:type owl:DatatypeProperty ;
-
-                        rdfs:comment "The precision the start of a date. Allowed values are \"DAY\", \"MONTH\", or \"YEAR\"."@en ;
-
-                        rdfs:subPropertyOf :valueHas ;
-
-                        :subjectClassConstraint :DateValue ;
-
-                        :objectDatatypeConstraint xsd:string .
->>>>>>> 87576c91
-
-                          :objectDatatypeConstraint xsd:boolean .
-
-
-
-<<<<<<< HEAD
+		  rdfs:subPropertyOf :systemProperty ;
+
+          rdfs:comment "Exists and is true if users can add themselves to the project or group"@en ;
+
+          :objectDatatypeConstraint xsd:boolean .
+
+
+
 ###
 ### Group Datatype Properties
 ###
-=======
-:valueHasString rdf:type owl:DatatypeProperty ;
-
-                rdfs:subPropertyOf :valueHas ;
-
-                :subjectClassConstraint :Value ;
-
-                :objectDatatypeConstraint xsd:string .
->>>>>>> 87576c91
 
 ###  http://www.knora.org/ontology/knora-base#groupName
 
@@ -2132,33 +1849,13 @@
 
              rdfs:comment "The group's name"@en ;
 
-<<<<<<< HEAD
              :subjectClassConstraint :UserGroup ;
-=======
-:valueHasTime rdf:type owl:DatatypeProperty ;
-
-              rdfs:subPropertyOf :valueHas ;
-
-              :subjectClassConstraint :TimeValue ;
-
-              :objectDatatypeConstraint xsd:float .
->>>>>>> 87576c91
 
              :objectDatatypeConstraint xsd:string ;
 
              rdfs:subPropertyOf <http://xmlns.com/foaf/0.1/name> .
 
 
-<<<<<<< HEAD
-=======
-:valueHasURI rdf:type owl:DatatypeProperty ;
-
-             rdfs:subPropertyOf :valueHas ;
-
-             :subjectClassConstraint :Value ;
-
-             :objectDatatypeConstraint xsd:anyURI .
->>>>>>> 87576c91
 
 ###  http://www.knora.org/ontology/knora-base#groupDescription
 
@@ -2166,7 +1863,6 @@
 
              rdfs:comment "A description of a user group"@en ;
 
-<<<<<<< HEAD
              rdfs:subPropertyOf :description ;
 
              :subjectClassConstraint :UserGroup ;
@@ -2174,27 +1870,18 @@
              :objectDatatypeConstraint xsd:string .
 
 
-=======
-:website rdf:type owl:DatatypeProperty ;
-
-         rdfs:subPropertyOf :systemProperty ;
-
-         rdfs:comment "The URL of a web site"@en ;
-
-         :objectDatatypeConstraint xsd:anyURI .
->>>>>>> 87576c91
 
 ###  http://www.knora.org/ontology/knora-base#isActiveProject
 
 :isActiveGroup rdf:type owl:DatatypeProperty ;
 
-               rdfs:comment "Exists and is false if the group has been deactivated (deleted)"@en ;
-
-               :subjectDatatypeConstraint :UserGroup ;
-
-               :objectDatatypeConstraint xsd:boolean .
-
-
+		  rdfs:subPropertyOf :systemProperty ;
+
+          rdfs:comment "Exists and is false if the group has been deactivated (deleted)"@en ;
+
+          :subjectDatatypeConstraint :UserGroup ;
+
+          :objectDatatypeConstraint xsd:boolean .
 
 
 #################################################################
@@ -3009,13 +2696,13 @@
                        ] ,
                        [ rdf:type owl:Restriction ;
                          owl:onProperty :isDeleted ;
-                         owl:maxCardinality "1"^^xsd:nonNegativeInteger
+                         owl:cardinality "1"^^xsd:nonNegativeInteger
                        ] ,
                        [ rdf:type owl:Restriction ;
                          owl:onProperty :previousValue ;
                          owl:maxCardinality "1"^^xsd:nonNegativeInteger
                        ] ;
-
+       
        rdfs:comment "The base class of classes representing Knora values"@en .
 
 
@@ -3090,59 +2777,6 @@
 
 
 
-<<<<<<< HEAD
-=======
-###  http://www.knora.org/ontology/knora-base#UserGroup
-
-:UserGroup rdf:type owl:Class ;
-
-           rdfs:subClassOf <http://xmlns.com/foaf/0.1/Group> ,
-                           [ rdf:type owl:Restriction ;
-                             owl:onProperty <http://xmlns.com/foaf/0.1/name> ;
-                             owl:cardinality "1"^^xsd:nonNegativeInteger
-                           ] ,
-                           [ rdf:type owl:Restriction ;
-                             owl:onProperty :description ;
-                             owl:maxCardinality "1"^^xsd:nonNegativeInteger
-                           ] ;
-
-           rdfs:comment "A group of Knora users"@en .
-
-
-
-###  http://www.knora.org/ontology/knora-base#Value
-
-:Value rdf:type owl:Class ;
-
-       rdfs:subClassOf [ rdf:type owl:Restriction ;
-                         owl:onProperty :valueCreationDate ;
-                         owl:cardinality "1"^^xsd:nonNegativeInteger
-                       ] ,
-                       [ rdf:type owl:Restriction ;
-                         owl:onProperty :attachedToUser ;
-                         owl:cardinality "1"^^xsd:nonNegativeInteger
-                       ] ,
-                       [ rdf:type owl:Restriction ;
-                         owl:onProperty :attachedToProject ;
-                         owl:maxCardinality "1"^^xsd:nonNegativeInteger
-                       ] ,
-                       [ rdf:type owl:Restriction ;
-                         owl:onProperty :valueHasOrder ;
-                         owl:maxCardinality "1"^^xsd:nonNegativeInteger
-                       ] ,
-                       [ rdf:type owl:Restriction ;
-                         owl:onProperty :isDeleted ;
-                         owl:cardinality "1"^^xsd:nonNegativeInteger
-                       ] ,
-                       [ rdf:type owl:Restriction ;
-                         owl:onProperty :previousValue ;
-                         owl:maxCardinality "1"^^xsd:nonNegativeInteger
-                       ] ;
-       
-       rdfs:comment "The base class of classes representing Knora values"@en .
-
-
->>>>>>> 87576c91
 ###  http://www.knora.org/ontology/knora-base#knoraProject
 
 :knoraProject rdf:type owl:Class ;
