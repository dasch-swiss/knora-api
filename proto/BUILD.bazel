--- conflicted
+++ resolved
@@ -50,13 +50,13 @@
     srcs = ["zip_code.proto"],
 )
 
-<<<<<<< HEAD
 scala_proto_library(
     name = "zip_code_scala_proto",
     deps = [
         ":zip_code_proto"
     ],
-=======
+)
+
 proto_library(
     name = "value_proto",
     srcs = ["value.proto"],
@@ -64,8 +64,10 @@
 )
 
 scala_proto_library(
-    name = "resource_scala_proto",
-    deps = [":resource_proto"],
+    name = "value_scala_proto",
+    deps = [
+        ":value_proto"
+    ],
 )
 
 proto_library(
@@ -74,5 +76,9 @@
     deps = [ ":value_proto",
         "@com_google_protobuf//:timestamp_proto"
         ],
->>>>>>> fc4c46a1
+)
+
+scala_proto_library(
+    name = "resource_scala_proto",
+    deps = [":resource_proto"],
 )