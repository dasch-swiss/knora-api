# Release Notes for Next Release

Write any new release notes between releases into this file. They will be moved to the correct place,
at the time of the release, because only then we will know the next release number.

Also, please change the **HINT** to the appropriate level:

- MAJOR: the changes introduced warrant a major number increase

- FEATURE: the changes introduced warrant a minor number increase

- FIX: the changes introduced warrant a bug fix number increase


## HINT => MAJOR CHANGE

- FIX: Unescape standoff string attributes when verifying text value update (@github[#1242](#1242))

- FEATURE: Remove persistent map code (@github[#1254](#1254))

- FEATURE: Return user's permission on resources and values (@github[#1257](#1257))

<<<<<<< HEAD
- MAJOR: Change API v1 file uploads to work like API v2 (@github[#1233](#1233)). To enable
  Knora and Sipi to work without sharing a filesystem, the procedure
  for uploading files in API v1 has changed; see
  @ref:[Adding Resources with Image Files](../03-apis/api-v1/adding-resources.md#adding-resources-with-image-files)
  and @ref:[Bulk Import with Image Files](../03-apis/api-v1/adding-resources.md#bulk-import-with-image-files).
  Also, for consistency with API v2 responses, the `temporaryBaseIIIFUrl` returned by the Sipi 
  `/upload` route no longer includes the image filename; see
  @ref:[Upload Files to Sipi](../03-apis/api-v2/editing-values.md#upload-files-to-sipi).
=======
- FEATURE: Get resources in a particular class from a project (@github[#1251](#1251))
>>>>>>> 480ef721
<|MERGE_RESOLUTION|>--- conflicted
+++ resolved
@@ -20,7 +20,8 @@
 
 - FEATURE: Return user's permission on resources and values (@github[#1257](#1257))
 
-<<<<<<< HEAD
+- FEATURE: Get resources in a particular class from a project (@github[#1251](#1251))
+
 - MAJOR: Change API v1 file uploads to work like API v2 (@github[#1233](#1233)). To enable
   Knora and Sipi to work without sharing a filesystem, the procedure
   for uploading files in API v1 has changed; see
@@ -28,7 +29,4 @@
   and @ref:[Bulk Import with Image Files](../03-apis/api-v1/adding-resources.md#bulk-import-with-image-files).
   Also, for consistency with API v2 responses, the `temporaryBaseIIIFUrl` returned by the Sipi 
   `/upload` route no longer includes the image filename; see
-  @ref:[Upload Files to Sipi](../03-apis/api-v2/editing-values.md#upload-files-to-sipi).
-=======
-- FEATURE: Get resources in a particular class from a project (@github[#1251](#1251))
->>>>>>> 480ef721
+  @ref:[Upload Files to Sipi](../03-apis/api-v2/editing-values.md#upload-files-to-sipi).