# Release Notes for Next Release

Write any new release notes between releases into this file. They will be moved to the correct place,
at the time of the release, because only then we will know the next release number.

Also, please change the **HINT** to the appropriate level:
 - MAJOR: the changes introduced warrant a major number increase
 - FEATURE: the changes introduced warrant a minor number increase
 - FIX: the changes introduced warrant a bugfix number increase


## HINT => MAJOR CHANGE

- MAJOR: Use HTTP POST to mark resources and values as deleted (@github[#1203](#1203))
- MAJOR: Reorganize user and project routes (@github[#1209](#1209))
- FEATURE: Secure routes returning user informations (@github[#961](#961))
- MAJOR: Change all `xsd:dateTimeStamp` to `xsd:dateTime` in the triplestore (@github[#1211](#1211)). Existing data must be updated.
- FIX: Ignore order of attributes when comparing standoff (@github[#1224](#1224)).
<<<<<<< HEAD
- FIX: Don't allow conflicting cardinalities (@github[#1229](#1229))
=======
- FEATURE: Query version history (@github[#1214](#1214))
>>>>>>> 5995f614
<|MERGE_RESOLUTION|>--- conflicted
+++ resolved
@@ -16,8 +16,5 @@
 - FEATURE: Secure routes returning user informations (@github[#961](#961))
 - MAJOR: Change all `xsd:dateTimeStamp` to `xsd:dateTime` in the triplestore (@github[#1211](#1211)). Existing data must be updated.
 - FIX: Ignore order of attributes when comparing standoff (@github[#1224](#1224)).
-<<<<<<< HEAD
-- FIX: Don't allow conflicting cardinalities (@github[#1229](#1229))
-=======
 - FEATURE: Query version history (@github[#1214](#1214))
->>>>>>> 5995f614
+- FIX: Don't allow conflicting cardinalities (@github[#1229](#1229))