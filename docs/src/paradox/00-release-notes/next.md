# Release Notes for Next Release

Write any new release notes between releases into this file. They will be moved to the correct place,
at the time of the release, because only then we will know the next release number.

Also, please change the **HINT** to the appropriate level:
 - MAJOR: the changes introduced warrant a major number increase
 - FEATURE: the changes introduced warrant a minor number increase
 - FIX: the changes introduced warrant a bugfix number increase


## HINT => MAJOR CHANGE

- MAJOR: Use HTTP POST to mark resources and values as deleted (@github[#1203](#1203))
- MAJOR: Reorganize user and project routes (@github[#1209](#1209))
- FEATURE: Secure routes returning user informations (@github[#961](#961))
- MAJOR: Change all `xsd:dateTimeStamp` to `xsd:dateTime` in the triplestore (@github[#1211](#1211)). Existing data must be updated.
<<<<<<< HEAD
- FEATURE: Query version history (@github[#1214](#1214))
=======
- FIX: Ignore order of attributes when comparing standoff (@github[#1224](#1224)).
>>>>>>> b2099065
<|MERGE_RESOLUTION|>--- conflicted
+++ resolved
@@ -15,8 +15,5 @@
 - MAJOR: Reorganize user and project routes (@github[#1209](#1209))
 - FEATURE: Secure routes returning user informations (@github[#961](#961))
 - MAJOR: Change all `xsd:dateTimeStamp` to `xsd:dateTime` in the triplestore (@github[#1211](#1211)). Existing data must be updated.
-<<<<<<< HEAD
-- FEATURE: Query version history (@github[#1214](#1214))
-=======
 - FIX: Ignore order of attributes when comparing standoff (@github[#1224](#1224)).
->>>>>>> b2099065
+- FEATURE: Query version history (@github[#1214](#1214))