--- conflicted
+++ resolved
@@ -12,25 +12,4 @@
 - FIX: the changes introduced warrant a bugfix number increase
 
 
-## HINT => MAJOR CHANGE
-<<<<<<< HEAD
-=======
-
-- MAJOR: Use HTTP POST to mark resources and values as deleted (@github[#1203](#1203))
-
-- MAJOR: Reorganize user and project routes (@github[#1209](#1209))
-
-- FEATURE: Secure routes returning user informations (@github[#961](#961))
-
-- MAJOR: Change all `xsd:dateTimeStamp` to `xsd:dateTime` in the triplestore (@github[#1211](#1211)).
-  Existing data must be updated; see `upgrade/1211-datetime` for instructions.
-
-- FIX: Ignore order of attributes when comparing standoff (@github[#1224](#1224)).
-
-- FEATURE: Query version history (@github[#1214](#1214))
-
-- FIX: Don't allow conflicting cardinalities (@github[#1229](#1229))
-
-- MAJOR: Remove preview file values (@github[#1230](#1230)). Existing data must be updated;
-  see `upgrade/1230-delete-previews` for instructions.
->>>>>>> c069371a
+## HINT => MAJOR CHANGE