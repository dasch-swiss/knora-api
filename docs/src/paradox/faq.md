--- conflicted
+++ resolved
@@ -58,11 +58,7 @@
 Each project must be free to change its own ontologies, but this is not possible
 if they have been used in ontologies or data created by other projects.
 
-<<<<<<< HEAD
-A user-created ontology can be defined as shared, meaning that it can be used by multiple
-=======
 However, an ontology can be defined as shared, meaning that it can be used by multiple
->>>>>>> bff34ab0
 projects, and that its creators promise not to change it in ways that could
 affect other ontologies or data that are based on it. See
 @ref:[Shared Ontologies](02-knora-ontologies/introduction.md#shared-ontologies) for details.
