--- conflicted
+++ resolved
@@ -29,12 +29,6 @@
    build-process
    intellij-config
    documentation
-<<<<<<< HEAD
-   test-tags
-   testing-with-fuseki
-   docker-cheat-sheet
-   monitoring
-=======
    testing
    docker-cheat-sheet
->>>>>>> 5fe34b13
+   monitoring